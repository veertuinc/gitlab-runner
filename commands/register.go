package commands

import (
	"bufio"
<<<<<<< HEAD
	"encoding/json"
=======
	"errors"
>>>>>>> 565b6c0b
	"fmt"
	"os"
	"os/signal"
	"regexp"
	"runtime"
	"strconv"
	"strings"

	"github.com/imdario/mergo"
	"github.com/sirupsen/logrus"
	"github.com/urfave/cli"

	"gitlab.com/gitlab-org/gitlab-runner/common"
	"gitlab.com/gitlab-org/gitlab-runner/helpers"
	"gitlab.com/gitlab-org/gitlab-runner/helpers/ssh"
	"gitlab.com/gitlab-org/gitlab-runner/network"
	"gitlab.com/gitlab-org/gitlab-runner/shells"
)

type configTemplate struct {
	*common.Config

	ConfigFile string `long:"config" env:"TEMPLATE_CONFIG_FILE" description:"Path to the configuration template file"`
}

func (c *configTemplate) Enabled() bool {
	return c.ConfigFile != ""
}

func (c *configTemplate) MergeTo(config *common.RunnerConfig) error {
	err := c.loadConfigTemplate()
	if err != nil {
		return fmt.Errorf("couldn't load configuration template file: %w", err)
	}

	if len(c.Runners) != 1 {
		return errors.New("configuration template must contain exactly one [[runners]] entry")
	}

	err = mergo.Merge(config, c.Runners[0])
	if err != nil {
		return fmt.Errorf("error while merging configuration with configuration template: %w", err)
	}

	return nil
}

func (c *configTemplate) loadConfigTemplate() error {
	config := common.NewConfig()

	err := config.LoadConfig(c.ConfigFile)
	if err != nil {
		return err
	}

	c.Config = config

	return nil
}

//nolint:lll
type RegisterCommand struct {
	context    *cli.Context
	network    common.Network
	reader     *bufio.Reader
	registered bool

	configOptions

	ConfigTemplate configTemplate `namespace:"template"`

	TagList           string `long:"tag-list" env:"RUNNER_TAG_LIST" description:"Tag list"`
	NonInteractive    bool   `short:"n" long:"non-interactive" env:"REGISTER_NON_INTERACTIVE" description:"Run registration unattended"`
	LeaveRunner       bool   `long:"leave-runner" env:"REGISTER_LEAVE_RUNNER" description:"Don't remove runner if registration fails"`
	RegistrationToken string `short:"r" long:"registration-token" env:"REGISTRATION_TOKEN" description:"Runner's registration token"`
	RunUntagged       bool   `long:"run-untagged" env:"REGISTER_RUN_UNTAGGED" description:"Register to run untagged builds; defaults to 'true' when 'tag-list' is empty"`
	Locked            bool   `long:"locked" env:"REGISTER_LOCKED" description:"Lock Runner for current project, defaults to 'true'"`
	AccessLevel       string `long:"access-level" env:"REGISTER_ACCESS_LEVEL" description:"Set access_level of the runner to not_protected or ref_protected; defaults to not_protected"`
	MaximumTimeout    int    `long:"maximum-timeout" env:"REGISTER_MAXIMUM_TIMEOUT" description:"What is the maximum timeout (in seconds) that will be set for job when using this Runner"`
	Paused            bool   `long:"paused" env:"REGISTER_PAUSED" description:"Set Runner to be paused, defaults to 'false'"`
	MaintenanceNote   string `long:"maintenance-note" env:"REGISTER_MAINTENANCE_NOTE" description:"Runner's maintenance note"`

	common.RunnerConfig
}

type AccessLevel string

const (
	NotProtected AccessLevel = "not_protected"
	RefProtected AccessLevel = "ref_protected"
)

const (
	defaultDockerWindowCacheDir = "c:\\cache"
)

func (s *RegisterCommand) askOnce(prompt string, result *string, allowEmpty bool) bool {
	println(prompt)
	if *result != "" {
		print("["+*result, "]: ")
	}

	if s.reader == nil {
		s.reader = bufio.NewReader(os.Stdin)
	}

	data, _, err := s.reader.ReadLine()
	if err != nil {
		panic(err)
	}
	newResult := string(data)
	newResult = strings.TrimSpace(newResult)

	if newResult != "" {
		*result = newResult
		return true
	}

	if allowEmpty || *result != "" {
		return true
	}
	return false
}

func (s *RegisterCommand) ask(key, prompt string, allowEmptyOptional ...bool) string {
	allowEmpty := len(allowEmptyOptional) > 0 && allowEmptyOptional[0]

	result := s.context.String(key)
	result = strings.TrimSpace(result)

	if s.NonInteractive || prompt == "" {
		if result == "" && !allowEmpty {
			logrus.Panicln("The", key, "needs to be entered")
		}
		return result
	}

	for {
		if s.askOnce(prompt, &result, allowEmpty) {
			break
		}
	}

	return result
}

func (s *RegisterCommand) askExecutor() {
	for {
		names := common.GetExecutorNames()
		executors := strings.Join(names, ", ")
		s.Executor = s.ask("executor", "Enter an executor: "+executors+":", true)
		if common.GetExecutorProvider(s.Executor) != nil {
			return
		}

		message := "Invalid executor specified"
		if s.NonInteractive {
			logrus.Panicln(message, s.Executor, "(Available:", executors, ")")
		} else {
			logrus.Panicln(message, s.Executor, "(Available: ", executors, ")")
		}
	}
}

func (s *RegisterCommand) askDocker() {
	s.askBasicDocker("ruby:2.7")

	for _, volume := range s.Docker.Volumes {
		parts := strings.Split(volume, ":")
		if parts[len(parts)-1] == "/cache" {
			return
		}
	}
	if !s.Docker.DisableCache {
		s.Docker.Volumes = append(s.Docker.Volumes, "/cache")
	}
}

func (s *RegisterCommand) askDockerWindows() {
	s.askBasicDocker("mcr.microsoft.com/windows/servercore:1809")

	for _, volume := range s.Docker.Volumes {
		// This does not cover all the possibilities since we don't have access
		// to volume parsing package since it's internal.
		if strings.Contains(volume, defaultDockerWindowCacheDir) {
			return
		}
	}
	s.Docker.Volumes = append(s.Docker.Volumes, defaultDockerWindowCacheDir)
}

func (s *RegisterCommand) askBasicDocker(exampleHelperImage string) {
	if s.Docker == nil {
		s.Docker = &common.DockerConfig{}
	}

	s.Docker.Image = s.ask(
		"docker-image",
		fmt.Sprintf("Enter the default Docker image (for example, %s):", exampleHelperImage),
	)
}

func (s *RegisterCommand) askParallels() {
	s.Parallels.BaseName = s.ask("parallels-base-name", "Enter the Parallels VM (for example, my-vm):")
}

func (s *RegisterCommand) askVirtualBox() {
	s.VirtualBox.BaseName = s.ask("virtualbox-base-name", "Enter the VirtualBox VM (for example, my-vm):")
}

func (s *RegisterCommand) askSSHServer() {
	s.SSH.Host = s.ask("ssh-host", "Enter the SSH server address (for example, my.server.com):")
	s.SSH.Port = s.ask("ssh-port", "Enter the SSH server port (for example, 22):", true)
}

func (s *RegisterCommand) askSSHLogin() {
	s.SSH.User = s.ask("ssh-user", "Enter the SSH user (for example, root):")
	s.SSH.Password = s.ask(
		"ssh-password",
		"Enter the SSH password (for example, docker.io):",
		true,
	)
	s.SSH.IdentityFile = s.ask(
		"ssh-identity-file",
		"Enter the path to the SSH identity file (for example, /home/user/.ssh/id_rsa):",
		true,
	)
}

func (s *RegisterCommand) addRunner(runner *common.RunnerConfig) {
	s.config.Runners = append(s.config.Runners, runner)
}

func (s *RegisterCommand) askRunner() {
	s.URL = s.ask("url", "Enter the GitLab instance URL (for example, https://gitlab.com/):")

	if s.Token != "" {
		logrus.Infoln("Token specified trying to verify runner...")
		logrus.Warningln("If you want to register use the '-r' instead of '-t'.")
		if !s.network.VerifyRunner(s.RunnerCredentials) {
			logrus.Panicln("Failed to verify the runner. You may be having network problems.")
		}
		return
	}

	// we store registration token as token, since we pass that to RunnerCredentials
<<<<<<< HEAD
	s.Token = s.ask("registration-token", "Please enter the gitlab-ci token for this runner:")
	s.Name = s.ask("name", "Please enter the gitlab-ci description for this runner:")
	s.TagList = s.ask("tag-list", "Please enter the gitlab-ci tags for this runner (comma separated):", true)
=======
	s.Token = s.ask("registration-token", "Enter the registration token:")
	s.Name = s.ask("name", "Enter a description for the runner:")
	s.TagList = s.ask("tag-list", "Enter tags for the runner (comma-separated):", true)
	s.MaintenanceNote = s.ask("maintenance-note", "Enter optional maintenance note for the runner:", true)
>>>>>>> 565b6c0b

	if s.TagList == "" {
		s.RunUntagged = true
	}

	parameters := common.RegisterRunnerParameters{
		Description:     s.Name,
		MaintenanceNote: s.MaintenanceNote,
		Tags:            s.TagList,
		Locked:          s.Locked,
		AccessLevel:     s.AccessLevel,
		RunUntagged:     s.RunUntagged,
		MaximumTimeout:  s.MaximumTimeout,
		Active:          !s.Paused,
	}

	result := s.network.RegisterRunner(s.RunnerCredentials, parameters)
	if result == nil {
		logrus.Panicln("Failed to register the runner. You may be having network problems.")
	}

	// golangci-lint doesn't recognize logrus.Panicln() call as breaking the execution
	// flow which causes the following assignment to throw false-positive report for
	// 'SA5011: possible nil pointer dereference'
	// nolint:staticcheck
	s.Token = result.Token
	s.registered = true
}

//nolint:funlen
func (s *RegisterCommand) askExecutorOptions() {
	kubernetes := s.Kubernetes
	machine := s.Machine
	docker := s.Docker
	ssh := s.SSH
	parallels := s.Parallels
	virtualbox := s.VirtualBox
	custom := s.Custom
	anka := s.Anka

	s.Kubernetes = nil
	s.Machine = nil
	s.Docker = nil
	s.SSH = nil
	s.Parallels = nil
	s.VirtualBox = nil
	s.Custom = nil
	s.Referees = nil

	executorFns := map[string]func(){
		"kubernetes": func() {
			s.Kubernetes = kubernetes
		},
		"docker+machine": func() {
			s.Machine = machine
			s.Docker = docker
			s.askDocker()
		},
		"docker-ssh+machine": func() {
			s.Machine = machine
			s.Docker = docker
			s.SSH = ssh
			s.askDocker()
			s.askSSHLogin()
		},
		"docker": func() {
			s.Docker = docker
			s.askDocker()
		},
		"docker-windows": func() {
			if s.RunnerConfig.Shell == "" {
				s.Shell = shells.SNPwsh
			}

			s.Docker = docker
			s.askDockerWindows()
		},
		"docker-ssh": func() {
			s.Docker = docker
			s.SSH = ssh
			s.askDocker()
			s.askSSHLogin()
		},
		"ssh": func() {
			s.SSH = ssh
			s.askSSHServer()
			s.askSSHLogin()
		},
		"parallels": func() {
			s.SSH = ssh
			s.Parallels = parallels
			s.askParallels()
			s.askSSHServer()
		},
		"virtualbox": func() {
			s.SSH = ssh
			s.VirtualBox = virtualbox
			s.askVirtualBox()
			s.askSSHLogin()
		},
		"shell": func() {
			if runtime.GOOS == osTypeWindows && s.RunnerConfig.Shell == "" {
				s.Shell = shells.SNPwsh
			}
		},
		"custom": func() {
			s.Custom = custom
		},
		"anka": func() {
			s.SSH = ssh
			s.Anka = anka
			s.askAnka()
			s.askAnkaSSHLogin()
		},
	}

	executorFn, ok := executorFns[s.Executor]
	if ok {
		executorFn()
	}
}

func (s *RegisterCommand) Execute(context *cli.Context) {
	userModeWarning(true)

	s.context = context
	err := s.loadConfig()
	if err != nil {
		logrus.Panicln(err)
	}

	validAccessLevels := []AccessLevel{NotProtected, RefProtected}
	if !accessLevelValid(validAccessLevels, AccessLevel(s.AccessLevel)) {
		logrus.Panicln("Given access-level is not valid. " +
			"Refer to anka-gitlab-runner register -h for the correct options.")
	}

	s.mergeTemplate()

	s.askRunner()

	if !s.LeaveRunner {
		defer s.unregisterRunner()()
	}

	if s.config.Concurrent < s.Limit {
		logrus.Warningf(
			"Specified limit (%d) larger then current concurrent limit (%d). "+
				"Concurrent limit will not be enlarged.",
			s.Limit,
			s.config.Concurrent,
		)
	}

	s.askExecutor()
	s.askExecutorOptions()

	s.addRunner(&s.RunnerConfig)
	err = s.saveConfig()
	if err != nil {
		logrus.Panicln(err)
	}

	logrus.Println("Updated: ", s.ConfigFile)
	logrus.Printf("Feel free to start %v, but if it's running already the config should be automatically reloaded!", common.NAME)
}

func (s *RegisterCommand) unregisterRunner() func() {
	signals := make(chan os.Signal, 1)
	signal.Notify(signals, os.Interrupt)

	go func() {
		signal := <-signals
		s.network.UnregisterRunner(s.RunnerCredentials)
		logrus.Fatalf("RECEIVED SIGNAL: %v", signal)
	}()

	return func() {
		// De-register runner on panic
		if r := recover(); r != nil {
			if s.registered {
				s.network.UnregisterRunner(s.RunnerCredentials)
			}

			// pass panic to next defer
			panic(r)
		}
	}
}

func (s *RegisterCommand) mergeTemplate() {
	if !s.ConfigTemplate.Enabled() {
		return
	}

	logrus.Infof("Merging configuration from template file %q", s.ConfigTemplate.ConfigFile)

	err := s.ConfigTemplate.MergeTo(&s.RunnerConfig)
	if err != nil {
		logrus.WithError(err).Fatal("Could not handle configuration merging from template file")
	}
}

func getHostname() string {
	hostname, _ := os.Hostname()
	return hostname
}

func newRegisterCommand() *RegisterCommand {
	return &RegisterCommand{
		RunnerConfig: common.RunnerConfig{
			Name: getHostname(),
			RunnerSettings: common.RunnerSettings{
				Kubernetes: &common.KubernetesConfig{},
				Cache:      &common.CacheConfig{},
				Machine:    &common.DockerMachine{},
				Docker:     &common.DockerConfig{},
				SSH:        &ssh.Config{},
				Parallels:  &common.ParallelsConfig{},
				VirtualBox: &common.VirtualBoxConfig{},
			},
		},
		Locked:  true,
		Paused:  false,
		network: network.NewGitLabClient(),
	}
}

func accessLevelValid(levels []AccessLevel, givenLevel AccessLevel) bool {
	if givenLevel == "" {
		return true
	}

	for _, level := range levels {
		if givenLevel == level {
			return true
		}
	}

	return false
}

func init() {
	common.RegisterCommand2("register", "register a new runner", newRegisterCommand())
}

func (s *RegisterCommand) askAnka() {
	httpCheck := regexp.MustCompile(`^(http|https)://`)
	s.Anka.ControllerAddress = s.ask("anka-controller-address", "Please enter the Anka Cloud Controller address (http[s]://<address>)")
	if httpCheck.MatchString(s.Anka.ControllerAddress) == false {
		logrus.Panicln("you must use http:// or https://")
	}
	s.Anka.TemplateUUID = s.ask("anka-template-uuid", "Please enter the Anka Template UUID you wish to use for this runner")
	tag := s.ask("anka-tag", "Please enter the Tag name for the Template (leave empty for latest)", true)
	if tag == "" {
		s.Anka.Tag = nil
	} else {
		s.Anka.Tag = &tag
	}

	nodeGroup := s.ask("anka-node-group", "Please enter the Group ID or name you want the runner jobs to be limited to (Enterprise only feature) (leave empty if any node can handle the runner jobs)", true)
	if nodeGroup == "" {
		s.Anka.NodeGroup = nil
	} else {
		s.Anka.NodeGroup = &nodeGroup
	}

	if !s.NonInteractive {
		fmt.Printf("%s%s%s\n", helpers.ANSI_BOLD_YELLOW, "Certificate paths cannot contain a tilde (example: '~/cert.pem')", helpers.ANSI_RESET)
	}
	tildeCheck := regexp.MustCompile("^~/")
	rootCaPath := s.ask("anka-root-ca-path", "[Certificate Authentication] Specify the location of your Controller's Root CA (optional)", true)
	if rootCaPath == "" {
		s.Anka.RootCaPath = nil
	} else {
		s.Anka.RootCaPath = &rootCaPath
	}
	if tildeCheck.MatchString(rootCaPath) == true {
		logrus.Panicln("paths cannot contain tilde (~)")
	}
	certPath := s.ask("anka-cert-path", "[Certificate Authentication] Specify the location of your GitLab Certificate (optional)", true)
	if certPath == "" {
		s.Anka.CertPath = nil
	} else {
		s.Anka.CertPath = &certPath
	}
	if tildeCheck.MatchString(certPath) == true {
		logrus.Panicln("paths cannot contain tilde (~)")
	}
	keyPath := s.ask("anka-key-path", "[Certificate Authentication] Specify the location of your GitLab Certificate Key (optional)", true)
	if keyPath == "" {
		s.Anka.KeyPath = nil
	} else {
		s.Anka.KeyPath = &keyPath
	}
	if tildeCheck.MatchString(keyPath) == true {
		logrus.Panicln("paths cannot contain tilde (~)")
	}
	var err error
	tlsBool := false
	tlsVerification := s.ask("anka-skip-tls-verification", "[Certificate Authentication] Skip TLS Verification? (optional)", true)
	if tlsVerification == "true" || tlsVerification == "false" {
		tlsBool, err = strconv.ParseBool(tlsVerification)
		if err != nil {
			logrus.Panicln(err)
		}
	} else {
		logrus.Panicln("you must provide a boolean (true or false)")
	}
	s.Anka.SkipTLSVerification = tlsBool

	controllerHTTPHeaders := s.ask("anka-controller-http-headers", "Specify any custom headers for HTTP requests to the controller", true)
	if controllerHTTPHeaders == "" {
		s.Anka.ControllerHTTPHeaders = nil
	} else {
		if isJSON(controllerHTTPHeaders) {
			s.Anka.ControllerHTTPHeaders = &controllerHTTPHeaders
		} else {
			logrus.Panicln("you must escape quotes in JSON")
		}
	}

	controllerExternalId := s.ask("anka-controller-external-id", "Specify what to populate the Instance External ID with (optional) (defaults to the full gitlab job URL)", true)
	if controllerExternalId == "" {
		s.Anka.ControllerExternalID = ""
	} else {
		s.Anka.ControllerExternalID = controllerExternalId
	}

	controllerInstanceName := s.ask("anka-controller-instance-name", "Specify what to populate the Instance Name with (optional) (defaults to a string with the Runner name)", true)
	if controllerInstanceName == "" {
		s.Anka.ControllerInstanceName = ""
	} else {
		s.Anka.ControllerInstanceName = controllerInstanceName
	}

}

func (s *RegisterCommand) askAnkaSSHLogin() {
	s.SSH.User = s.ask("ssh-user", "Please enter the SSH user for your Anka VM (e.g. anka):")
	s.SSH.Password = s.ask("ssh-password", "Please enter the SSH password (e.g. admin):", true)
	tildeCheck := regexp.MustCompile("^~/")
	s.SSH.IdentityFile = s.ask("ssh-identity-file", "Please enter path to SSH identity file (e.g. /home/user/.ssh/id_rsa):", true)
	if tildeCheck.MatchString(s.SSH.IdentityFile) == true {
		logrus.Panicln("paths cannot contain tilde (~)")
	}
}

func isJSON(s string) bool {
	var js map[string]interface{}
	return json.Unmarshal([]byte(s), &js) == nil
}<|MERGE_RESOLUTION|>--- conflicted
+++ resolved
@@ -2,11 +2,8 @@
 
 import (
 	"bufio"
-<<<<<<< HEAD
 	"encoding/json"
-=======
 	"errors"
->>>>>>> 565b6c0b
 	"fmt"
 	"os"
 	"os/signal"
@@ -253,16 +250,10 @@
 	}
 
 	// we store registration token as token, since we pass that to RunnerCredentials
-<<<<<<< HEAD
-	s.Token = s.ask("registration-token", "Please enter the gitlab-ci token for this runner:")
-	s.Name = s.ask("name", "Please enter the gitlab-ci description for this runner:")
-	s.TagList = s.ask("tag-list", "Please enter the gitlab-ci tags for this runner (comma separated):", true)
-=======
 	s.Token = s.ask("registration-token", "Enter the registration token:")
 	s.Name = s.ask("name", "Enter a description for the runner:")
 	s.TagList = s.ask("tag-list", "Enter tags for the runner (comma-separated):", true)
 	s.MaintenanceNote = s.ask("maintenance-note", "Enter optional maintenance note for the runner:", true)
->>>>>>> 565b6c0b
 
 	if s.TagList == "" {
 		s.RunUntagged = true
