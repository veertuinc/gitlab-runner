package commands

import (
	"io/ioutil"
	"strings"
	"sync"
	"sync/atomic"
	"testing"
	"time"

	"github.com/sirupsen/logrus"
	"github.com/stretchr/testify/assert"
	"github.com/stretchr/testify/mock"

	"gitlab.com/gitlab-org/gitlab-runner/common"
	"gitlab.com/gitlab-org/gitlab-runner/log/test"
)

func TestProcessRunner_BuildLimit(t *testing.T) {
	hook, cleanup := test.NewHook()
	defer cleanup()

	logrus.SetLevel(logrus.DebugLevel)
	logrus.SetOutput(ioutil.Discard)

	cfg := common.RunnerConfig{
		Limit:              2,
		RequestConcurrency: 10,
		RunnerSettings: common.RunnerSettings{
			Executor: "anka",
		},
	}

	jobData := common.JobResponse{
		ID: 1,
		Steps: []common.Step{
			{
				Name:         "sleep",
				Script:       common.StepScript{"sleep 10"},
				Timeout:      15,
				When:         "",
				AllowFailure: false,
			},
		},
	}

	mJobTrace := common.MockJobTrace{}
	defer mJobTrace.AssertExpectations(t)
	mJobTrace.On("SetFailuresCollector", mock.Anything)
	mJobTrace.On("Write", mock.Anything).Return(0, nil)
	mJobTrace.On("IsStdout").Return(false)
	mJobTrace.On("SetCancelFunc", mock.Anything)
	mJobTrace.On("SetAbortFunc", mock.Anything)
	mJobTrace.On("SetMasked", mock.Anything)
	mJobTrace.On("Success")

	mNetwork := common.MockNetwork{}
	defer mNetwork.AssertExpectations(t)
	mNetwork.On("RequestJob", mock.Anything, mock.Anything).Return(&jobData, true)
	mNetwork.On("ProcessJob", mock.Anything, mock.Anything).Return(&mJobTrace, nil)

	var runningBuilds uint32
	e := common.MockExecutor{}
	defer e.AssertExpectations(t)
	e.On("Prepare", mock.Anything, mock.Anything, mock.Anything).Return(nil)
	e.On("Cleanup").Maybe()
	e.On("Shell").Return(&common.ShellScriptInfo{Shell: "script-shell"})
	e.On("Finish", mock.Anything).Maybe()
	e.On("Run", mock.Anything).Run(func(args mock.Arguments) {
		atomic.AddUint32(&runningBuilds, 1)

		// Simulate work to fill up build queue.
		time.Sleep(1 * time.Second)
	}).Return(nil)

	p := common.MockExecutorProvider{}
	defer p.AssertExpectations(t)
	p.On("Acquire", mock.Anything).Return(nil, nil)
	p.On("Release", mock.Anything, mock.Anything).Return(nil).Maybe()
	p.On("CanCreate").Return(true).Once()
	p.On("GetDefaultShell").Return("bash").Once()
	p.On("GetFeatures", mock.Anything).Return(nil)
	p.On("Create").Return(&e)

<<<<<<< HEAD
	common.RegisterExecutorProvider("anka", &p)
=======
	common.RegisterExecutorProvider("multi-runner-build-limit", &p)
>>>>>>> ece86343

	cmd := RunCommand{
		network:      &mNetwork,
		buildsHelper: newBuildsHelper(),
		configOptionsWithListenAddress: configOptionsWithListenAddress{
			configOptions: configOptions{
				config: &common.Config{
					User: "git",
				},
			},
		},
	}

	runners := make(chan *common.RunnerConfig)

	// Start 2 builds.
	wg := sync.WaitGroup{}
	wg.Add(3)
	for i := 0; i < 3; i++ {
		go func(i int) {
			defer wg.Done()

			err := cmd.processRunner(i, &cfg, runners)
			assert.NoError(t, err)
		}(i)
	}

	// Wait until at least two builds have started.
	for atomic.LoadUint32(&runningBuilds) < 2 {
		time.Sleep(10 * time.Millisecond)
	}

	// Wait for all builds to finish.
	wg.Wait()

	limitMetCount := 0
	for _, entry := range hook.AllEntries() {
		if strings.Contains(entry.Message, "runner limit met") {
			limitMetCount++
		}
	}

	assert.Equal(t, 1, limitMetCount)
}<|MERGE_RESOLUTION|>--- conflicted
+++ resolved
@@ -82,11 +82,7 @@
 	p.On("GetFeatures", mock.Anything).Return(nil)
 	p.On("Create").Return(&e)
 
-<<<<<<< HEAD
 	common.RegisterExecutorProvider("anka", &p)
-=======
-	common.RegisterExecutorProvider("multi-runner-build-limit", &p)
->>>>>>> ece86343
 
 	cmd := RunCommand{
 		network:      &mNetwork,
