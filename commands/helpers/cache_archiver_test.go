--- conflicted
+++ resolved
@@ -56,11 +56,7 @@
 	})
 }
 
-<<<<<<< HEAD
-func testCacheUploadHandler(w http.ResponseWriter, r *http.Request) {
-=======
 func testCacheBaseUploadHandler(w http.ResponseWriter, r *http.Request) {
->>>>>>> ece86343
 	if r.Method != http.MethodPut {
 		http.Error(w, "405 Method not allowed", http.StatusMethodNotAllowed)
 		return
