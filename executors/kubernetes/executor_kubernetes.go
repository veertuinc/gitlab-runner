--- conflicted
+++ resolved
@@ -437,8 +437,6 @@
 }
 
 func (s *executor) getSecurityContext() *api.PodSecurityContext {
-<<<<<<< HEAD
-=======
 	if s.Config.Kubernetes.PodSecurityContext.FSGroup == 0 &&
 		s.Config.Kubernetes.PodSecurityContext.RunAsGroup == 0 &&
 		s.Config.Kubernetes.PodSecurityContext.RunAsNonRoot == false &&
@@ -446,7 +444,6 @@
 		len(s.Config.Kubernetes.PodSecurityContext.SupplementalGroups) == 0 {
 		return nil
 	}
->>>>>>> c2cd9a21
 	return &api.PodSecurityContext{
 		FSGroup:            &s.Config.Kubernetes.PodSecurityContext.FSGroup,
 		RunAsGroup:         &s.Config.Kubernetes.PodSecurityContext.RunAsGroup,
@@ -484,8 +481,6 @@
 
 	buildImage := s.Build.GetAllVariables().ExpandValue(s.options.Image.Name)
 	helperImage := common.AppVersion.Variables().ExpandValue(s.Config.Kubernetes.GetHelperImage())
-
-	securityContext := s.getSecurityContext()
 
 	pod, err := s.kubeClient.CoreV1().Pods(s.configurationOverwrites.namespace).Create(&api.Pod{
 		ObjectMeta: metav1.ObjectMeta{
@@ -507,11 +502,7 @@
 			}, services...),
 			TerminationGracePeriodSeconds: &s.Config.Kubernetes.TerminationGracePeriodSeconds,
 			ImagePullSecrets:              imagePullSecrets,
-<<<<<<< HEAD
-			SecurityContext:               securityContext,
-=======
 			SecurityContext:               s.getSecurityContext(),
->>>>>>> c2cd9a21
 		},
 	})
 
