--- conflicted
+++ resolved
@@ -168,11 +168,7 @@
 	s.AbstractExecutor.Cleanup()
 }
 
-<<<<<<< HEAD
 func (s *executor) getVolumeMounts() (mounts []api.VolumeMount) {
-=======
-func (s *executor) buildContainer(name, image string, requests, limits api.ResourceList, command ...string) api.Container {
->>>>>>> cdb231f2
 	path := strings.Split(s.Build.BuildDir, "/")
 	path = path[:len(path)-1]
 
@@ -238,8 +234,7 @@
 		Command:         command,
 		Env:             buildVariables(s.Build.GetAllVariables().PublicOrInternal()),
 		Resources: api.ResourceRequirements{
-			Limits:   limits,
-			Requests: requests,
+			Limits: limits,
 		},
 		VolumeMounts: s.getVolumeMounts(),
 		SecurityContext: &api.SecurityContext{
@@ -253,7 +248,7 @@
 	services := make([]api.Container, len(s.options.Services))
 	for i, image := range s.options.Services {
 		resolvedImage := s.Build.GetAllVariables().ExpandValue(image)
-		services[i] = s.buildContainer(fmt.Sprintf("svc-%d", i), resolvedImage, s.serviceRequests, s.serviceLimits)
+		services[i] = s.buildContainer(fmt.Sprintf("svc-%d", i), resolvedImage, s.serviceLimits)
 	}
 
 	var imagePullSecrets []api.LocalObjectReference
@@ -273,8 +268,8 @@
 			RestartPolicy: api.RestartPolicyNever,
 			NodeSelector:  s.Config.Kubernetes.NodeSelector,
 			Containers: append([]api.Container{
-				s.buildContainer("build", buildImage, s.buildRequests, s.buildLimits, s.BuildShell.DockerCommand...),
-				s.buildContainer("helper", s.Config.Kubernetes.GetHelperImage(), s.helperRequests, s.helperLimits, s.BuildShell.DockerCommand...),
+				s.buildContainer("build", buildImage, s.buildLimits, s.BuildShell.DockerCommand...),
+				s.buildContainer("helper", s.Config.Kubernetes.GetHelperImage(), s.helperLimits, s.BuildShell.DockerCommand...),
 			}, services...),
 			TerminationGracePeriodSeconds: &s.Config.Kubernetes.TerminationGracePeriodSeconds,
 			ImagePullSecrets:              imagePullSecrets,
