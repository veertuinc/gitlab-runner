package custom

import (
	"bytes"
	"context"
	"encoding/json"
	"fmt"
	"io"
	"os"
	"path/filepath"
	"runtime"
	"strings"
	"testing"

	"github.com/pkg/errors"
	"github.com/stretchr/testify/assert"
	"github.com/stretchr/testify/mock"
	"github.com/stretchr/testify/require"

	"gitlab.com/gitlab-org/gitlab-runner/common"
	"gitlab.com/gitlab-org/gitlab-runner/executors/custom/command"
	"gitlab.com/gitlab-org/gitlab-runner/helpers/process"
)

type executorTestCase struct {
	config common.RunnerConfig

	commandStdoutContent string
	commandStderrContent string
	commandErr           error

	doNotMockCommandFactory bool

	adjustExecutor func(t *testing.T, e *executor)

	assertBuild          func(t *testing.T, b *common.Build)
	assertCommandFactory func(
		t *testing.T,
		tt executorTestCase,
		ctx context.Context,
		executable string,
		args []string,
		options process.CommandOptions,
	)
	assertOutput  func(t *testing.T, output string)
	expectedError string
}

func getRunnerConfig(custom *common.CustomConfig) common.RunnerConfig {
	rc := common.RunnerConfig{
		RunnerCredentials: common.RunnerCredentials{
			Token: "RuNnErToKeN",
		},
		RunnerSettings: common.RunnerSettings{
			BuildsDir: "/builds",
			CacheDir:  "/cache",
			Shell:     "bash",
		},
	}

	if custom != nil {
		rc.Custom = custom
	}

	return rc
}

func prepareExecutorForCleanup(t *testing.T, tt executorTestCase) (*executor, *bytes.Buffer) {
	e, options, out := prepareExecutor(t, tt)

	e.Config = *options.Config
	e.Build = options.Build
	e.Trace = options.Trace
	e.BuildLogger = common.NewBuildLogger(e.Trace, e.Build.Log())

	return e, out
}

func prepareExecutor(t *testing.T, tt executorTestCase) (*executor, common.ExecutorPrepareOptions, *bytes.Buffer) {
	out := bytes.NewBuffer([]byte{})

	successfulBuild, err := common.GetSuccessfulBuild()
	require.NoError(t, err)

	successfulBuild.ID = jobID()

	trace := new(common.MockJobTrace)
	defer trace.AssertExpectations(t)

	trace.On("Write", mock.Anything).
		Run(func(args mock.Arguments) {
			_, err := io.Copy(out, bytes.NewReader(args.Get(0).([]byte)))
			require.NoError(t, err)
		}).
		Return(0, nil).
		Maybe()
	trace.On("IsStdout").
		Return(false).
		Maybe()

	options := common.ExecutorPrepareOptions{
		Build: &common.Build{
			JobResponse: successfulBuild,
			Runner:      &tt.config,
		},
		Config:  &tt.config,
		Context: context.Background(),
		Trace:   trace,
	}

	e := new(executor)

	return e, options, out
}

var currentJobID = 0

func jobID() int {
	i := currentJobID
	currentJobID++

	return i
}

func assertOutput(t *testing.T, tt executorTestCase, out *bytes.Buffer) {
	if tt.assertOutput == nil {
		return
	}

	tt.assertOutput(t, out.String())
}

func mockCommandFactory(t *testing.T, tt executorTestCase) func() {
	if tt.doNotMockCommandFactory {
		return func() {}
	}

	outputs := commandOutputs{
		stdout: nil,
		stderr: nil,
	}

	cmd := new(command.MockCommand)
	cmd.On("Run").
		Run(func(_ mock.Arguments) {
			if tt.commandStdoutContent != "" && outputs.stdout != nil {
				_, err := fmt.Fprintln(outputs.stdout, tt.commandStdoutContent)
				require.NoError(t, err, "Unexpected error on mocking command output to stdout")
			}

			if tt.commandStderrContent != "" && outputs.stderr != nil {
				_, err := fmt.Fprintln(outputs.stderr, tt.commandStderrContent)
				require.NoError(t, err, "Unexpected error on mocking command output to stderr")
			}
		}).
		Return(tt.commandErr)

	oldFactory := commandFactory
	commandFactory =
		func(ctx context.Context, executable string, args []string, options process.CommandOptions) command.Command {
			if tt.assertCommandFactory != nil {
				tt.assertCommandFactory(t, tt, ctx, executable, args, options)
			}

			outputs.stdout = options.Stdout
			outputs.stderr = options.Stderr

			return cmd
		}

	return func() {
		cmd.AssertExpectations(t)
		commandFactory = oldFactory
	}
}

func TestExecutor_Prepare(t *testing.T) {
	tests := map[string]executorTestCase{
		"AbstractExecutor.Prepare failure": {
			config:                  common.RunnerConfig{},
			doNotMockCommandFactory: true,
			expectedError:           "custom executor not configured",
		},
		"custom executor not set": {
			config:                  getRunnerConfig(nil),
			doNotMockCommandFactory: true,
			expectedError:           "custom executor not configured",
		},
		"custom executor set without RunExec": {
			config:                  getRunnerConfig(&common.CustomConfig{}),
			doNotMockCommandFactory: true,
			expectedError:           "custom executor is missing RunExec",
		},
		"custom executor set": {
			config: getRunnerConfig(&common.CustomConfig{
				RunExec: "bash",
			}),
			doNotMockCommandFactory: true,
			assertOutput: func(t *testing.T, output string) {
				assert.Contains(t, output, "Using Custom executor...")
			},
		},
		"custom executor set with ConfigExec with error": {
			config: getRunnerConfig(&common.CustomConfig{
				RunExec:    "bash",
				ConfigExec: "echo",
				ConfigArgs: []string{"test"},
			}),
			commandErr: errors.New("test-error"),
			assertCommandFactory: func(
				t *testing.T,
				tt executorTestCase,
				ctx context.Context,
				executable string,
				args []string,
				options process.CommandOptions,
			) {
				assert.Equal(t, tt.config.Custom.ConfigExec, executable)
				assert.Equal(t, tt.config.Custom.ConfigArgs, args)
			},
			assertOutput: func(t *testing.T, output string) {
				assert.NotContains(t, output, "Using Custom executor...")
			},
			expectedError: "test-error",
		},
		"custom executor set with ConfigExec with invalid JSON": {
			config: getRunnerConfig(&common.CustomConfig{
				RunExec:    "bash",
				ConfigExec: "echo",
			}),
			commandStdoutContent: "abcd",
			commandErr:           nil,
			assertCommandFactory: func(
				t *testing.T,
				tt executorTestCase,
				ctx context.Context,
				executable string,
				args []string,
				options process.CommandOptions,
			) {
				assert.Equal(t, tt.config.Custom.ConfigExec, executable)
			},
			assertOutput: func(t *testing.T, output string) {
				assert.NotContains(t, output, "Using Custom executor...")
			},
			expectedError: "error while parsing JSON output: invalid character 'a' looking for beginning of value",
		},
		"custom executor set with ConfigExec with empty JSON": {
			config: getRunnerConfig(&common.CustomConfig{
				RunExec:    "bash",
				ConfigExec: "echo",
			}),
			commandStdoutContent: "",
			commandErr:           nil,
			assertCommandFactory: func(
				t *testing.T,
				tt executorTestCase,
				ctx context.Context,
				executable string,
				args []string,
				options process.CommandOptions,
			) {
				assert.Equal(t, tt.config.Custom.ConfigExec, executable)
			},
			assertOutput: func(t *testing.T, output string) {
				assert.Contains(t, output, "Using Custom executor...")
			},
			assertBuild: func(t *testing.T, b *common.Build) {
				assert.Equal(t, "/builds/project-0", b.BuildDir)
				assert.Equal(t, "/cache/project-0", b.CacheDir)
			},
		},
		"custom executor set with ConfigExec with undefined builds_dir": {
			config: getRunnerConfig(&common.CustomConfig{
				RunExec:    "bash",
				ConfigExec: "echo",
			}),
			commandStdoutContent: `{"builds_dir":""}`,
			commandErr:           nil,
			assertCommandFactory: func(
				t *testing.T,
				tt executorTestCase,
				ctx context.Context,
				executable string,
				args []string,
				options process.CommandOptions,
			) {
				assert.Equal(t, tt.config.Custom.ConfigExec, executable)
			},
			assertOutput: func(t *testing.T, output string) {
				assert.Contains(t, output, "Using Custom executor...")
			},
			expectedError: "the builds_dir is not configured",
		},
		"custom executor set with ConfigExec and driver info missing name": {
			config: getRunnerConfig(&common.CustomConfig{
				RunExec:    "bash",
				ConfigExec: "echo",
			}),
			commandStdoutContent: `{
				"driver": {
					"version": "v0.0.1"
				}
			}`,
			commandErr: nil,
			assertCommandFactory: func(
				t *testing.T,
				tt executorTestCase,
				ctx context.Context,
				executable string,
				args []string,
				options process.CommandOptions,
			) {
				assert.Equal(t, tt.config.Custom.ConfigExec, executable)
			},
			assertOutput: func(t *testing.T, output string) {
				assert.Contains(t, output, "Using Custom executor...")
			},
		},
		"custom executor set with ConfigExec and driver info missing version": {
			config: getRunnerConfig(&common.CustomConfig{
				RunExec:    "bash",
				ConfigExec: "echo",
			}),
			commandStdoutContent: `{
				"driver": {
					"name": "test driver"
				}
			}`,
			commandErr: nil,
			assertCommandFactory: func(
				t *testing.T,
				tt executorTestCase,
				ctx context.Context,
				executable string,
				args []string,
				options process.CommandOptions,
			) {
				assert.Equal(t, tt.config.Custom.ConfigExec, executable)
			},
			assertOutput: func(t *testing.T, output string) {
				assert.Contains(t, output, "Using Custom executor with driver test driver...")
			},
		},
		"custom executor set with ConfigExec": {
			config: getRunnerConfig(&common.CustomConfig{
				RunExec:    "bash",
				ConfigExec: "echo",
			}),
			commandStdoutContent: `{
				"hostname": "custom-hostname",
				"builds_dir": "/some/build/directory",
				"cache_dir": "/some/cache/directory",
				"builds_dir_is_shared":true,
				"driver": {
					"name": "test driver",
					"version": "v0.0.1"
				}
			}`,
			commandErr: nil,
			assertCommandFactory: func(
				t *testing.T,
				tt executorTestCase,
				ctx context.Context,
				executable string,
				args []string,
				options process.CommandOptions,
			) {
				assert.Equal(t, tt.config.Custom.ConfigExec, executable)
			},
			assertOutput: func(t *testing.T, output string) {
				assert.Contains(t, output, "Using Custom executor with driver test driver v0.0.1...")
			},
			assertBuild: func(t *testing.T, b *common.Build) {
				assert.Equal(t, "custom-hostname", b.Hostname)
				assert.Equal(t, "/some/build/directory/RuNnErTo/0/project-0", b.BuildDir)
				assert.Equal(t, "/some/cache/directory/project-0", b.CacheDir)
			},
		},
		"custom executor set with PrepareExec": {
			config: getRunnerConfig(&common.CustomConfig{
				RunExec:     "bash",
				PrepareExec: "echo",
				PrepareArgs: []string{"test"},
			}),
			assertCommandFactory: func(
				t *testing.T,
				tt executorTestCase,
				ctx context.Context,
				executable string,
				args []string,
				options process.CommandOptions,
			) {
				assert.Equal(t, tt.config.Custom.PrepareExec, executable)
				assert.Equal(t, tt.config.Custom.PrepareArgs, args)
			},
			assertOutput: func(t *testing.T, output string) {
				assert.Contains(t, output, "Using Custom executor...")
			},
		},
		"custom executor set with PrepareExec with error": {
			config: getRunnerConfig(&common.CustomConfig{
				RunExec:     "bash",
				PrepareExec: "echo",
				PrepareArgs: []string{"test"},
			}),
			commandErr: errors.New("test-error"),
			assertCommandFactory: func(
				t *testing.T,
				tt executorTestCase,
				ctx context.Context,
				executable string,
				args []string,
				options process.CommandOptions,
			) {
				assert.Equal(t, tt.config.Custom.PrepareExec, executable)
				assert.Equal(t, tt.config.Custom.PrepareArgs, args)
			},
			assertOutput: func(t *testing.T, output string) {
				assert.Contains(t, output, "Using Custom executor...")
			},
			expectedError: "test-error",
		},
	}

	for testName, tt := range tests {
		t.Run(testName, func(t *testing.T) {
			defer mockCommandFactory(t, tt)()

			e, options, out := prepareExecutor(t, tt)
			err := e.Prepare(options)

			assertOutput(t, tt, out)

			if tt.assertBuild != nil {
				tt.assertBuild(t, e.Build)
			}

			if tt.expectedError == "" {
				assert.NoError(t, err)

				return
			}

			assert.EqualError(t, err, tt.expectedError)
		})
	}
}

func TestExecutor_Cleanup(t *testing.T) {
	tests := map[string]executorTestCase{
		"custom executor not set": {
			config: getRunnerConfig(nil),
			assertOutput: func(t *testing.T, output string) {
				assert.Contains(t, output, "custom executor not configured")
			},
			doNotMockCommandFactory: true,
		},
		"custom executor set without RunExec": {
			config: getRunnerConfig(&common.CustomConfig{}),
			assertOutput: func(t *testing.T, output string) {
				assert.Contains(t, output, "custom executor is missing RunExec")
			},
			doNotMockCommandFactory: true,
		},
		"custom executor set": {
			config: getRunnerConfig(&common.CustomConfig{
				RunExec: "bash",
			}),
			doNotMockCommandFactory: true,
		},
		"custom executor set with CleanupExec": {
			config: getRunnerConfig(&common.CustomConfig{
				RunExec:     "bash",
				CleanupExec: "echo",
				CleanupArgs: []string{"test"},
			}),
			assertCommandFactory: func(
				t *testing.T,
				tt executorTestCase,
				ctx context.Context,
				executable string,
				args []string,
				options process.CommandOptions,
			) {
				assert.Equal(t, tt.config.Custom.CleanupExec, executable)
				assert.Equal(t, tt.config.Custom.CleanupArgs, args)
			},
			assertOutput: func(t *testing.T, output string) {
				assert.NotContains(t, output, "WARNING: Cleanup script failed:")
			},
		},
		"custom executor set with CleanupExec with error": {
			config: getRunnerConfig(&common.CustomConfig{
				RunExec:     "bash",
				CleanupExec: "unknown",
			}),
			commandStdoutContent: "some output message in commands output",
			commandStderrContent: "some error message in commands output",
			commandErr:           errors.New("test-error"),
			assertCommandFactory: func(
				t *testing.T,
				tt executorTestCase,
				ctx context.Context,
				executable string,
				args []string,
				options process.CommandOptions,
			) {
				assert.Equal(t, tt.config.Custom.CleanupExec, executable)
			},
			assertOutput: func(t *testing.T, output string) {
				assert.Contains(t, output, "WARNING: Cleanup script failed: test-error")
			},
		},
	}

	for testName, tt := range tests {
		t.Run(testName, func(t *testing.T) {
			defer mockCommandFactory(t, tt)()

			e, out := prepareExecutorForCleanup(t, tt)
			e.Cleanup()

			assertOutput(t, tt, out)
		})
	}
}

func TestExecutor_Run(t *testing.T) {
	tests := map[string]executorTestCase{
		"Run fails on tempdir operations": {
			config: getRunnerConfig(&common.CustomConfig{
				RunExec: "bash",
			}),
			doNotMockCommandFactory: true,
			adjustExecutor: func(t *testing.T, e *executor) {
				curDir, err := os.Getwd()
				require.NoError(t, err)
				e.tempDir = filepath.Join(curDir, "unknown")
			},
			expectedError: func() string {
				if runtime.GOOS == "windows" {
					return "The system cannot find the file specified"
				}

				return "no such file or directory"
			}(),
		},
		"Run executes job": {
			config: getRunnerConfig(&common.CustomConfig{
				RunExec: "bash",
			}),
			assertCommandFactory: func(
				t *testing.T,
				tt executorTestCase,
				ctx context.Context,
				executable string,
				args []string,
				options process.CommandOptions,
			) {
				assert.Equal(t, tt.config.Custom.RunExec, executable)
			},
		},
		"Run executes job with error": {
			config: getRunnerConfig(&common.CustomConfig{
				RunExec:     "bash",
				CleanupExec: "unknown",
			}),
			commandErr: errors.New("test-error"),
			assertCommandFactory: func(
				t *testing.T,
				tt executorTestCase,
				ctx context.Context,
				executable string,
				args []string,
				options process.CommandOptions,
			) {
				assert.Equal(t, tt.config.Custom.RunExec, executable)
			},
			expectedError: "test-error",
		},
	}

	for testName, tt := range tests {
		t.Run(testName, func(t *testing.T) {
			defer mockCommandFactory(t, tt)()

			e, options, out := prepareExecutor(t, tt)

			err := e.Prepare(options)
			require.NoError(t, err)

			if tt.adjustExecutor != nil {
				tt.adjustExecutor(t, e)
			}

			err = e.Run(common.ExecutorCommand{
				Context: context.Background(),
			})

			assertOutput(t, tt, out)

			if tt.expectedError == "" {
				assert.NoError(t, err)

				return
			}

			require.Error(t, err)
			assert.Contains(t, err.Error(), tt.expectedError)
		})
	}
}

func TestExecutor_ServicesEnv(t *testing.T) {
	const CIJobServicesEnv = "CI_JOB_SERVICES"

	runnerConfig := getRunnerConfig(&common.CustomConfig{
		RunExec:     "bash",
		PrepareExec: "echo",
		CleanupExec: "bash",
	})

<<<<<<< HEAD
	adjustExecutorServices := func(services common.Services) func(t *testing.T, e *executor) {
		return func(t *testing.T, e *executor) {
			e.Build.Services = services
		}
	}

	assertEnvValue := func(expectedServices []jsonService) func(t *testing.T, tt executorTestCase, ctx context.Context, executable string, args []string, options process.CommandOptions) {
		return func(t *testing.T, tt executorTestCase, ctx context.Context, executable string, args []string, options process.CommandOptions) {
=======
	//nolint:lll
	assertCommandFactory := func(expectedImageName string) func(
		t *testing.T,
		tt executorTestCase,
		ctx context.Context,
		executable string,
		args []string,
		options process.CommandOptions,
	) {
		return func(
			t *testing.T,
			tt executorTestCase,
			ctx context.Context,
			executable string,
			args []string,
			options process.CommandOptions,
		) {
>>>>>>> e1cb6972
			for _, env := range options.Env {
				pair := strings.Split(env, "=")
				if pair[0] == CIJobServicesEnv {
					expectedServicesSerialized, _ := json.Marshal(expectedServices)

					assert.Equal(t, string(expectedServicesSerialized), pair[1])
					break
				}
			}
		}
	}

	assertEmptyEnv := func() func(t *testing.T, tt executorTestCase, ctx context.Context, executable string, args []string, options process.CommandOptions) {
		return func(t *testing.T, tt executorTestCase, ctx context.Context, executable string, args []string, options process.CommandOptions) {
			for _, env := range options.Env {
				pair := strings.Split(env, "=")
				if pair[0] == CIJobServicesEnv {
					assert.Equal(t, "", pair[1])
					break
				}
			}
		}
	}

	tests := map[string]executorTestCase{
		"returns only name when service name is the only definition": {
			config: runnerConfig,
			adjustExecutor: adjustExecutorServices(common.Services{
				{
					Name: "ruby:latest",
				},
			}),
			assertCommandFactory: assertEnvValue(
				[]jsonService{
					{
						Name:       "ruby:latest",
						Alias:      "",
						Entrypoint: nil,
						Command:    nil,
					},
				},
			),
		},
		"returns full service definition": {
			config: runnerConfig,
			adjustExecutor: adjustExecutorServices(common.Services{
				{
					Name:       "ruby:latest",
					Alias:      "henk-ruby",
					Entrypoint: []string{"path", "to", "entrypoint"},
					Command:    []string{"path", "to", "command"},
				},
			}),
			assertCommandFactory: assertEnvValue(
				[]jsonService{
					{
						Name:       "ruby:latest",
						Alias:      "henk-ruby",
						Entrypoint: []string{"path", "to", "entrypoint"},
						Command:    []string{"path", "to", "command"},
					},
				},
			),
		},
		"returns both simple and full service definitions": {
			config: runnerConfig,
			adjustExecutor: adjustExecutorServices(common.Services{
				{
					Name:       "python:latest",
					Alias:      "henk-python",
					Entrypoint: []string{"entrypoint.sh"},
					Command:    []string{"command --test"},
				},
				{
					Name: "python:alpine",
				},
			}),
			assertCommandFactory: assertEnvValue(
				[]jsonService{
					{
						Name:       "python:latest",
						Alias:      "henk-python",
						Entrypoint: []string{"entrypoint.sh"},
						Command:    []string{"command --test"},
					},
					{
						Name:       "python:alpine",
						Alias:      "",
						Entrypoint: nil,
						Command:    nil,
					},
				},
			),
		},
		"does not create env CI_JOB_SERVICES": {
			config:               runnerConfig,
			adjustExecutor:       adjustExecutorServices(common.Services{}),
			assertCommandFactory: assertEmptyEnv(),
		},
	}

	for tn, tt := range tests {
		t.Run(tn, func(t *testing.T) {
			defer mockCommandFactory(t, tt)()

			e, options, _ := prepareExecutor(t, tt)
			e.Config = *options.Config
			e.Build = options.Build
			e.Trace = options.Trace
			e.BuildLogger = common.NewBuildLogger(e.Trace, e.Build.Log())
			if tt.adjustExecutor != nil {
				tt.adjustExecutor(t, e)
			}

			err := e.Prepare(options)
			assert.NoError(t, err)

			err = e.Run(common.ExecutorCommand{
				Context: context.Background(),
			})
			assert.NoError(t, err)

			e.Cleanup()
		})
	}
}<|MERGE_RESOLUTION|>--- conflicted
+++ resolved
@@ -621,7 +621,6 @@
 		CleanupExec: "bash",
 	})
 
-<<<<<<< HEAD
 	adjustExecutorServices := func(services common.Services) func(t *testing.T, e *executor) {
 		return func(t *testing.T, e *executor) {
 			e.Build.Services = services
@@ -630,25 +629,6 @@
 
 	assertEnvValue := func(expectedServices []jsonService) func(t *testing.T, tt executorTestCase, ctx context.Context, executable string, args []string, options process.CommandOptions) {
 		return func(t *testing.T, tt executorTestCase, ctx context.Context, executable string, args []string, options process.CommandOptions) {
-=======
-	//nolint:lll
-	assertCommandFactory := func(expectedImageName string) func(
-		t *testing.T,
-		tt executorTestCase,
-		ctx context.Context,
-		executable string,
-		args []string,
-		options process.CommandOptions,
-	) {
-		return func(
-			t *testing.T,
-			tt executorTestCase,
-			ctx context.Context,
-			executable string,
-			args []string,
-			options process.CommandOptions,
-		) {
->>>>>>> e1cb6972
 			for _, env := range options.Env {
 				pair := strings.Split(env, "=")
 				if pair[0] == CIJobServicesEnv {
