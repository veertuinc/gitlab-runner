<<<<<<< HEAD
# GitLab Runner

This is the repository of the official GitLab Runner written in Go.
It runs tests and sends the results to GitLab.
[GitLab CI](https://about.gitlab.com/gitlab-ci) is the open-source
continuous integration service included with GitLab that coordinates the testing.
The old name of this project was GitLab CI Multi Runner but please use "GitLab Runner" (without CI) from now on.

[![Pipeline Status](https://gitlab.com/gitlab-org/gitlab-runner/badges/master/pipeline.svg)](https://gitlab.com/gitlab-org/gitlab-runner/commits/master)
[![Go Report Card](https://goreportcard.com/badge/gitlab.com/gitlab-org/gitlab-runner)](https://goreportcard.com/report/gitlab.com/gitlab-org/gitlab-runner)

## Runner and GitLab CE/EE compatibility

For a list of compatible versions between GitLab and GitLab Runner, consult
the [compatibility section](https://docs.gitlab.com/runner/#compatibility-with-gitlab-versions).

## Release process

The description of release process of GitLab Runner project can be found in the [release documentation](docs/release_process/README.md).

## Contributing

Contributions are welcome, see [`CONTRIBUTING.md`](CONTRIBUTING.md) for more details.

### Closing issues

GitLab is growing very fast and we have limited resources to deal with
issues opened by community volunteers. We appreciate all the
contributions coming from our community, but we need to create some
closing policy to help all of us with issue management.

The issue tracker is not used for support or configuration questions. We
have dedicated [channels](https://about.gitlab.com/support/) for these
kinds of questions. The issue tracker should only be used for feature
requests, bug reports, and other tasks that need to be done for the
Runner project.

It is up to a project maintainer to decide if an issue is actually a
support/configuration question. Before closing the issue the maintainer
should leave a reason why this is a support/configuration question, to make
it clear to the issue author. They should also leave a comment using
[our template](https://gitlab.com/gitlab-org/gitlab-runner/blob/master/PROCESS.md#support-requests-and-configuration-questions)
before closing the issue. The issue author has every right to disagree and
reopen the issue for further discussion.

### Contributing to documentation

If your contribution contains only documentation changes, you can speed up the CI process
by following some branch naming conventions, as described in <https://docs.gitlab.com/ce/development/documentation/index.html#branch-naming>

## Documentation

The documentation source files can be found under the [docs/](docs/) directory. You can
read the documentation online at <https://docs.gitlab.com/runner/>.

## Requirements
=======
# Anka GitLab Runner

### [Official Anka GitLab Runner Usage Guide](https://ankadocs.veertu.com/docs/ci-plugins-and-integrations/gitlab/)

For a list of compatible versions between GitLab and GitLab Runner, see the [compatibility section](https://docs.gitlab.com/runner/#compatibility-with-gitlab-versions).

> This is a stripped down and modified version of [the official gitlab-runner](https://github.com/gitlabhq/gitlab-runner/tree/13-2-stable) (version 13.2-stable).

## Anka GitLab Runner Registration Example

[Official GitLab Runner Documentation](https://docs.gitlab.com/runner/)

```bash
./anka-gitlab-runner-darwin-amd64 register --non-interactive \
--url "http://anka.gitlab:8093" \
--registration-token 48EZAzxiF92TsqAVmkph \
--ssh-host host.docker.internal \
--ssh-user anka \
--ssh-password admin \
--name "localhost shared runner" \
--anka-controller-address "https://anka.controller:8090/" \
--anka-template-uuid d09f2a1a-e621-463d-8dfd-8ce9ba9f4160 \
--anka-tag base:port-forward-22:brew-git:gitlab \
--executor anka \
--anka-root-ca-path /Users/hostUser/anka-ca-crt.pem \
--anka-cert-path /Users/hostUser/anka-gitlab-crt.pem \
--anka-key-path /Users/hostUser/anka-gitlab-key.pem \
--clone-url "http://anka.gitlab:8093" \
--tag-list "localhost-shared,localhost,iOS"
```
>>>>>>> 7abc2d65

## Example `gitlab-ci.yml`

```yaml
test:
  tags:
    - localhost-shared
  stage: test
  variables:
    # Only use these variables to override the defaults you set when you register the runner.
    ANKA_TEMPLATE_UUID: "c0847bc9-5d2d-4dbc-ba6a-240f7ff08032"
    ANKA_TAG_NAME: "base"
  script:
    - hostname
    - echo "Echo from inside of the VM!"
```

## Development Setup and Details

```bash
brew install xz
go get gitlab.com/gitlab-org/gitlab-runner
make deps
export PATH="$PATH:$HOME/go/bin" # To load in gox
make development_setup

# Run all tests
make simple-test

# Build a single binary for testing
make runner-bin-host

# Build all binaries for linux and darwin (make sure docker daemon experimental = true)
make runner-and-helper-bin-host
```

Test your changes manually with `anka-gitlab-runner --debug --log-level debug run`:

<<<<<<< HEAD
- Please see the [GitLab Direction page](https://about.gitlab.com/direction/).
- Feel free submit issues with feature proposals on the issue tracker.
=======
> Using https://github.com/veertuinc/getting-started scripts to setup Gitlab locally
>>>>>>> 7abc2d65

> The gitlab-rails will take a few minutes to do the query. Be patient.

```bash
export GITLAB_DOCKER_CONTAINER_NAME="anka.gitlab"
export GITLAB_PORT="8093"
export GITLAB_ROOT_PASSWORD="rootpassword"
export GITLAB_EXAMPLE_PROJECT_NAME="gitlab-examples"
export GITLAB_ACCESS_TOKEN=$(curl -s --request POST --data "grant_type=password&username=root&password=$GITLAB_ROOT_PASSWORD" http://$GITLAB_DOCKER_CONTAINER_NAME:$GITLAB_PORT/oauth/token | jq -r '.access_token')
export GITLAB_EXAMPLE_PROJECT_ID=$(curl -s --request GET -H "Authorization: Bearer $GITLAB_ACCESS_TOKEN" "http://$GITLAB_DOCKER_CONTAINER_NAME:$GITLAB_PORT/api/v4/projects" | jq -r ".[] | select(.name==\"$GITLAB_EXAMPLE_PROJECT_NAME\") | .id")
export SHARED_REGISTRATION_TOKEN="$(docker exec -i $GITLAB_DOCKER_CONTAINER_NAME bash -c "gitlab-rails runner -e production \"puts Gitlab::CurrentSettings.current_application_settings.runners_registration_token\"")"
export PROJECT_REGISTRATION_TOKEN=$(docker exec -i $GITLAB_DOCKER_CONTAINER_NAME bash -c "gitlab-rails runner -e production \"puts Project.find_by_id($GITLAB_EXAMPLE_PROJECT_ID).runners_token\"")
```

```bash
./out/binaries/anka-gitlab-runner stop; ./out/binaries/anka-gitlab-runner unregister -n "localhost shared runner"; ./out/binaries/anka-gitlab-runner unregister -n "localhost specific runner"; rm -f ./out/binaries/anka-gitlab-runner; make runner-bin-host && \
./out/binaries/anka-gitlab-runner register --non-interactive \
--url "http://$GITLAB_DOCKER_CONTAINER_NAME:$GITLAB_PORT/" \
--registration-token $SHARED_REGISTRATION_TOKEN \
--ssh-user anka \
--ssh-password admin \
--name "localhost shared runner" \
--anka-controller-address "http://anka.controller:8090/" \
--anka-template-uuid c0847bc9-5d2d-4dbc-ba6a-240f7ff08032 \
--anka-tag base:port-forward-22:brew-git:gitlab \
--executor anka \
--clone-url "http://$GITLAB_DOCKER_CONTAINER_NAME:$GITLAB_PORT" \
--tag-list "localhost-shared,localhost,iOS" && \
./out/binaries/anka-gitlab-runner register --non-interactive \
--url "http://$GITLAB_DOCKER_CONTAINER_NAME:$GITLAB_PORT" \
--registration-token $PROJECT_REGISTRATION_TOKEN \
--ssh-user anka \
--ssh-password admin \
--name "localhost specific runner" \
--anka-controller-address "http://anka.controller:8090/" \
--anka-template-uuid c0847bc9-5d2d-4dbc-ba6a-240f7ff08032 \
--anka-tag base:port-forward-22:brew-git:gitlab \
--executor anka \
--clone-url "http://$GITLAB_DOCKER_CONTAINER_NAME:$GITLAB_PORT" \
--tag-list "localhost-specific,localhost,iOS" && \
./out/binaries/anka-gitlab-runner stop && ./out/binaries/anka-gitlab-runner --debug --log-level debug run
```

> When adding new options/flags, add them to `testRegisterCommandRun`

### Change Log

Changes we made from the offical gitlab-runner repo:

  - `executors/anka`
  - `common/version.go`
      - `var NAME` -> anka-gitlab-runner
      - prometheus `Name` -> anka_gitlab...
  - `main.go`: 
      - Commented out executor imports we don't need
      - Added Veertu as author and changed Usage
  - `commands/exec.go`: 
      - Commented out executor imports we don't need
      - Commented out `Add self-volume to docker` code
  - `network/trace.go` + `common/trace.go` + `common/network.go`: 
      - Added `IsJobSuccessful` function
  - `common/config.go`: 
      - Added `AnkaConfig` struct
      - `getDefaultConfigFile`: `config.toml` -> `anka-config.toml` (allows multiple gitlab-runners on same host)
      - Commented out Runners we don't support from `RunnerSettings`
      - Commented out for loop that checkes runner.Machine from `LoadConfig`
      - Commented out any structs and funcs we don't use
  - `common/config_test.go`: 
      - Added `TestConfigParse` tests for anka since the default didn't work after pulling out docker
  - `Makefile`: 
      - Modified `NAME` ENV in  to be `anka-gitlab-runner`
      - Fixed `PKG = ` so it doesn't try to use anka-gitlab-runner as the repo name
      - Removed virtualbox and parallels from `development_setup`
  - `commands/register.go`: 
      - Commented out ask* functions we don't use
      - We duplicated `askSSHLogin`, renamed it to `askAnkaSSHLogin`, then added it to the `exectorFns` so it prompts
      - Commented out exectors we don't use from `exectorFns`
      - Added better prompt messages (s.Name was called description and made unregister confusing)
      - Commented out `transformDockerServices` and anything else Docker related
      - Changed `Invalid executor specified` message to include the executor name
      - Added askAnka
  - `commands/register_test.go`:
      - Replaced everything with anka examples
      - Various modifications to get tests passing
      - Added all available anka options to `testRegisterCommandRun`
  - `commands/multi_test.go`
      - `multi-runner-build-limit` -> anka
  - `commands/service_test.go`
      - gitlab-runner -> anka-gitlab-runner
  - `commands/build_logger_test.go`
      - Added missing `IsJobSuccessful`
  - `commands/service.go`:
      - Updated `defaultServiceName` + `defaultDescription` with anka name
      - Added `service` definition to the import of `gitlab.com/gitlab-org/gitlab-runner/helpers/service`.
      - Added `service "github.com/ayufan/golang-kardianos-service"` to `commands/service.go`
      - Printing a message to `RunServiceControl` when a command is successful
  - `commands/unregister.go`: 
      - Added a failure if you don't specify the runner to unregister
      - Disabled all-runners
  - `commands/user_mode_warning.go`: 
      - gitlab-runner -> anka-gitlab-runner
  - `common/build.go`
      - Added Retries logic to support the new --preparation-retries option
  - `common/build_test.go`
      - Fixed `TestRetryPrepare` and `TestPrepareFailure` for PrepareRetries being 0 by default (consts.go updated const to var)
  - `common/const.go`
      - PreparationRetries = 2
      - const PreparationRetries -> var so tests can change it
      - shortened TraceForceSendInterval for when users cancel jobs in the UI (30 seconds is too long)
  - `VERSION`
      - Added {gitlab runner version}/{anka executor version}
  - `ci/version`
      - Modified echo so the version doesn't contain useless stuff
  - `create-docker.bash`
      - Script for building, tagging, and pushing to veertu/ dockerhub

> **`executor/ssh.go` must stay as an available executor**<|MERGE_RESOLUTION|>--- conflicted
+++ resolved
@@ -1,61 +1,3 @@
-<<<<<<< HEAD
-# GitLab Runner
-
-This is the repository of the official GitLab Runner written in Go.
-It runs tests and sends the results to GitLab.
-[GitLab CI](https://about.gitlab.com/gitlab-ci) is the open-source
-continuous integration service included with GitLab that coordinates the testing.
-The old name of this project was GitLab CI Multi Runner but please use "GitLab Runner" (without CI) from now on.
-
-[![Pipeline Status](https://gitlab.com/gitlab-org/gitlab-runner/badges/master/pipeline.svg)](https://gitlab.com/gitlab-org/gitlab-runner/commits/master)
-[![Go Report Card](https://goreportcard.com/badge/gitlab.com/gitlab-org/gitlab-runner)](https://goreportcard.com/report/gitlab.com/gitlab-org/gitlab-runner)
-
-## Runner and GitLab CE/EE compatibility
-
-For a list of compatible versions between GitLab and GitLab Runner, consult
-the [compatibility section](https://docs.gitlab.com/runner/#compatibility-with-gitlab-versions).
-
-## Release process
-
-The description of release process of GitLab Runner project can be found in the [release documentation](docs/release_process/README.md).
-
-## Contributing
-
-Contributions are welcome, see [`CONTRIBUTING.md`](CONTRIBUTING.md) for more details.
-
-### Closing issues
-
-GitLab is growing very fast and we have limited resources to deal with
-issues opened by community volunteers. We appreciate all the
-contributions coming from our community, but we need to create some
-closing policy to help all of us with issue management.
-
-The issue tracker is not used for support or configuration questions. We
-have dedicated [channels](https://about.gitlab.com/support/) for these
-kinds of questions. The issue tracker should only be used for feature
-requests, bug reports, and other tasks that need to be done for the
-Runner project.
-
-It is up to a project maintainer to decide if an issue is actually a
-support/configuration question. Before closing the issue the maintainer
-should leave a reason why this is a support/configuration question, to make
-it clear to the issue author. They should also leave a comment using
-[our template](https://gitlab.com/gitlab-org/gitlab-runner/blob/master/PROCESS.md#support-requests-and-configuration-questions)
-before closing the issue. The issue author has every right to disagree and
-reopen the issue for further discussion.
-
-### Contributing to documentation
-
-If your contribution contains only documentation changes, you can speed up the CI process
-by following some branch naming conventions, as described in <https://docs.gitlab.com/ce/development/documentation/index.html#branch-naming>
-
-## Documentation
-
-The documentation source files can be found under the [docs/](docs/) directory. You can
-read the documentation online at <https://docs.gitlab.com/runner/>.
-
-## Requirements
-=======
 # Anka GitLab Runner
 
 ### [Official Anka GitLab Runner Usage Guide](https://ankadocs.veertu.com/docs/ci-plugins-and-integrations/gitlab/)
@@ -86,7 +28,6 @@
 --clone-url "http://anka.gitlab:8093" \
 --tag-list "localhost-shared,localhost,iOS"
 ```
->>>>>>> 7abc2d65
 
 ## Example `gitlab-ci.yml`
 
@@ -125,14 +66,7 @@
 
 Test your changes manually with `anka-gitlab-runner --debug --log-level debug run`:
 
-<<<<<<< HEAD
-- Please see the [GitLab Direction page](https://about.gitlab.com/direction/).
-- Feel free submit issues with feature proposals on the issue tracker.
-=======
-> Using https://github.com/veertuinc/getting-started scripts to setup Gitlab locally
->>>>>>> 7abc2d65
-
-> The gitlab-rails will take a few minutes to do the query. Be patient.
+> Try our https://github.com/veertuinc/getting-started scripts to run Gitlab locally inside of a docker container
 
 ```bash
 export GITLAB_DOCKER_CONTAINER_NAME="anka.gitlab"
@@ -144,6 +78,8 @@
 export SHARED_REGISTRATION_TOKEN="$(docker exec -i $GITLAB_DOCKER_CONTAINER_NAME bash -c "gitlab-rails runner -e production \"puts Gitlab::CurrentSettings.current_application_settings.runners_registration_token\"")"
 export PROJECT_REGISTRATION_TOKEN=$(docker exec -i $GITLAB_DOCKER_CONTAINER_NAME bash -c "gitlab-rails runner -e production \"puts Project.find_by_id($GITLAB_EXAMPLE_PROJECT_ID).runners_token\"")
 ```
+
+> The gitlab-rails will take a few minutes to do the query. Be patient.
 
 ```bash
 ./out/binaries/anka-gitlab-runner stop; ./out/binaries/anka-gitlab-runner unregister -n "localhost shared runner"; ./out/binaries/anka-gitlab-runner unregister -n "localhost specific runner"; rm -f ./out/binaries/anka-gitlab-runner; make runner-bin-host && \
@@ -246,5 +182,6 @@
       - Modified echo so the version doesn't contain useless stuff
   - `create-docker.bash`
       - Script for building, tagging, and pushing to veertu/ dockerhub
+  - `docs` deleted
 
 > **`executor/ssh.go` must stay as an available executor**