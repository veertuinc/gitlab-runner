--- conflicted
+++ resolved
@@ -1,4 +1,3 @@
-<<<<<<< HEAD
 # Anka GitLab Runner
 
 ### [Official Anka GitLab Runner Usage Guide](https://ankadocs.veertu.com/docs/ci-plugins-and-integrations/gitlab/)
@@ -29,64 +28,6 @@
 --clone-url "http://anka.gitlab:8093" \
 --tag-list "localhost-shared,localhost,iOS"
 ```
-=======
-# GitLab Runner
-
-This is the repository of the official GitLab Runner written in Go.
-It runs tests and sends the results to GitLab.
-[GitLab CI](https://about.gitlab.com/gitlab-ci) is the open-source
-continuous integration service included with GitLab that coordinates the testing.
-The old name of this project was GitLab CI Multi Runner but please use "GitLab Runner" (without CI) from now on.
-
-[![Pipeline Status](https://gitlab.com/gitlab-org/gitlab-runner/badges/master/pipeline.svg)](https://gitlab.com/gitlab-org/gitlab-runner/commits/master)
-[![Go Report Card](https://goreportcard.com/badge/gitlab.com/gitlab-org/gitlab-runner)](https://goreportcard.com/report/gitlab.com/gitlab-org/gitlab-runner)
-
-## Runner and GitLab CE/EE compatibility
-
-For a list of compatible versions between GitLab and GitLab Runner, consult
-the [compatibility section](https://docs.gitlab.com/runner/#compatibility-with-gitlab-versions).
-
-## Release process
-
-The description of release process of GitLab Runner project can be found in the [release documentation](docs/release_process/README.md).
-
-## Contributing
-
-Contributions are welcome, see [`CONTRIBUTING.md`](CONTRIBUTING.md) for more details.
-
-### Closing issues
-
-GitLab is growing very fast and we have limited resources to deal with
-issues opened by community volunteers. We appreciate all the
-contributions coming from our community, but we need to create some
-closing policy to help all of us with issue management.
-
-The issue tracker is not used for support or configuration questions. We
-have dedicated [channels](https://about.gitlab.com/support/) for these
-kinds of questions. The issue tracker should only be used for feature
-requests, bug reports, and other tasks that need to be done for the
-Runner project.
-
-It is up to a project maintainer to decide if an issue is actually a
-support/configuration question. Before closing the issue the maintainer
-should leave a reason why this is a support/configuration question, to make
-it clear to the issue author. They should also leave a comment using
-[our template](https://gitlab.com/gitlab-org/gitlab-runner/blob/master/PROCESS.md#support-requests-and-configuration-questions)
-before closing the issue. The issue author has every right to disagree and
-reopen the issue for further discussion.
-
-### Contributing to documentation
-
-If your contribution contains only documentation changes, you can speed up the CI process
-by following some branch naming conventions, as described in <https://docs.gitlab.com/ce/development/documentation/index.html#branch-naming>
-
-## Documentation
-
-The documentation source files can be found under the [docs/](docs/) directory. You can
-read the documentation online at <https://docs.gitlab.com/runner/>.
-
-## Requirements
->>>>>>> ece86343
 
 > Examples of the different log formats can be found [HERE](https://docs.gitlab.com/runner/configuration/advanced-configuration.html#log_format-examples-truncated)
 
@@ -127,12 +68,7 @@
 
 Test your changes manually with `anka-gitlab-runner --debug --log-level debug run`:
 
-<<<<<<< HEAD
-> Using https://github.com/veertuinc/getting-started scripts to setup Gitlab locally
-=======
-- Please see the [GitLab Direction page](https://about.gitlab.com/direction/).
-- Feel free submit issues with feature proposals on the issue tracker.
->>>>>>> ece86343
+> You can use https://github.com/veertuinc/getting-started scripts to setup Gitlab locally
 
 > The gitlab-rails will take a few minutes to do the query. Be patient.
 
