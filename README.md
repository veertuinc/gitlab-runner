--- conflicted
+++ resolved
@@ -68,11 +68,7 @@
 
 Test your changes manually with `anka-gitlab-runner --debug --log-level debug run`:
 
-<<<<<<< HEAD
-> You can use https://github.com/veertuinc/getting-started scripts to setup Gitlab locally
-=======
 > Try out our https://github.com/veertuinc/getting-started scripts to setup Gitlab locally
->>>>>>> 8dcdeb84
 
 > The gitlab-rails will take a few minutes to do the query. Be patient.
 
