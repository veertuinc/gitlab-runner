--- conflicted
+++ resolved
@@ -30,11 +30,7 @@
 	RemoteUpdateInterval time.Duration
 }
 
-<<<<<<< HEAD
-func (r *RemoteJobStateResponse) IsAborted() bool {
-=======
 func (r *RemoteJobStateResponse) IsFailed() bool {
->>>>>>> ece86343
 	if r.RemoteState == statusCanceled || r.RemoteState == statusFailed {
 		return true
 	}
@@ -58,8 +54,6 @@
 	result := &RemoteJobStateResponse{
 		StatusCode:  response.StatusCode,
 		RemoteState: response.Header.Get(remoteStateHeader),
-<<<<<<< HEAD
-=======
 	}
 
 	if updateIntervalRaw := response.Header.Get(updateIntervalHeader); updateIntervalRaw != "" {
@@ -70,7 +64,6 @@
 				WithField("header-value", updateIntervalRaw).
 				Warningf("Failed to parse %q header", updateIntervalHeader)
 		}
->>>>>>> ece86343
 	}
 
 	return result
