--- conflicted
+++ resolved
@@ -149,11 +149,8 @@
 		Shell:        config.Shell,
 	}
 
-<<<<<<< HEAD
 	n.getFeatures(&info.Features)
 
-=======
->>>>>>> 7abc2d65
 	if executorProvider := common.GetExecutorProvider(config.Executor); executorProvider != nil {
 		_ = executorProvider.GetFeatures(&info.Features)
 
@@ -380,11 +377,7 @@
 	config common.RunnerConfig,
 	jobCredentials *common.JobCredentials,
 	jobInfo common.UpdateJobInfo,
-<<<<<<< HEAD
 ) common.UpdateJobResult {
-=======
-) common.UpdateState {
->>>>>>> 7abc2d65
 	request := common.UpdateJobRequest{
 		Info:          n.getRunnerVersion(config),
 		Token:         jobCredentials.Token,
@@ -393,11 +386,7 @@
 		Checksum:      jobInfo.Checksum,
 	}
 
-<<<<<<< HEAD
 	statusCode, statusText, response := n.doJSON(
-=======
-	result, statusText, response := n.doJSON(
->>>>>>> 7abc2d65
 		&config.RunnerCredentials,
 		http.MethodPut,
 		fmt.Sprintf("jobs/%d", jobInfo.ID),
@@ -405,7 +394,6 @@
 		&request,
 		nil,
 	)
-<<<<<<< HEAD
 	n.requestsStatusesMap.Append(config.RunnerCredentials.ShortDescription(), APIEndpointUpdateJob, statusCode)
 
 	log := config.Log().WithField("job", jobInfo.ID)
@@ -425,9 +413,6 @@
 		NewUpdateInterval: remoteJobStateResponse.RemoteUpdateInterval,
 		CancelRequested:   remoteJobStateResponse.IsCanceled(),
 	}
-=======
-	n.requestsStatusesMap.Append(config.RunnerCredentials.ShortDescription(), APIEndpointUpdateJob, result)
->>>>>>> 7abc2d65
 
 	log = log.WithFields(logrus.Fields{
 		"code":            statusCode,
@@ -441,7 +426,6 @@
 		result.State = common.UpdateAbort
 	case statusCode == http.StatusOK:
 		log.Debugln("Submitting job to coordinator...", "ok")
-<<<<<<< HEAD
 		result.State = common.UpdateSucceeded
 	case statusCode == http.StatusAccepted:
 		log.Debugln("Submitting job to coordinator...", "accepted, but not yet completed")
@@ -453,13 +437,6 @@
 		log.Warningln("Submitting job to coordinator...", "not found")
 		result.State = common.UpdateAbort
 	case statusCode == http.StatusForbidden:
-=======
-		return common.UpdateSucceeded
-	case result == http.StatusNotFound:
-		log.Warningln("Submitting job to coordinator...", "aborted (status not found)")
-		return common.UpdateAbort
-	case result == http.StatusForbidden:
->>>>>>> 7abc2d65
 		log.WithField("status", statusText).Errorln("Submitting job to coordinator...", "forbidden")
 		result.State = common.UpdateAbort
 	case statusCode == clientError:
@@ -484,11 +461,7 @@
 	baseLog := config.Log().WithField("job", id)
 	if len(content) == 0 {
 		baseLog.Debugln("Appending trace to coordinator...", "skipped due to empty patch")
-<<<<<<< HEAD
 		return common.NewPatchTraceResult(startOffset, common.PatchSucceeded, 0)
-=======
-		return common.NewPatchTraceResult(startOffset, common.UpdateSucceeded, 0)
->>>>>>> 7abc2d65
 	}
 
 	endOffset := startOffset + len(content)
@@ -504,11 +477,7 @@
 	response, err := n.doRaw(&config.RunnerCredentials, "PATCH", uri, request, "text/plain", headers)
 	if err != nil {
 		config.Log().Errorln("Appending trace to coordinator...", "error", err.Error())
-<<<<<<< HEAD
 		return common.NewPatchTraceResult(startOffset, common.PatchFailed, 0)
-=======
-		return common.NewPatchTraceResult(startOffset, common.UpdateFailed, 0)
->>>>>>> 7abc2d65
 	}
 
 	n.requestsStatusesMap.Append(
@@ -529,11 +498,7 @@
 		"job-status":      tracePatchResponse.RemoteState,
 		"code":            response.StatusCode,
 		"status":          response.Status,
-<<<<<<< HEAD
 		"update-interval": tracePatchResponse.RemoteUpdateInterval,
-=======
-		"update-interval": tracePatchResponse.RemoteTraceUpdateInterval,
->>>>>>> 7abc2d65
 	})
 
 	return n.createPatchTraceResult(startOffset, tracePatchResponse, response, endOffset, log)
@@ -548,7 +513,6 @@
 ) common.PatchTraceResult {
 	result := common.PatchTraceResult{
 		SentOffset:        startOffset,
-<<<<<<< HEAD
 		NewUpdateInterval: tracePatchResponse.RemoteUpdateInterval,
 		CancelRequested:   tracePatchResponse.IsCanceled(),
 	}
@@ -557,67 +521,38 @@
 	case tracePatchResponse.IsFailed():
 		log.Warningln("Appending trace to coordinator...", "job failed")
 		result.State = common.PatchAbort
-=======
-		NewUpdateInterval: tracePatchResponse.RemoteTraceUpdateInterval,
-	}
-
-	switch {
-	case tracePatchResponse.IsAborted():
-		log.Warningln("Appending trace to coordinator...", "aborted")
-		result.State = common.UpdateAbort
->>>>>>> 7abc2d65
 
 		return result
 
 	case response.StatusCode == http.StatusAccepted:
 		log.Debugln("Appending trace to coordinator...", "ok")
 		result.SentOffset = endOffset
-<<<<<<< HEAD
 		result.State = common.PatchSucceeded
-=======
-		result.State = common.UpdateSucceeded
->>>>>>> 7abc2d65
 
 		return result
 
 	case response.StatusCode == http.StatusNotFound:
 		log.Warningln("Appending trace to coordinator...", "not-found")
-<<<<<<< HEAD
 		result.State = common.PatchNotFound
-=======
-		result.State = common.UpdateNotFound
->>>>>>> 7abc2d65
 
 		return result
 
 	case response.StatusCode == http.StatusRequestedRangeNotSatisfiable:
 		log.Warningln("Appending trace to coordinator...", "range mismatch")
 		result.SentOffset = tracePatchResponse.NewOffset()
-<<<<<<< HEAD
 		result.State = common.PatchRangeMismatch
-=======
-		result.State = common.UpdateRangeMismatch
->>>>>>> 7abc2d65
 
 		return result
 
 	case response.StatusCode == clientError:
 		log.Errorln("Appending trace to coordinator...", "error")
-<<<<<<< HEAD
 		result.State = common.PatchAbort
-=======
-		result.State = common.UpdateAbort
->>>>>>> 7abc2d65
 
 		return result
 
 	default:
 		log.Warningln("Appending trace to coordinator...", "failed")
-<<<<<<< HEAD
 		result.State = common.PatchFailed
-=======
-		result.State = common.UpdateFailed
->>>>>>> 7abc2d65
 
 		return result
 	}
