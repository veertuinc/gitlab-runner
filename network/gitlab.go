package network

import (
	"bytes"
	"fmt"
	"io"
	"io/ioutil"
	"mime/multipart"
	"net/http"
	"net/url"
	"os"
	"runtime"
	"strconv"
	"sync"

	"github.com/prometheus/client_golang/prometheus"
	"github.com/sirupsen/logrus"

	"gitlab.com/gitlab-org/gitlab-runner/common"
	"gitlab.com/gitlab-org/gitlab-runner/helpers"
)

const clientError = -100

var apiRequestStatuses = prometheus.NewDesc(
	"gitlab_runner_api_request_statuses_total",
	"The total number of api requests, partitioned by runner, endpoint and status.",
	[]string{"runner", "endpoint", "status"},
	nil,
)

type APIEndpoint string

const (
	APIEndpointRequestJob APIEndpoint = "request_job"
	APIEndpointUpdateJob  APIEndpoint = "update_job"
	APIEndpointPatchTrace APIEndpoint = "patch_trace"
)

type apiRequestStatusPermutation struct {
	runnerID string
	endpoint APIEndpoint
	status   int
}

type APIRequestStatusesMap struct {
	internal map[apiRequestStatusPermutation]int
	lock     sync.RWMutex
}

func (arspm *APIRequestStatusesMap) Append(runnerID string, endpoint APIEndpoint, status int) {
	arspm.lock.Lock()
	defer arspm.lock.Unlock()

	permutation := apiRequestStatusPermutation{runnerID: runnerID, endpoint: endpoint, status: status}

	if _, ok := arspm.internal[permutation]; !ok {
		arspm.internal[permutation] = 0
	}

	arspm.internal[permutation]++
}

// Describe implements prometheus.Collector.
func (arspm *APIRequestStatusesMap) Describe(ch chan<- *prometheus.Desc) {
	ch <- apiRequestStatuses
}

// Collect implements prometheus.Collector.
func (arspm *APIRequestStatusesMap) Collect(ch chan<- prometheus.Metric) {
	arspm.lock.RLock()
	defer arspm.lock.RUnlock()

	for permutation, count := range arspm.internal {
		ch <- prometheus.MustNewConstMetric(
			apiRequestStatuses,
			prometheus.CounterValue,
			float64(count),
			permutation.runnerID,
			string(permutation.endpoint),
			strconv.Itoa(permutation.status),
		)
	}
}

func NewAPIRequestStatusesMap() *APIRequestStatusesMap {
	return &APIRequestStatusesMap{
		internal: make(map[apiRequestStatusPermutation]int),
	}
}

type GitLabClient struct {
	clients map[string]*client
	lock    sync.Mutex

	requestsStatusesMap *APIRequestStatusesMap
}

func (n *GitLabClient) getClient(credentials requestCredentials) (c *client, err error) {
	n.lock.Lock()
	defer n.lock.Unlock()

	if n.clients == nil {
		n.clients = make(map[string]*client)
	}
	key := fmt.Sprintf(
		"%s_%s_%s_%s",
		credentials.GetURL(),
		credentials.GetToken(),
		credentials.GetTLSCAFile(),
		credentials.GetTLSCertFile(),
	)
	c = n.clients[key]
	if c == nil {
		c, err = newClient(credentials)
		if err != nil {
			return
		}
		n.clients[key] = c
	}

	return
}

func (n *GitLabClient) getLastUpdate(credentials requestCredentials) (lu string) {

	cli, err := n.getClient(credentials)
	if err != nil {
		return ""
	}
	return cli.getLastUpdate()
}

// getFeatures enables features that are properties of networking client
func (n *GitLabClient) getFeatures(features *common.FeaturesInfo) {
	features.TraceReset = true
	features.TraceChecksum = true
	features.Cancelable = true
}

func (n *GitLabClient) getRunnerVersion(config common.RunnerConfig) common.VersionInfo {
	info := common.VersionInfo{
		Name:         common.NAME,
		Version:      common.VERSION,
		Revision:     common.REVISION,
		Platform:     runtime.GOOS,
		Architecture: runtime.GOARCH,
		Executor:     config.Executor,
		Shell:        config.Shell,
	}

<<<<<<< HEAD
=======
	n.getFeatures(&info.Features)

>>>>>>> ece86343
	if executorProvider := common.GetExecutorProvider(config.Executor); executorProvider != nil {
		_ = executorProvider.GetFeatures(&info.Features)

		if info.Shell == "" {
			info.Shell = executorProvider.GetDefaultShell()
		}
	}

	if shell := common.GetShell(info.Shell); shell != nil {
		shell.GetFeatures(&info.Features)
	}

	return info
}

func (n *GitLabClient) doRaw(
	credentials requestCredentials,
	method, uri string,
	request io.Reader,
	requestType string,
	headers http.Header,
) (res *http.Response, err error) {
	c, err := n.getClient(credentials)

	if err != nil {
		return nil, err
	}

	return c.do(uri, method, request, requestType, headers)
}

func (n *GitLabClient) doJSON(
	credentials requestCredentials,
	method, uri string,
	statusCode int,
	request interface{},
	response interface{},
) (int, string, *http.Response) {
	c, err := n.getClient(credentials)
	if err != nil {
		return clientError, err.Error(), nil
	}

	return c.doJSON(uri, method, statusCode, request, response)
}

func (n *GitLabClient) getResponseTLSData(
	credentials requestCredentials,
	response *http.Response,
) (ResponseTLSData, error) {
	c, err := n.getClient(credentials)
	if err != nil {
		return ResponseTLSData{}, fmt.Errorf("couldn't get client: %w", err)
	}

	return c.getResponseTLSData(response.TLS)
}

func (n *GitLabClient) RegisterRunner(
	runner common.RunnerCredentials,
	parameters common.RegisterRunnerParameters,
) *common.RegisterRunnerResponse {
	// TODO: pass executor
	request := common.RegisterRunnerRequest{
		RegisterRunnerParameters: parameters,
		Token:                    runner.Token,
		Info:                     n.getRunnerVersion(common.RunnerConfig{}),
	}

	var response common.RegisterRunnerResponse
	result, statusText, resp := n.doJSON(
		&runner,
		http.MethodPost,
		"runners",
		http.StatusCreated,
		&request,
		&response,
	)
	if resp != nil {
		defer func() { _ = resp.Body.Close() }()
	}

	switch result {
	case http.StatusCreated:
		runner.Log().Println("Registering runner...", "succeeded")
		return &response
	case http.StatusForbidden:
		runner.Log().Errorln("Registering runner...", "forbidden (check registration token)")
		return nil
	case clientError:
		runner.Log().WithField("status", statusText).Errorln("Registering runner...", "error")
		return nil
	default:
		runner.Log().WithField("status", statusText).Errorln("Registering runner...", "failed")
		return nil
	}
}

func (n *GitLabClient) VerifyRunner(runner common.RunnerCredentials) bool {
	request := common.VerifyRunnerRequest{
		Token: runner.Token,
	}

	result, statusText, resp := n.doJSON(&runner, http.MethodPost, "runners/verify", http.StatusOK, &request, nil)
	if resp != nil {
		defer func() { _ = resp.Body.Close() }()
	}

	switch result {
	case http.StatusOK:
		// this is expected due to fact that we ask for non-existing job
		runner.Log().Println("Verifying runner...", "is alive")
		return true
	case http.StatusForbidden:
		runner.Log().Errorln("Verifying runner...", "is removed")
		return false
	case clientError:
		runner.Log().WithField("status", statusText).Errorln("Verifying runner...", "error")
		return true
	default:
		runner.Log().WithField("status", statusText).Errorln("Verifying runner...", "failed")
		return true
	}
}

func (n *GitLabClient) UnregisterRunner(runner common.RunnerCredentials) bool {
	request := common.UnregisterRunnerRequest{
		Token: runner.Token,
	}

	result, statusText, resp := n.doJSON(&runner, http.MethodDelete, "runners", http.StatusNoContent, &request, nil)
	if resp != nil {
		defer func() { _ = resp.Body.Close() }()
	}

	const baseLogText = "Unregistering runner from GitLab"
	switch result {
	case http.StatusNoContent:
		runner.Log().Println(baseLogText, "succeeded")
		return true
	case http.StatusForbidden:
		runner.Log().Errorln(baseLogText, "forbidden")
		return false
	case clientError:
		runner.Log().WithField("status", statusText).Errorln(baseLogText, "error")
		return false
	default:
		runner.Log().WithField("status", statusText).Errorln(baseLogText, "failed")
		return false
	}
}

func addTLSData(response *common.JobResponse, tlsData ResponseTLSData) {
	if tlsData.CAChain != "" {
		response.TLSCAChain = tlsData.CAChain
	}

	if tlsData.CertFile != "" && tlsData.KeyFile != "" {
		data, err := ioutil.ReadFile(tlsData.CertFile)
		if err == nil {
			response.TLSAuthCert = string(data)
		}
		data, err = ioutil.ReadFile(tlsData.KeyFile)
		if err == nil {
			response.TLSAuthKey = string(data)
		}
	}
}

func (n *GitLabClient) RequestJob(
	config common.RunnerConfig,
	sessionInfo *common.SessionInfo,
) (*common.JobResponse, bool) {
	request := common.JobRequest{
		Info:       n.getRunnerVersion(config),
		Token:      config.Token,
		LastUpdate: n.getLastUpdate(&config.RunnerCredentials),
		Session:    sessionInfo,
	}

	var response common.JobResponse
	result, statusText, httpResponse := n.doJSON(
		&config.RunnerCredentials,
		http.MethodPost,
		"jobs/request",
		http.StatusCreated,
		&request,
		&response,
	)

	n.requestsStatusesMap.Append(config.RunnerCredentials.ShortDescription(), APIEndpointRequestJob, result)

	switch result {
	case http.StatusCreated:
		config.Log().WithFields(logrus.Fields{
			"job":      response.ID,
			"repo_url": response.RepoCleanURL(),
		}).Println("Checking for jobs...", "received")

		tlsData, err := n.getResponseTLSData(&config.RunnerCredentials, httpResponse)
		if err != nil {
			config.Log().
				WithError(err).Errorln("Error on fetching TLS Data from API response...", "error")
		}
		addTLSData(&response, tlsData)

		return &response, true
	case http.StatusForbidden:
		config.Log().Errorln("Checking for jobs...", "forbidden")
		return nil, false
	case http.StatusNoContent:
		config.Log().Debugln("Checking for jobs...", "nothing")
		return nil, true
	case clientError:
		config.Log().WithField("status", statusText).Errorln("Checking for jobs...", "error")
		return nil, false
	default:
		config.Log().WithField("status", statusText).Warningln("Checking for jobs...", "failed")
		return nil, true
	}
}

func (n *GitLabClient) UpdateJob(
	config common.RunnerConfig,
	jobCredentials *common.JobCredentials,
	jobInfo common.UpdateJobInfo,
<<<<<<< HEAD
) common.UpdateState {
=======
) common.UpdateJobResult {
>>>>>>> ece86343
	request := common.UpdateJobRequest{
		Info:          n.getRunnerVersion(config),
		Token:         jobCredentials.Token,
		State:         jobInfo.State,
		FailureReason: jobInfo.FailureReason,
		Checksum:      jobInfo.Checksum,
	}

<<<<<<< HEAD
	result, statusText, response := n.doJSON(
=======
	statusCode, statusText, response := n.doJSON(
>>>>>>> ece86343
		&config.RunnerCredentials,
		http.MethodPut,
		fmt.Sprintf("jobs/%d", jobInfo.ID),
		http.StatusOK,
		&request,
		nil,
	)
<<<<<<< HEAD
	n.requestsStatusesMap.Append(config.RunnerCredentials.ShortDescription(), APIEndpointUpdateJob, result)
=======
	n.requestsStatusesMap.Append(config.RunnerCredentials.ShortDescription(), APIEndpointUpdateJob, statusCode)

	log := config.Log().WithField("job", jobInfo.ID)

	return n.createUpdateJobResult(log, statusCode, statusText, response)
}

func (n *GitLabClient) createUpdateJobResult(
	log *logrus.Entry,
	statusCode int,
	statusText string,
	response *http.Response,
) common.UpdateJobResult {
	remoteJobStateResponse := NewRemoteJobStateResponse(response, log)

	result := common.UpdateJobResult{
		NewUpdateInterval: remoteJobStateResponse.RemoteUpdateInterval,
		CancelRequested:   remoteJobStateResponse.IsCanceled(),
	}
>>>>>>> ece86343

	log = log.WithFields(logrus.Fields{
		"code":            statusCode,
		"job-status":      remoteJobStateResponse.RemoteState,
		"update-interval": remoteJobStateResponse.RemoteUpdateInterval,
	})

	switch {
	case remoteJobStateResponse.IsFailed():
		log.Warningln("Submitting job to coordinator...", "job failed")
		result.State = common.UpdateAbort
	case statusCode == http.StatusOK:
		log.Debugln("Submitting job to coordinator...", "ok")
<<<<<<< HEAD
		return common.UpdateSucceeded
	case result == http.StatusNotFound:
		log.Warningln("Submitting job to coordinator...", "aborted (status not found)")
		return common.UpdateAbort
	case result == http.StatusForbidden:
=======
		result.State = common.UpdateSucceeded
	case statusCode == http.StatusAccepted:
		log.Debugln("Submitting job to coordinator...", "accepted, but not yet completed")
		result.State = common.UpdateAcceptedButNotCompleted
	case statusCode == http.StatusPreconditionFailed:
		log.Debugln("Submitting job to coordinator...", "trace validation failed")
		result.State = common.UpdateTraceValidationFailed
	case statusCode == http.StatusNotFound:
		log.Warningln("Submitting job to coordinator...", "not found")
		result.State = common.UpdateAbort
	case statusCode == http.StatusForbidden:
>>>>>>> ece86343
		log.WithField("status", statusText).Errorln("Submitting job to coordinator...", "forbidden")
		result.State = common.UpdateAbort
	case statusCode == clientError:
		log.WithField("status", statusText).Errorln("Submitting job to coordinator...", "error")
		result.State = common.UpdateAbort
	default:
		log.WithField("status", statusText).Warningln("Submitting job to coordinator...", "failed")
		result.State = common.UpdateFailed
	}

	return result
}

func (n *GitLabClient) PatchTrace(
	config common.RunnerConfig,
	jobCredentials *common.JobCredentials,
	content []byte,
	startOffset int,
) common.PatchTraceResult {
	id := jobCredentials.ID

	baseLog := config.Log().WithField("job", id)
	if len(content) == 0 {
		baseLog.Debugln("Appending trace to coordinator...", "skipped due to empty patch")
<<<<<<< HEAD
		return common.NewPatchTraceResult(startOffset, common.UpdateSucceeded, 0)
=======
		return common.NewPatchTraceResult(startOffset, common.PatchSucceeded, 0)
>>>>>>> ece86343
	}

	endOffset := startOffset + len(content)
	contentRange := fmt.Sprintf("%d-%d", startOffset, endOffset-1)

	headers := make(http.Header)
	headers.Set("Content-Range", contentRange)
	headers.Set("JOB-TOKEN", jobCredentials.Token)

	uri := fmt.Sprintf("jobs/%d/trace", id)
	request := bytes.NewReader(content)

	response, err := n.doRaw(&config.RunnerCredentials, "PATCH", uri, request, "text/plain", headers)
	if err != nil {
		config.Log().Errorln("Appending trace to coordinator...", "error", err.Error())
<<<<<<< HEAD
		return common.NewPatchTraceResult(startOffset, common.UpdateFailed, 0)
=======
		return common.NewPatchTraceResult(startOffset, common.PatchFailed, 0)
>>>>>>> ece86343
	}

	n.requestsStatusesMap.Append(
		config.RunnerCredentials.ShortDescription(),
		APIEndpointPatchTrace,
		response.StatusCode,
	)

	defer func() {
		_, _ = io.Copy(ioutil.Discard, response.Body)
		_ = response.Body.Close()
	}()

	tracePatchResponse := NewTracePatchResponse(response, baseLog)
	log := baseLog.WithFields(logrus.Fields{
		"sent-log":        contentRange,
		"job-log":         tracePatchResponse.RemoteRange,
		"job-status":      tracePatchResponse.RemoteState,
		"code":            response.StatusCode,
		"status":          response.Status,
<<<<<<< HEAD
		"update-interval": tracePatchResponse.RemoteTraceUpdateInterval,
=======
		"update-interval": tracePatchResponse.RemoteUpdateInterval,
>>>>>>> ece86343
	})

	return n.createPatchTraceResult(startOffset, tracePatchResponse, response, endOffset, log)
}

func (n *GitLabClient) createPatchTraceResult(
	startOffset int,
	tracePatchResponse *TracePatchResponse,
	response *http.Response,
	endOffset int,
	log *logrus.Entry,
) common.PatchTraceResult {
	result := common.PatchTraceResult{
		SentOffset:        startOffset,
<<<<<<< HEAD
		NewUpdateInterval: tracePatchResponse.RemoteTraceUpdateInterval,
	}

	switch {
	case tracePatchResponse.IsAborted():
		log.Warningln("Appending trace to coordinator...", "aborted")
		result.State = common.UpdateAbort
=======
		NewUpdateInterval: tracePatchResponse.RemoteUpdateInterval,
		CancelRequested:   tracePatchResponse.IsCanceled(),
	}

	switch {
	case tracePatchResponse.IsFailed():
		log.Warningln("Appending trace to coordinator...", "job failed")
		result.State = common.PatchAbort
>>>>>>> ece86343

		return result

	case response.StatusCode == http.StatusAccepted:
		log.Debugln("Appending trace to coordinator...", "ok")
		result.SentOffset = endOffset
<<<<<<< HEAD
		result.State = common.UpdateSucceeded
=======
		result.State = common.PatchSucceeded
>>>>>>> ece86343

		return result

	case response.StatusCode == http.StatusNotFound:
		log.Warningln("Appending trace to coordinator...", "not-found")
<<<<<<< HEAD
		result.State = common.UpdateNotFound
=======
		result.State = common.PatchNotFound
>>>>>>> ece86343

		return result

	case response.StatusCode == http.StatusRequestedRangeNotSatisfiable:
		log.Warningln("Appending trace to coordinator...", "range mismatch")
		result.SentOffset = tracePatchResponse.NewOffset()
<<<<<<< HEAD
		result.State = common.UpdateRangeMismatch
=======
		result.State = common.PatchRangeMismatch
>>>>>>> ece86343

		return result

	case response.StatusCode == clientError:
		log.Errorln("Appending trace to coordinator...", "error")
<<<<<<< HEAD
		result.State = common.UpdateAbort
=======
		result.State = common.PatchAbort
>>>>>>> ece86343

		return result

	default:
		log.Warningln("Appending trace to coordinator...", "failed")
<<<<<<< HEAD
		result.State = common.UpdateFailed
=======
		result.State = common.PatchFailed
>>>>>>> ece86343

		return result
	}
}

func (n *GitLabClient) createArtifactsForm(mpw *multipart.Writer, reader io.Reader, baseName string) error {
	wr, err := mpw.CreateFormFile("file", baseName)
	if err != nil {
		return err
	}

	_, err = io.Copy(wr, reader)
	if err != nil {
		return err
	}
	return nil
}

func uploadRawArtifactsQuery(options common.ArtifactsOptions) url.Values {
	q := url.Values{}

	if options.ExpireIn != "" {
		q.Set("expire_in", options.ExpireIn)
	}

	if options.Format != "" {
		q.Set("artifact_format", string(options.Format))
	}

	if options.Type != "" {
		q.Set("artifact_type", options.Type)
	}

	return q
}

func (n *GitLabClient) UploadRawArtifacts(
	config common.JobCredentials,
	reader io.Reader,
	options common.ArtifactsOptions,
) common.UploadState {
	pr, pw := io.Pipe()
	defer func() { _ = pr.Close() }()

	mpw := multipart.NewWriter(pw)

	go func() {
		defer func() {
			_ = mpw.Close()
			_ = pw.Close()
		}()
		err := n.createArtifactsForm(mpw, reader, options.BaseName)
		if err != nil {
			_ = pw.CloseWithError(err)
		}
	}()

	query := uploadRawArtifactsQuery(options)

	headers := make(http.Header)
	headers.Set("JOB-TOKEN", config.Token)
	res, err := n.doRaw(
		&config,
		http.MethodPost,
		fmt.Sprintf("jobs/%d/artifacts?%s", config.ID, query.Encode()),
		pr,
		mpw.FormDataContentType(),
		headers,
	)

	log := logrus.WithFields(logrus.Fields{
		"id":    config.ID,
		"token": helpers.ShortenToken(config.Token),
	})

	if res != nil {
		log = log.WithField("responseStatus", res.Status)
	}

	messagePrefix := "Uploading artifacts to coordinator..."
	if options.Type != "" {
		messagePrefix = fmt.Sprintf("Uploading artifacts as %q to coordinator...", options.Type)
	}

	if err != nil {
		log.WithError(err).Errorln(messagePrefix, "error")
		return common.UploadFailed
	}
	defer func() {
		_, _ = io.Copy(ioutil.Discard, res.Body)
		_ = res.Body.Close()
	}()

	return n.determineUploadState(res.StatusCode, log, messagePrefix)
}

func (n *GitLabClient) determineUploadState(
	statusCode int,
	log *logrus.Entry,
	messagePrefix string,
) common.UploadState {
	switch statusCode {
	case http.StatusCreated:
		log.Println(messagePrefix, "ok")
		return common.UploadSucceeded
	case http.StatusForbidden:
		log.WithField("status", statusCode).Errorln(messagePrefix, "forbidden")
		return common.UploadForbidden
	case http.StatusRequestEntityTooLarge:
		log.WithField("status", statusCode).Errorln(messagePrefix, "too large archive")
		return common.UploadTooLarge
	case http.StatusServiceUnavailable:
		log.WithField("status", statusCode).Errorln(messagePrefix, "service unavailable")
		return common.UploadServiceUnavailable
	default:
		log.WithField("status", statusCode).Warningln(messagePrefix, "failed")
		return common.UploadFailed
	}
}

func (n *GitLabClient) DownloadArtifacts(
	config common.JobCredentials,
	artifactsFile string,
	directDownload *bool,
) common.DownloadState {
	query := url.Values{}

	if directDownload != nil {
		query.Set("direct_download", strconv.FormatBool(*directDownload))
	}

	headers := make(http.Header)
	headers.Set("JOB-TOKEN", config.Token)
	uri := fmt.Sprintf("jobs/%d/artifacts?%s", config.ID, query.Encode())

	res, err := n.doRaw(&config, http.MethodGet, uri, nil, "", headers)

	log := logrus.WithFields(logrus.Fields{
		"id":    config.ID,
		"token": helpers.ShortenToken(config.Token),
	})

	if res != nil {
		log = log.WithField("responseStatus", res.Status)
	}

	if err != nil {
		log.Errorln("Downloading artifacts from coordinator...", "error", err.Error())
		return common.DownloadFailed
	}
	defer func() {
		_, _ = io.Copy(ioutil.Discard, res.Body)
		_ = res.Body.Close()
	}()

	switch res.StatusCode {
	case http.StatusOK:
		file, err := os.Create(artifactsFile)
		if err == nil {
			defer func() { _ = file.Close() }()
			_, err = io.Copy(file, res.Body)
		}
		if err != nil {
			_ = file.Close()
			_ = os.Remove(file.Name())
			log.WithError(err).Errorln("Downloading artifacts from coordinator...", "error")
			return common.DownloadFailed
		}
		log.Println("Downloading artifacts from coordinator...", "ok")
		return common.DownloadSucceeded
	case http.StatusForbidden:
		log.WithField("status", res.Status).Errorln("Downloading artifacts from coordinator...", "forbidden")
		return common.DownloadForbidden
	case http.StatusNotFound:
		log.Errorln("Downloading artifacts from coordinator...", "not found")
		return common.DownloadNotFound
	default:
		log.WithField("status", res.Status).Warningln("Downloading artifacts from coordinator...", "failed")
		return common.DownloadFailed
	}
}

func (n *GitLabClient) ProcessJob(
	config common.RunnerConfig,
	jobCredentials *common.JobCredentials,
) (common.JobTrace, error) {
	trace, err := newJobTrace(n, config, jobCredentials)
	if err != nil {
		return nil, err
	}

	trace.start()
	return trace, nil
}

func NewGitLabClientWithRequestStatusesMap(rsMap *APIRequestStatusesMap) *GitLabClient {
	return &GitLabClient{
		requestsStatusesMap: rsMap,
	}
}

func NewGitLabClient() *GitLabClient {
	return NewGitLabClientWithRequestStatusesMap(NewAPIRequestStatusesMap())
}<|MERGE_RESOLUTION|>--- conflicted
+++ resolved
@@ -149,11 +149,8 @@
 		Shell:        config.Shell,
 	}
 
-<<<<<<< HEAD
-=======
 	n.getFeatures(&info.Features)
 
->>>>>>> ece86343
 	if executorProvider := common.GetExecutorProvider(config.Executor); executorProvider != nil {
 		_ = executorProvider.GetFeatures(&info.Features)
 
@@ -380,11 +377,7 @@
 	config common.RunnerConfig,
 	jobCredentials *common.JobCredentials,
 	jobInfo common.UpdateJobInfo,
-<<<<<<< HEAD
-) common.UpdateState {
-=======
 ) common.UpdateJobResult {
->>>>>>> ece86343
 	request := common.UpdateJobRequest{
 		Info:          n.getRunnerVersion(config),
 		Token:         jobCredentials.Token,
@@ -393,11 +386,7 @@
 		Checksum:      jobInfo.Checksum,
 	}
 
-<<<<<<< HEAD
-	result, statusText, response := n.doJSON(
-=======
 	statusCode, statusText, response := n.doJSON(
->>>>>>> ece86343
 		&config.RunnerCredentials,
 		http.MethodPut,
 		fmt.Sprintf("jobs/%d", jobInfo.ID),
@@ -405,9 +394,6 @@
 		&request,
 		nil,
 	)
-<<<<<<< HEAD
-	n.requestsStatusesMap.Append(config.RunnerCredentials.ShortDescription(), APIEndpointUpdateJob, result)
-=======
 	n.requestsStatusesMap.Append(config.RunnerCredentials.ShortDescription(), APIEndpointUpdateJob, statusCode)
 
 	log := config.Log().WithField("job", jobInfo.ID)
@@ -427,7 +413,6 @@
 		NewUpdateInterval: remoteJobStateResponse.RemoteUpdateInterval,
 		CancelRequested:   remoteJobStateResponse.IsCanceled(),
 	}
->>>>>>> ece86343
 
 	log = log.WithFields(logrus.Fields{
 		"code":            statusCode,
@@ -441,13 +426,6 @@
 		result.State = common.UpdateAbort
 	case statusCode == http.StatusOK:
 		log.Debugln("Submitting job to coordinator...", "ok")
-<<<<<<< HEAD
-		return common.UpdateSucceeded
-	case result == http.StatusNotFound:
-		log.Warningln("Submitting job to coordinator...", "aborted (status not found)")
-		return common.UpdateAbort
-	case result == http.StatusForbidden:
-=======
 		result.State = common.UpdateSucceeded
 	case statusCode == http.StatusAccepted:
 		log.Debugln("Submitting job to coordinator...", "accepted, but not yet completed")
@@ -459,7 +437,6 @@
 		log.Warningln("Submitting job to coordinator...", "not found")
 		result.State = common.UpdateAbort
 	case statusCode == http.StatusForbidden:
->>>>>>> ece86343
 		log.WithField("status", statusText).Errorln("Submitting job to coordinator...", "forbidden")
 		result.State = common.UpdateAbort
 	case statusCode == clientError:
@@ -484,11 +461,7 @@
 	baseLog := config.Log().WithField("job", id)
 	if len(content) == 0 {
 		baseLog.Debugln("Appending trace to coordinator...", "skipped due to empty patch")
-<<<<<<< HEAD
-		return common.NewPatchTraceResult(startOffset, common.UpdateSucceeded, 0)
-=======
 		return common.NewPatchTraceResult(startOffset, common.PatchSucceeded, 0)
->>>>>>> ece86343
 	}
 
 	endOffset := startOffset + len(content)
@@ -504,11 +477,7 @@
 	response, err := n.doRaw(&config.RunnerCredentials, "PATCH", uri, request, "text/plain", headers)
 	if err != nil {
 		config.Log().Errorln("Appending trace to coordinator...", "error", err.Error())
-<<<<<<< HEAD
-		return common.NewPatchTraceResult(startOffset, common.UpdateFailed, 0)
-=======
 		return common.NewPatchTraceResult(startOffset, common.PatchFailed, 0)
->>>>>>> ece86343
 	}
 
 	n.requestsStatusesMap.Append(
@@ -529,11 +498,7 @@
 		"job-status":      tracePatchResponse.RemoteState,
 		"code":            response.StatusCode,
 		"status":          response.Status,
-<<<<<<< HEAD
-		"update-interval": tracePatchResponse.RemoteTraceUpdateInterval,
-=======
 		"update-interval": tracePatchResponse.RemoteUpdateInterval,
->>>>>>> ece86343
 	})
 
 	return n.createPatchTraceResult(startOffset, tracePatchResponse, response, endOffset, log)
@@ -548,15 +513,6 @@
 ) common.PatchTraceResult {
 	result := common.PatchTraceResult{
 		SentOffset:        startOffset,
-<<<<<<< HEAD
-		NewUpdateInterval: tracePatchResponse.RemoteTraceUpdateInterval,
-	}
-
-	switch {
-	case tracePatchResponse.IsAborted():
-		log.Warningln("Appending trace to coordinator...", "aborted")
-		result.State = common.UpdateAbort
-=======
 		NewUpdateInterval: tracePatchResponse.RemoteUpdateInterval,
 		CancelRequested:   tracePatchResponse.IsCanceled(),
 	}
@@ -565,59 +521,38 @@
 	case tracePatchResponse.IsFailed():
 		log.Warningln("Appending trace to coordinator...", "job failed")
 		result.State = common.PatchAbort
->>>>>>> ece86343
 
 		return result
 
 	case response.StatusCode == http.StatusAccepted:
 		log.Debugln("Appending trace to coordinator...", "ok")
 		result.SentOffset = endOffset
-<<<<<<< HEAD
-		result.State = common.UpdateSucceeded
-=======
 		result.State = common.PatchSucceeded
->>>>>>> ece86343
 
 		return result
 
 	case response.StatusCode == http.StatusNotFound:
 		log.Warningln("Appending trace to coordinator...", "not-found")
-<<<<<<< HEAD
-		result.State = common.UpdateNotFound
-=======
 		result.State = common.PatchNotFound
->>>>>>> ece86343
 
 		return result
 
 	case response.StatusCode == http.StatusRequestedRangeNotSatisfiable:
 		log.Warningln("Appending trace to coordinator...", "range mismatch")
 		result.SentOffset = tracePatchResponse.NewOffset()
-<<<<<<< HEAD
-		result.State = common.UpdateRangeMismatch
-=======
 		result.State = common.PatchRangeMismatch
->>>>>>> ece86343
 
 		return result
 
 	case response.StatusCode == clientError:
 		log.Errorln("Appending trace to coordinator...", "error")
-<<<<<<< HEAD
-		result.State = common.UpdateAbort
-=======
 		result.State = common.PatchAbort
->>>>>>> ece86343
 
 		return result
 
 	default:
 		log.Warningln("Appending trace to coordinator...", "failed")
-<<<<<<< HEAD
-		result.State = common.UpdateFailed
-=======
 		result.State = common.PatchFailed
->>>>>>> ece86343
 
 		return result
 	}
