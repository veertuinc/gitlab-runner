package network

import (
	"bytes"
	"context"
	"errors"
	"fmt"
	"sync"
	"testing"
	"time"

	"github.com/stretchr/testify/assert"
	"github.com/stretchr/testify/mock"
	"github.com/stretchr/testify/require"

	"gitlab.com/gitlab-org/gitlab-runner/common"
)

var (
	jobConfig      = common.RunnerConfig{}
	jobCredentials = &common.JobCredentials{ID: -1}
	jobOutputLimit = common.RunnerConfig{OutputLimit: 1}
)

func matchJobState(
	jobInfo common.UpdateJobInfo,
	id int,
	state common.JobState,
	failureReason common.JobFailureReason,
) bool {
	if jobInfo.ID != id {
		return false
	}
	if jobInfo.State != state {
		return false
	}
	if jobInfo.FailureReason != failureReason {
		return false
	}
	return true
}

// nolint:unparam
func generateJobInfoMatcher(id int, state common.JobState, failureReason common.JobFailureReason) interface{} {
	return mock.MatchedBy(func(jobInfo common.UpdateJobInfo) bool {
		return matchJobState(jobInfo, id, state, failureReason)
	})
}

func ignoreOptionalTouchJob(mockNetwork *common.MockNetwork) {
	touchMatcher := generateJobInfoMatcher(jobCredentials.ID, common.Running, "")

	// due to timing the `trace.touchJob()` can be executed
	mockNetwork.On("UpdateJob", jobConfig, jobCredentials, touchMatcher).
		Return(common.UpdateJobResult{State: common.UpdateSucceeded}).Maybe()
}

func TestIgnoreStatusChange(t *testing.T) {
	jobInfoMatcher := generateJobInfoMatcher(jobCredentials.ID, common.Success, "")

	mockNetwork := new(common.MockNetwork)
	defer mockNetwork.AssertExpectations(t)

	// expect to receive just one status
	mockNetwork.On("UpdateJob", jobConfig, jobCredentials, jobInfoMatcher).
		Return(common.UpdateJobResult{State: common.UpdateSucceeded}).Once()

	b, err := newJobTrace(mockNetwork, jobConfig, jobCredentials)
	require.NoError(t, err)

	b.start()
	b.Success()
	b.Fail(errors.New("test"), "script_failure")
}

func TestTouchJobAbort(t *testing.T) {
	abortCtx, abort := context.WithCancel(context.Background())
	defer abort()

	cancelCtx, cancel := context.WithCancel(context.Background())
	defer cancel()

	keepAliveUpdateMatcher := generateJobInfoMatcher(jobCredentials.ID, common.Running, "")
	updateMatcher := generateJobInfoMatcher(jobCredentials.ID, common.Success, "")

	mockNetwork := new(common.MockNetwork)
	defer mockNetwork.AssertExpectations(t)

	// abort while running
	mockNetwork.On("UpdateJob", jobConfig, jobCredentials, keepAliveUpdateMatcher).
		Return(common.UpdateJobResult{State: common.UpdateAbort}).Once()

	// try to send status at least once more
	mockNetwork.On("UpdateJob", jobConfig, jobCredentials, updateMatcher).
		Return(common.UpdateJobResult{State: common.UpdateAbort}).Once()

	b, err := newJobTrace(mockNetwork, jobConfig, jobCredentials)
	require.NoError(t, err)

	b.updateInterval = 0
	b.SetAbortFunc(abort)
	b.SetCancelFunc(cancel)

	b.start()
	assert.NotNil(t, <-abortCtx.Done(), "should abort the job")
	assert.Nil(t, cancelCtx.Err(), "should not cancel job")
	b.Success()
}

func TestTouchJobCancel(t *testing.T) {
	cancelCtx, cancel := context.WithCancel(context.Background())
	defer cancel()

	abortCtx, abort := context.WithCancel(context.Background())
	defer abort()

	keepAliveUpdateMatcher := generateJobInfoMatcher(jobCredentials.ID, common.Running, "")
	updateMatcher := generateJobInfoMatcher(jobCredentials.ID, common.Success, "")

	mockNetwork := new(common.MockNetwork)
	defer mockNetwork.AssertExpectations(t)

	// cancel while running
	mockNetwork.On("UpdateJob", jobConfig, jobCredentials, keepAliveUpdateMatcher).
		Return(common.UpdateJobResult{State: common.UpdateSucceeded, CancelRequested: true}).Once()

	// try to send status at least once more
	mockNetwork.On("UpdateJob", jobConfig, jobCredentials, updateMatcher).
		Return(common.UpdateJobResult{State: common.UpdateSucceeded, CancelRequested: true}).Once()

	b, err := newJobTrace(mockNetwork, jobConfig, jobCredentials)
	require.NoError(t, err)

	b.updateInterval = 0
	b.SetCancelFunc(cancel)
	b.SetAbortFunc(abort)

	b.start()
	assert.NotNil(t, <-cancelCtx.Done(), "should cancel the job")
	assert.NoError(t, abortCtx.Err())
	b.Success()
}

func TestSendPatchAbort(t *testing.T) {
	ctx, cancel := context.WithCancel(context.Background())
	defer cancel()

	updateMatcher := generateJobInfoMatcher(jobCredentials.ID, common.Success, "")

	mockNetwork := new(common.MockNetwork)
	defer mockNetwork.AssertExpectations(t)

	// abort while running
	// 1. on `incrementalUpdate() -> sendPatch()`
	// 2. on `finalTraceUpdate() -> sendPatch()`
	mockNetwork.On("PatchTrace", mock.Anything, mock.Anything, mock.Anything, mock.Anything).
		Return(common.NewPatchTraceResult(0, common.PatchAbort, 0)).Twice()

	ignoreOptionalTouchJob(mockNetwork)

	// try to send status at least once more
	mockNetwork.On("UpdateJob", jobConfig, jobCredentials, updateMatcher).
		Return(common.UpdateJobResult{State: common.UpdateAbort}).Once()

	b, err := newJobTrace(mockNetwork, jobConfig, jobCredentials)
	require.NoError(t, err)

	b.SetAbortFunc(cancel)
	b.updateInterval = time.Microsecond

	fmt.Fprint(b, "Trace")
	b.start()
	assert.NotNil(t, <-ctx.Done(), "should abort the job")
	b.Success()
}

func TestJobOutputLimit(t *testing.T) {
	traceMessage := "abcde"

	mockNetwork := new(common.MockNetwork)
	defer mockNetwork.AssertExpectations(t)

	b, err := newJobTrace(mockNetwork, jobOutputLimit, jobCredentials)
	require.NoError(t, err)

	// prevent any UpdateJob before `b.Success()` call
	b.updateInterval = 25 * time.Second

	updateMatcher := generateJobInfoMatcher(jobCredentials.ID, common.Success, "")

	receivedTrace := bytes.NewBuffer([]byte{})
	mockNetwork.On("PatchTrace", jobOutputLimit, jobCredentials, mock.Anything, mock.Anything).
<<<<<<< HEAD
		Return(common.NewPatchTraceResult(1078, common.UpdateSucceeded, 0)).
=======
		Return(common.NewPatchTraceResult(1078, common.PatchSucceeded, 0)).
>>>>>>> ece86343
		Once().
		Run(func(args mock.Arguments) {
			// the 1078 == len(data)
			data := args.Get(2).([]byte)
			receivedTrace.Write(data)
		})

	mockNetwork.On("UpdateJob", jobOutputLimit, jobCredentials, updateMatcher).
		Return(common.UpdateJobResult{State: common.UpdateSucceeded}).Once()

	b.start()
	// Write 5k to the buffer
	for i := 0; i < 1024; i++ {
		fmt.Fprint(b, traceMessage)
	}
	b.Success()

	expectedLogLimitExceededMsg := "Job's log exceeded limit of"

	assert.Contains(t, receivedTrace.String(), traceMessage)
	assert.Contains(t, receivedTrace.String(), expectedLogLimitExceededMsg)
}

func TestJobMasking(t *testing.T) {
	maskedValues := []string{"masked"}
	traceMessage := "This string should be masked"
	traceMaskedMessage := "This string should be [MASKED]"

	mockNetwork := new(common.MockNetwork)
	defer mockNetwork.AssertExpectations(t)

	ignoreOptionalTouchJob(mockNetwork)

	mockNetwork.On("PatchTrace", mock.Anything, mock.Anything, []byte(traceMaskedMessage), 0).
<<<<<<< HEAD
		Return(common.NewPatchTraceResult(len(traceMaskedMessage), common.UpdateSucceeded, 0))
=======
		Return(common.NewPatchTraceResult(len(traceMaskedMessage), common.PatchSucceeded, 0))
>>>>>>> ece86343

	mockNetwork.On("UpdateJob", mock.Anything, mock.Anything, mock.Anything).
		Return(common.UpdateJobResult{State: common.UpdateSucceeded})

	jobTrace, err := newJobTrace(mockNetwork, jobConfig, jobCredentials)
	require.NoError(t, err)

	jobTrace.SetMasked(maskedValues)
	jobTrace.start()

	_, err = jobTrace.Write([]byte(traceMessage))
	require.NoError(t, err)
	jobTrace.Success()
}

func TestJobFinishTraceUpdateRetry(t *testing.T) {
	updateMatcher := generateJobInfoMatcher(jobCredentials.ID, common.Success, "")

	mockNetwork := new(common.MockNetwork)
	defer mockNetwork.AssertExpectations(t)

	ignoreOptionalTouchJob(mockNetwork)

	b, err := newJobTrace(mockNetwork, jobConfig, jobCredentials)
	require.NoError(t, err)

	// accept just 3 bytes
	mockNetwork.On("PatchTrace", jobConfig, jobCredentials, []byte("My trace send"), 0).
<<<<<<< HEAD
		Return(common.NewPatchTraceResult(3, common.UpdateSucceeded, 0)).Once()

	// retry when trying to send next bytes
	mockNetwork.On("PatchTrace", jobConfig, jobCredentials, []byte("trace send"), 3).
		Return(common.NewPatchTraceResult(0, common.UpdateFailed, 0)).Once()

	// accept 6 more bytes
	mockNetwork.On("PatchTrace", jobConfig, jobCredentials, []byte("trace send"), 3).
		Return(common.NewPatchTraceResult(9, common.UpdateSucceeded, 0)).Once()

	// restart most of trace
	mockNetwork.On("PatchTrace", jobConfig, jobCredentials, []byte("send"), 9).
		Return(common.NewPatchTraceResult(6, common.UpdateRangeMismatch, 0)).Once()

	// accept rest of trace
	mockNetwork.On("PatchTrace", jobConfig, jobCredentials, []byte("ce send"), 6).
		Return(common.NewPatchTraceResult(13, common.UpdateSucceeded, 0)).Once()
=======
		Return(common.NewPatchTraceResult(3, common.PatchSucceeded, 0)).
		Once()

	// retry when trying to send next bytes
	mockNetwork.On("PatchTrace", jobConfig, jobCredentials, []byte("trace send"), 3).
		Return(common.NewPatchTraceResult(0, common.PatchFailed, 0)).
		Run(func(args mock.Arguments) {
			// Ensure that short interval is used on retry to speed-up test
			b.setUpdateInterval(time.Microsecond)
		}).
		Once()

	// accept 6 more bytes
	mockNetwork.On("PatchTrace", jobConfig, jobCredentials, []byte("trace send"), 3).
		Return(common.NewPatchTraceResult(9, common.PatchSucceeded, 0)).
		Once()

	// restart most of trace
	mockNetwork.On("PatchTrace", jobConfig, jobCredentials, []byte("send"), 9).
		Return(common.NewPatchTraceResult(6, common.PatchRangeMismatch, 0)).
		Once()

	// accept rest of trace
	mockNetwork.On("PatchTrace", jobConfig, jobCredentials, []byte("ce send"), 6).
		Return(common.NewPatchTraceResult(13, common.PatchSucceeded, 0)).
		Once()
>>>>>>> ece86343

	mockNetwork.On("UpdateJob", jobConfig, jobCredentials, updateMatcher).
		Return(common.UpdateJobResult{State: common.UpdateSucceeded}).
		Once()

	b.start()
	fmt.Fprint(b, "My trace send")
	b.Success()
}

func TestJobDelayedTraceProcessingWithRejection(t *testing.T) {
	updateMatcher := generateJobInfoMatcher(jobCredentials.ID, common.Success, "")

	mockNetwork := new(common.MockNetwork)
	defer mockNetwork.AssertExpectations(t)

	ignoreOptionalTouchJob(mockNetwork)

	receiveTraceInChunks := func() {
		// accept just 10 bytes
		mockNetwork.On("PatchTrace", jobConfig, jobCredentials, []byte("My trace s"), 0).
			Return(common.NewPatchTraceResult(10, common.PatchSucceeded, 1)).
			Once()

		// accept next 3 bytes
		mockNetwork.On("PatchTrace", jobConfig, jobCredentials, []byte("end"), 10).
			Return(common.NewPatchTraceResult(13, common.PatchSucceeded, 1)).
			Once()
	}

	respondNotYetCompleted := func() {
		// send back that job was not accepted twice
		mockNetwork.On("UpdateJob", jobConfig, jobCredentials, updateMatcher).
			Return(common.UpdateJobResult{
				State:             common.UpdateAcceptedButNotCompleted,
				NewUpdateInterval: 1,
			}).
			Twice()
	}

	requestResetContent := func() {
		mockNetwork.On("UpdateJob", jobConfig, jobCredentials, updateMatcher).
			Return(common.UpdateJobResult{
				State:             common.UpdateTraceValidationFailed,
				NewUpdateInterval: 1,
			}).
			Once()
	}

	acceptTrace := func() {
		mockNetwork.On("UpdateJob", jobConfig, jobCredentials, updateMatcher).
			Return(common.UpdateJobResult{
				State:             common.UpdateSucceeded,
				NewUpdateInterval: 1,
			}).Once()
	}

	// execute the following workflow
	// 1. Runner sends trace in chunks initially
	receiveTraceInChunks()

	// 2. Rails responds that trace was not yet accepted, Runner retries
	respondNotYetCompleted()

	// 3. Rails requests content reset
	requestResetContent()

	// 4. Runner resends all chunks
	receiveTraceInChunks()

	// 5. Rails responds that trace was not yet accepted, Runner retries
	respondNotYetCompleted()

	// 6. Rails finally accepts trace
	acceptTrace()

	b, err := newJobTrace(mockNetwork, jobConfig, jobCredentials)
	require.NoError(t, err)

	b.maxTracePatchSize = 10

	b.start()
	fmt.Fprint(b, "My trace send")
	b.Success()
}

func TestJobMaxTracePatchSize(t *testing.T) {
	updateMatcher := generateJobInfoMatcher(jobCredentials.ID, common.Success, "")

	mockNetwork := new(common.MockNetwork)
	defer mockNetwork.AssertExpectations(t)

	ignoreOptionalTouchJob(mockNetwork)

	// expect just 5 bytes
	mockNetwork.On("PatchTrace", jobConfig, jobCredentials, []byte("My tr"), 0).
<<<<<<< HEAD
		Return(common.NewPatchTraceResult(5, common.UpdateSucceeded, 0)).Once()

	// expect next 5 bytes
	mockNetwork.On("PatchTrace", jobConfig, jobCredentials, []byte("ace s"), 5).
		Return(common.NewPatchTraceResult(10, common.UpdateSucceeded, 0)).Once()

	// expect last 3 bytes
	mockNetwork.On("PatchTrace", jobConfig, jobCredentials, []byte("end"), 10).
		Return(common.NewPatchTraceResult(13, common.UpdateSucceeded, 0)).Once()
=======
		Return(common.NewPatchTraceResult(5, common.PatchSucceeded, 0)).Once()

	// expect next 5 bytes
	mockNetwork.On("PatchTrace", jobConfig, jobCredentials, []byte("ace s"), 5).
		Return(common.NewPatchTraceResult(10, common.PatchSucceeded, 0)).Once()

	// expect last 3 bytes
	mockNetwork.On("PatchTrace", jobConfig, jobCredentials, []byte("end"), 10).
		Return(common.NewPatchTraceResult(13, common.PatchSucceeded, 0)).Once()
>>>>>>> ece86343

	mockNetwork.On("UpdateJob", jobConfig, jobCredentials, updateMatcher).
		Return(common.UpdateJobResult{State: common.UpdateSucceeded}).Once()

	b, err := newJobTrace(mockNetwork, jobConfig, jobCredentials)
	require.NoError(t, err)

	b.updateInterval = 10 * time.Millisecond
	b.maxTracePatchSize = 5

	b.start()
	fmt.Fprint(b, "My trace send")
	b.Success()
}

func TestJobFinishStatusUpdateRetry(t *testing.T) {
	updateMatcher := generateJobInfoMatcher(jobCredentials.ID, common.Success, "")

	mockNetwork := new(common.MockNetwork)
	defer mockNetwork.AssertExpectations(t)

	b, err := newJobTrace(mockNetwork, jobConfig, jobCredentials)
	require.NoError(t, err)

	ignoreOptionalTouchJob(mockNetwork)

	// fail job 5 times
	mockNetwork.On("UpdateJob", jobConfig, jobCredentials, updateMatcher).
		Return(common.UpdateJobResult{State: common.UpdateFailed}).
		Run(func(args mock.Arguments) {
			// Ensure that short interval is used on retry to speed-up test
			b.setUpdateInterval(time.Microsecond)
		}).
		Times(5)

	// accept job
	mockNetwork.On("UpdateJob", jobConfig, jobCredentials, updateMatcher).
		Return(common.UpdateJobResult{State: common.UpdateSucceeded}).Once()

	b.start()
	b.Success()
}

func TestJobIncrementalPatchSend(t *testing.T) {
	var wg sync.WaitGroup

	finalUpdateMatcher := generateJobInfoMatcher(jobCredentials.ID, common.Success, "")

	mockNetwork := new(common.MockNetwork)
	defer mockNetwork.AssertExpectations(t)

	ignoreOptionalTouchJob(mockNetwork)

	// ensure that PatchTrace gets executed first
	wg.Add(1)
	mockNetwork.On("PatchTrace", jobConfig, jobCredentials, []byte("test trace"), 0).
<<<<<<< HEAD
		Return(common.NewPatchTraceResult(10, common.UpdateSucceeded, 0)).Once().
=======
		Return(common.NewPatchTraceResult(10, common.PatchSucceeded, 0)).Once().
>>>>>>> ece86343
		Run(func(args mock.Arguments) {
			wg.Done()
		})

	// wait for the final `UpdateJob` to be executed
	mockNetwork.On("UpdateJob", jobConfig, jobCredentials, finalUpdateMatcher).
		Return(common.UpdateJobResult{State: common.UpdateSucceeded}).Once()

	b, err := newJobTrace(mockNetwork, jobConfig, jobCredentials)
	require.NoError(t, err)

	b.updateInterval = time.Millisecond * 10
	b.start()
	fmt.Fprint(b, "test trace")
	wg.Wait()
	b.Success()
}

func TestJobIncrementalStatusRefresh(t *testing.T) {
	var wg sync.WaitGroup

	incrementalUpdateMatcher := generateJobInfoMatcher(jobCredentials.ID, common.Running, "")
	finalUpdateMatcher := generateJobInfoMatcher(jobCredentials.ID, common.Success, "")

	mockNetwork := new(common.MockNetwork)
	defer mockNetwork.AssertExpectations(t)

	// ensure that incremental UpdateJob gets executed first
	wg.Add(1)
	mockNetwork.On("UpdateJob", jobConfig, jobCredentials, incrementalUpdateMatcher).
		Return(common.UpdateJobResult{State: common.UpdateSucceeded}).Once().
		Run(func(args mock.Arguments) {
			wg.Done()
		})

	// wait for the final `UpdateJob` to be executed
	mockNetwork.On("UpdateJob", jobConfig, jobCredentials, finalUpdateMatcher).
		Return(common.UpdateJobResult{State: common.UpdateSucceeded}).Once()

	b, err := newJobTrace(mockNetwork, jobConfig, jobCredentials)
	require.NoError(t, err)

	b.updateInterval = time.Millisecond * 10

	// Test for: https://gitlab.com/gitlab-org/gitlab-ce/issues/63972
	// 1. lock, to prevent incrementalUpdate to read state
	// 2. inject final state as early as possible
	b.lock.Lock()
	b.start()
	b.state = common.Success
	b.lock.Unlock()

	wg.Wait()
	b.finish()
}

<<<<<<< HEAD
func TestTracePathIntervalChanges(t *testing.T) {
	testTrace := "Test trace"
	finalUpdateMatcher := generateJobInfoMatcher(jobCredentials.ID, common.Success, "")

	traceUpdateIntervalDefault := 30 * time.Millisecond

	tests := map[string]struct {
		initialUpdateInterval         time.Duration
		patchTraceUpdateIntervalValue int
		finalUpdateInterval           time.Duration
	}{
		"negative updateInterval returned from PatchTrace": {
			initialUpdateInterval:         traceUpdateIntervalDefault,
			patchTraceUpdateIntervalValue: -10,
			finalUpdateInterval:           traceUpdateIntervalDefault,
		},
		"zero updateInterval returned from PatchTrace": {
			initialUpdateInterval:         traceUpdateIntervalDefault,
			patchTraceUpdateIntervalValue: 0,
			finalUpdateInterval:           traceUpdateIntervalDefault,
		},
		"positive updateInterval returned from PatchTrace": {
			initialUpdateInterval:         traceUpdateIntervalDefault,
			patchTraceUpdateIntervalValue: 10,
			finalUpdateInterval:           10 * time.Second,
=======
func TestCancelingJobIncrementalUpdate(t *testing.T) {
	tests := map[string]struct {
		patchCanceling bool
	}{
		"patch doesn't return canceling": {
			patchCanceling: false,
		},
		"patch returns canceling": {
			patchCanceling: true,
		},
	}

	for tn, tt := range tests {
		t.Run(tn, func(t *testing.T) {
			var wg sync.WaitGroup

			finalUpdateMatcher := generateJobInfoMatcher(jobCredentials.ID, common.Success, "")

			mockNetwork := new(common.MockNetwork)
			defer mockNetwork.AssertExpectations(t)

			wg.Add(4)

			mockNetwork.On("PatchTrace", jobConfig, jobCredentials, []byte("test trace"), 0).
				Return(common.PatchTraceResult{
					SentOffset:      10,
					CancelRequested: tt.patchCanceling,
					State:           common.PatchSucceeded,
				}).
				Run(func(args mock.Arguments) {
					wg.Done()
				}).
				Once()

			keepAliveUpdateMatcher := generateJobInfoMatcher(jobCredentials.ID, common.Running, "")
			mockNetwork.On("UpdateJob", jobConfig, jobCredentials, keepAliveUpdateMatcher).
				Return(common.UpdateJobResult{State: common.UpdateSucceeded, CancelRequested: true}).
				Run(func(args mock.Arguments) {
					wg.Done()
				}).Twice()

			// When `UpdateJob` requested cancelation we continue to send the trace.
			mockNetwork.On("PatchTrace", jobConfig, jobCredentials, []byte(" test trac"), 10).
				Return(common.PatchTraceResult{SentOffset: 20, CancelRequested: true, State: common.PatchSucceeded}).
				Run(func(args mock.Arguments) {
					wg.Done()
				}).
				Once()

			// We might get additional touch jobs calls we can ignore them.
			mockNetwork.On("UpdateJob", jobConfig, jobCredentials, keepAliveUpdateMatcher).
				Return(common.UpdateJobResult{State: common.UpdateSucceeded, CancelRequested: true}).
				Maybe()

			// Wait for the final `UpdateJob` to be executed
			mockNetwork.On("UpdateJob", jobConfig, jobCredentials, finalUpdateMatcher).
				Return(common.UpdateJobResult{State: common.UpdateSucceeded}).Once()

			b, err := newJobTrace(mockNetwork, jobConfig, jobCredentials)
			require.NoError(t, err)

			b.updateInterval = time.Millisecond * 10
			b.maxTracePatchSize = 10
			b.forceSendInterval = time.Millisecond
			b.start()
			fmt.Fprint(b, "test trace test trac")
			wg.Wait()
			b.Success()
		})
	}
}

func TestUpdateIntervalChanges(t *testing.T) {
	testTrace := "Test trace"
	touchUpdateMatcher := generateJobInfoMatcher(jobCredentials.ID, common.Running, "")
	finalUpdateMatcher := generateJobInfoMatcher(jobCredentials.ID, common.Success, "")

	traceUpdateIntervalDefault := 10 * time.Millisecond

	tests := map[string]struct {
		initialUpdateInterval    time.Duration
		requestedUpdateInterval  int
		patchStateResponse       common.PatchState
		updateStateResponse      common.UpdateState
		afterPatchUpdateInterval time.Duration
		afterTouchUpdateInterval time.Duration
		afterFinalUpdateInterval time.Duration
	}{
		"negative interval requested": {
			initialUpdateInterval:    traceUpdateIntervalDefault,
			requestedUpdateInterval:  -10,
			patchStateResponse:       common.PatchSucceeded,
			updateStateResponse:      common.UpdateSucceeded,
			afterPatchUpdateInterval: traceUpdateIntervalDefault,
			afterTouchUpdateInterval: traceUpdateIntervalDefault,
			// final-update resets interval to default
			afterFinalUpdateInterval: common.DefaultUpdateInterval,
		},
		"zero interval requested": {
			initialUpdateInterval:    traceUpdateIntervalDefault,
			requestedUpdateInterval:  0,
			patchStateResponse:       common.PatchSucceeded,
			updateStateResponse:      common.UpdateSucceeded,
			afterPatchUpdateInterval: traceUpdateIntervalDefault,
			afterTouchUpdateInterval: traceUpdateIntervalDefault,
			// final-update resets interval to default
			afterFinalUpdateInterval: common.DefaultUpdateInterval,
		},
		"positive interval requested": {
			initialUpdateInterval:    traceUpdateIntervalDefault,
			requestedUpdateInterval:  10,
			patchStateResponse:       common.PatchSucceeded,
			updateStateResponse:      common.UpdateSucceeded,
			afterPatchUpdateInterval: 10 * time.Second,
			afterTouchUpdateInterval: 10 * time.Second,
			afterFinalUpdateInterval: 10 * time.Second,
		},
		"positive interval applied on a failure": {
			initialUpdateInterval:   traceUpdateIntervalDefault,
			requestedUpdateInterval: 10,
			// We use *Abort as it exits immediately,
			// instead of retrying, but still does update interval
			patchStateResponse:       common.PatchAbort,
			updateStateResponse:      common.UpdateAbort,
			afterPatchUpdateInterval: 10 * time.Second,
			afterTouchUpdateInterval: 10 * time.Second,
			afterFinalUpdateInterval: 10 * time.Second,
		},
		"over-limit interval requested": {
			initialUpdateInterval:    traceUpdateIntervalDefault,
			requestedUpdateInterval:  int(common.MaxUpdateInterval.Seconds()) + 10,
			patchStateResponse:       common.PatchSucceeded,
			updateStateResponse:      common.UpdateSucceeded,
			afterPatchUpdateInterval: common.MaxUpdateInterval,
			afterTouchUpdateInterval: common.MaxUpdateInterval,
			afterFinalUpdateInterval: common.MaxUpdateInterval,
>>>>>>> ece86343
		},
	}

	for tn, tt := range tests {
		t.Run(tn, func(t *testing.T) {
<<<<<<< HEAD
			client := new(common.MockNetwork)
			defer client.AssertExpectations(t)

			waitForPatch := new(sync.WaitGroup)
			waitForPatch.Add(1)

			client.On("PatchTrace", jobConfig, jobCredentials, []byte(testTrace), 0).
				Return(common.NewPatchTraceResult(
					len(testTrace),
					common.UpdateSucceeded,
					tt.patchTraceUpdateIntervalValue,
				)).
				Run(func(_ mock.Arguments) {
					waitForPatch.Done()
				}).
				Once()

			client.On("UpdateJob", jobConfig, jobCredentials, finalUpdateMatcher).
				Return(common.UpdateSucceeded).
				Once()

			trace, err := newJobTrace(client, jobConfig, jobCredentials)
			require.NoError(t, err)

			trace.updateInterval = tt.initialUpdateInterval

			trace.start()
			assert.Equal(t, tt.initialUpdateInterval, trace.getUpdateInterval())

			_, err = fmt.Fprint(trace, testTrace)
			require.NoError(t, err)

			waitForPatch.Wait()
			assert.Equal(t, tt.finalUpdateInterval, trace.getUpdateInterval())
			trace.Success()
		})
	}
=======
			t.Run("sendPatch", func(t *testing.T) {
				client := new(common.MockNetwork)
				defer client.AssertExpectations(t)

				waitForPatch := new(sync.WaitGroup)
				waitForPatch.Add(1)

				client.On("PatchTrace", jobConfig, jobCredentials, []byte(testTrace), 0).
					Return(common.NewPatchTraceResult(
						len(testTrace),
						tt.patchStateResponse,
						tt.requestedUpdateInterval,
					)).
					Run(func(_ mock.Arguments) {
						waitForPatch.Done()
					}).
					Once()

				if tt.patchStateResponse != common.PatchSucceeded {
					// Ensure that if we test failure `PatchTrace` gets finally accepted
					client.On("PatchTrace", mock.Anything, mock.Anything, mock.Anything, mock.Anything).
						Return(common.NewPatchTraceResult(
							len(testTrace),
							common.PatchSucceeded,
							0,
						)).Once()
				}

				// Ignore all subequent touch jobs
				ignoreOptionalTouchJob(client)

				client.On("UpdateJob", jobConfig, jobCredentials, finalUpdateMatcher).
					Return(common.UpdateJobResult{State: common.UpdateSucceeded}).
					Once()

				trace, err := newJobTrace(client, jobConfig, jobCredentials)
				require.NoError(t, err)

				trace.updateInterval = tt.initialUpdateInterval

				trace.start()
				assert.Equal(t, tt.initialUpdateInterval, trace.getUpdateInterval())

				_, err = fmt.Fprint(trace, testTrace)
				require.NoError(t, err)

				waitForPatch.Wait()

				// we need to wait a little to ensure that `PatchTrace` response was processed
				assert.Eventually(
					t,
					func() bool { return tt.afterPatchUpdateInterval == trace.getUpdateInterval() },
					time.Second,
					10*time.Millisecond,
				)

				trace.Success()
			})

			t.Run("touchJob", func(t *testing.T) {
				client := new(common.MockNetwork)
				defer client.AssertExpectations(t)

				waitForTouchJob := new(sync.WaitGroup)
				waitForTouchJob.Add(1)

				client.On("UpdateJob", jobConfig, jobCredentials, touchUpdateMatcher).
					Return(common.UpdateJobResult{
						State:             tt.updateStateResponse,
						NewUpdateInterval: time.Duration(tt.requestedUpdateInterval) * time.Second,
					}).
					Run(func(_ mock.Arguments) {
						waitForTouchJob.Done()
					}).
					Once()

				client.On("UpdateJob", jobConfig, jobCredentials, finalUpdateMatcher).
					Return(common.UpdateJobResult{State: common.UpdateSucceeded}).
					Once()

				trace, err := newJobTrace(client, jobConfig, jobCredentials)
				require.NoError(t, err)

				trace.updateInterval = tt.initialUpdateInterval

				trace.start()
				assert.Equal(t, tt.initialUpdateInterval, trace.getUpdateInterval())

				waitForTouchJob.Wait()

				// we need to wait a little to ensure that `UpdateJob` response was processed
				assert.Eventually(
					t,
					func() bool { return tt.afterTouchUpdateInterval == trace.getUpdateInterval() },
					time.Second,
					10*time.Millisecond,
				)

				trace.Success()
			})

			t.Run("finalStatusUpdate", func(t *testing.T) {
				client := new(common.MockNetwork)
				defer client.AssertExpectations(t)

				waitForFinalUpdate := new(sync.WaitGroup)
				waitForFinalUpdate.Add(1)

				ignoreOptionalTouchJob(client)

				client.On("UpdateJob", jobConfig, jobCredentials, finalUpdateMatcher).
					Return(common.UpdateJobResult{
						State:             tt.updateStateResponse,
						NewUpdateInterval: time.Duration(tt.requestedUpdateInterval) * time.Second,
					}).
					Run(func(_ mock.Arguments) {
						waitForFinalUpdate.Done()
					}).
					Once()

				trace, err := newJobTrace(client, jobConfig, jobCredentials)
				require.NoError(t, err)

				trace.updateInterval = tt.initialUpdateInterval

				trace.start()
				assert.Equal(t, tt.initialUpdateInterval, trace.getUpdateInterval())
				trace.Success()

				waitForFinalUpdate.Wait()
				assert.Equal(t, tt.afterFinalUpdateInterval, trace.getUpdateInterval())
			})
		})
	}
}

// TestJobChecksum validates a completness of crc32 checksum as send
// in `UpdateJob`. It ensures that checksum engine generates a checksum
// of a masked content that is send in a chunks to Rails
func TestJobChecksum(t *testing.T) {
	maskedValues := []string{"masked"}
	traceMessage := "This string should be masked $$$$"
	traceMaskedMessage := "This string should be [MASKED] $$$$"

	expectedJobInfo := common.UpdateJobInfo{
		ID:       -1,
		State:    "success",
		Checksum: "crc32:0fc72945", // this is a checksum of `traceMaskedMessage`
	}

	mockNetwork := new(common.MockNetwork)
	defer mockNetwork.AssertExpectations(t)

	// 22 is an offset of a space before `[MASKED]`
	mockNetwork.On("PatchTrace", mock.Anything, mock.Anything, []byte(traceMaskedMessage[0:22]), 0).
		Return(common.NewPatchTraceResult(22, common.PatchSucceeded, 0)).Once()

	mockNetwork.On("PatchTrace", mock.Anything, mock.Anything, []byte(traceMaskedMessage[22:]), 22).
		Return(common.NewPatchTraceResult(len(traceMaskedMessage), common.PatchSucceeded, 0)).Once()

	mockNetwork.On("UpdateJob", jobConfig, jobCredentials, expectedJobInfo).
		Return(common.UpdateJobResult{State: common.UpdateSucceeded})

	jobTrace, err := newJobTrace(mockNetwork, jobConfig, jobCredentials)
	require.NoError(t, err)

	jobTrace.maxTracePatchSize = 22
	jobTrace.SetMasked(maskedValues)
	jobTrace.start()

	_, err = jobTrace.Write([]byte(traceMessage))
	require.NoError(t, err)
	jobTrace.Success()
>>>>>>> ece86343
}<|MERGE_RESOLUTION|>--- conflicted
+++ resolved
@@ -190,11 +190,7 @@
 
 	receivedTrace := bytes.NewBuffer([]byte{})
 	mockNetwork.On("PatchTrace", jobOutputLimit, jobCredentials, mock.Anything, mock.Anything).
-<<<<<<< HEAD
-		Return(common.NewPatchTraceResult(1078, common.UpdateSucceeded, 0)).
-=======
 		Return(common.NewPatchTraceResult(1078, common.PatchSucceeded, 0)).
->>>>>>> ece86343
 		Once().
 		Run(func(args mock.Arguments) {
 			// the 1078 == len(data)
@@ -229,11 +225,7 @@
 	ignoreOptionalTouchJob(mockNetwork)
 
 	mockNetwork.On("PatchTrace", mock.Anything, mock.Anything, []byte(traceMaskedMessage), 0).
-<<<<<<< HEAD
-		Return(common.NewPatchTraceResult(len(traceMaskedMessage), common.UpdateSucceeded, 0))
-=======
 		Return(common.NewPatchTraceResult(len(traceMaskedMessage), common.PatchSucceeded, 0))
->>>>>>> ece86343
 
 	mockNetwork.On("UpdateJob", mock.Anything, mock.Anything, mock.Anything).
 		Return(common.UpdateJobResult{State: common.UpdateSucceeded})
@@ -262,25 +254,6 @@
 
 	// accept just 3 bytes
 	mockNetwork.On("PatchTrace", jobConfig, jobCredentials, []byte("My trace send"), 0).
-<<<<<<< HEAD
-		Return(common.NewPatchTraceResult(3, common.UpdateSucceeded, 0)).Once()
-
-	// retry when trying to send next bytes
-	mockNetwork.On("PatchTrace", jobConfig, jobCredentials, []byte("trace send"), 3).
-		Return(common.NewPatchTraceResult(0, common.UpdateFailed, 0)).Once()
-
-	// accept 6 more bytes
-	mockNetwork.On("PatchTrace", jobConfig, jobCredentials, []byte("trace send"), 3).
-		Return(common.NewPatchTraceResult(9, common.UpdateSucceeded, 0)).Once()
-
-	// restart most of trace
-	mockNetwork.On("PatchTrace", jobConfig, jobCredentials, []byte("send"), 9).
-		Return(common.NewPatchTraceResult(6, common.UpdateRangeMismatch, 0)).Once()
-
-	// accept rest of trace
-	mockNetwork.On("PatchTrace", jobConfig, jobCredentials, []byte("ce send"), 6).
-		Return(common.NewPatchTraceResult(13, common.UpdateSucceeded, 0)).Once()
-=======
 		Return(common.NewPatchTraceResult(3, common.PatchSucceeded, 0)).
 		Once()
 
@@ -307,7 +280,6 @@
 	mockNetwork.On("PatchTrace", jobConfig, jobCredentials, []byte("ce send"), 6).
 		Return(common.NewPatchTraceResult(13, common.PatchSucceeded, 0)).
 		Once()
->>>>>>> ece86343
 
 	mockNetwork.On("UpdateJob", jobConfig, jobCredentials, updateMatcher).
 		Return(common.UpdateJobResult{State: common.UpdateSucceeded}).
@@ -404,17 +376,6 @@
 
 	// expect just 5 bytes
 	mockNetwork.On("PatchTrace", jobConfig, jobCredentials, []byte("My tr"), 0).
-<<<<<<< HEAD
-		Return(common.NewPatchTraceResult(5, common.UpdateSucceeded, 0)).Once()
-
-	// expect next 5 bytes
-	mockNetwork.On("PatchTrace", jobConfig, jobCredentials, []byte("ace s"), 5).
-		Return(common.NewPatchTraceResult(10, common.UpdateSucceeded, 0)).Once()
-
-	// expect last 3 bytes
-	mockNetwork.On("PatchTrace", jobConfig, jobCredentials, []byte("end"), 10).
-		Return(common.NewPatchTraceResult(13, common.UpdateSucceeded, 0)).Once()
-=======
 		Return(common.NewPatchTraceResult(5, common.PatchSucceeded, 0)).Once()
 
 	// expect next 5 bytes
@@ -424,7 +385,6 @@
 	// expect last 3 bytes
 	mockNetwork.On("PatchTrace", jobConfig, jobCredentials, []byte("end"), 10).
 		Return(common.NewPatchTraceResult(13, common.PatchSucceeded, 0)).Once()
->>>>>>> ece86343
 
 	mockNetwork.On("UpdateJob", jobConfig, jobCredentials, updateMatcher).
 		Return(common.UpdateJobResult{State: common.UpdateSucceeded}).Once()
@@ -481,11 +441,7 @@
 	// ensure that PatchTrace gets executed first
 	wg.Add(1)
 	mockNetwork.On("PatchTrace", jobConfig, jobCredentials, []byte("test trace"), 0).
-<<<<<<< HEAD
-		Return(common.NewPatchTraceResult(10, common.UpdateSucceeded, 0)).Once().
-=======
 		Return(common.NewPatchTraceResult(10, common.PatchSucceeded, 0)).Once().
->>>>>>> ece86343
 		Run(func(args mock.Arguments) {
 			wg.Done()
 		})
@@ -542,33 +498,6 @@
 	b.finish()
 }
 
-<<<<<<< HEAD
-func TestTracePathIntervalChanges(t *testing.T) {
-	testTrace := "Test trace"
-	finalUpdateMatcher := generateJobInfoMatcher(jobCredentials.ID, common.Success, "")
-
-	traceUpdateIntervalDefault := 30 * time.Millisecond
-
-	tests := map[string]struct {
-		initialUpdateInterval         time.Duration
-		patchTraceUpdateIntervalValue int
-		finalUpdateInterval           time.Duration
-	}{
-		"negative updateInterval returned from PatchTrace": {
-			initialUpdateInterval:         traceUpdateIntervalDefault,
-			patchTraceUpdateIntervalValue: -10,
-			finalUpdateInterval:           traceUpdateIntervalDefault,
-		},
-		"zero updateInterval returned from PatchTrace": {
-			initialUpdateInterval:         traceUpdateIntervalDefault,
-			patchTraceUpdateIntervalValue: 0,
-			finalUpdateInterval:           traceUpdateIntervalDefault,
-		},
-		"positive updateInterval returned from PatchTrace": {
-			initialUpdateInterval:         traceUpdateIntervalDefault,
-			patchTraceUpdateIntervalValue: 10,
-			finalUpdateInterval:           10 * time.Second,
-=======
 func TestCancelingJobIncrementalUpdate(t *testing.T) {
 	tests := map[string]struct {
 		patchCanceling bool
@@ -705,51 +634,11 @@
 			afterPatchUpdateInterval: common.MaxUpdateInterval,
 			afterTouchUpdateInterval: common.MaxUpdateInterval,
 			afterFinalUpdateInterval: common.MaxUpdateInterval,
->>>>>>> ece86343
 		},
 	}
 
 	for tn, tt := range tests {
 		t.Run(tn, func(t *testing.T) {
-<<<<<<< HEAD
-			client := new(common.MockNetwork)
-			defer client.AssertExpectations(t)
-
-			waitForPatch := new(sync.WaitGroup)
-			waitForPatch.Add(1)
-
-			client.On("PatchTrace", jobConfig, jobCredentials, []byte(testTrace), 0).
-				Return(common.NewPatchTraceResult(
-					len(testTrace),
-					common.UpdateSucceeded,
-					tt.patchTraceUpdateIntervalValue,
-				)).
-				Run(func(_ mock.Arguments) {
-					waitForPatch.Done()
-				}).
-				Once()
-
-			client.On("UpdateJob", jobConfig, jobCredentials, finalUpdateMatcher).
-				Return(common.UpdateSucceeded).
-				Once()
-
-			trace, err := newJobTrace(client, jobConfig, jobCredentials)
-			require.NoError(t, err)
-
-			trace.updateInterval = tt.initialUpdateInterval
-
-			trace.start()
-			assert.Equal(t, tt.initialUpdateInterval, trace.getUpdateInterval())
-
-			_, err = fmt.Fprint(trace, testTrace)
-			require.NoError(t, err)
-
-			waitForPatch.Wait()
-			assert.Equal(t, tt.finalUpdateInterval, trace.getUpdateInterval())
-			trace.Success()
-		})
-	}
-=======
 			t.Run("sendPatch", func(t *testing.T) {
 				client := new(common.MockNetwork)
 				defer client.AssertExpectations(t)
@@ -923,5 +812,4 @@
 	_, err = jobTrace.Write([]byte(traceMessage))
 	require.NoError(t, err)
 	jobTrace.Success()
->>>>>>> ece86343
 }