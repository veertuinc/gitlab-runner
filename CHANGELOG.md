--- conflicted
+++ resolved
@@ -1,5 +1,3 @@
-<<<<<<< HEAD
-=======
 v12.4.1 (2019-10-28)
 
 - Fix TLS chain building !1643
@@ -282,7 +280,6 @@
 - Add test case for Linux helper image !1335
 - Extract volumes configuration to a separate struct !1261
 
->>>>>>> 05161b14
 v11.10.0 (2019-04-22)
 
 **Deprecations:**
