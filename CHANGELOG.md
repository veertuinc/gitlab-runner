<<<<<<< HEAD
## v13.2.2 (2020-07-30)

### Security

- Disallow redirects in Docker client

### Other changes

- Move GitLab release to its own job !2314

## v13.2.1 (2020-07-22)

### Bug fixes

- Fix untagged registration and add regression tests !2303

### Other changes

- Add release jobs to security fork !2300
=======
## v13.5.0 (2020-10-20)

### New features

- Allow runner to archive cache on failure !2416
- Add job status environment variables !2342
- Add labels to docker cache volumes !2334
- Set k8s runner ephemeral storage requests and limits !2279

### Bug fixes

- Docker executor: return error on pull/import failures !2113
- Fix path separator for CI_PROJECT_DIR in Windows in bash shells !1977

### Maintenance

- Ensure that for abort only abort is called !2463
- Detach runtime state/metric from CI_JOB_STATUS !2462
- Update stretchr/testify library to fix flaky test !2450
- Report Kubernetes pods' conditions when they're pending !2434
- Move variable creation out of specific resolver implementation !2413
- Test more executors in TestAskRunnerOverrideDefaults !2406
- Test for detecting overriding of CI server values !2403
- Support 'canceling' remote job status. !2377
- Add basic fuzz tests as part of dogfooding coverage guided fuzzing !2347
- Standardize indentation in YAML code !2328
- Use newest helper image version in tests !2223
- Update calls for SkipIntegrationTests to not return !2065
- Setup secure jobs !1897
- Disable secret_detection job !2471

### Documentation changes

- Doc `cleanup_file_variables` for custom executor !2455
- Link Azure storage container docs !2454
- Use google driver for examples !2442
- Fix typo in k8s read_only config flag documentation !2441
- Docs: Removed extra notes !2440
- Removed many of the notes !2439
- Harmonize docs linting rules !2435
- Docs: Fixed here links and added metadata !2425
- Minor edits of recent edits !2423
- Remove contractions linting rule !2421
- Docs: Edits for Vale rules and other style !2420
- Documentation: Add log level mention to troubleshooting !2419
- Switch autoscaling Docker Machine examples to GCP and Ubuntu !2417
- Add troubleshooting about windows mapped drives !2415
- Docs: Updating metadata !2405
- Docs: Update docker tables to clarify what's supported !2404
- Update default install docs to disable skel !2402
- Docker version requirements in Windows Server !2401
- Document vargrant-parallels plugin and add clone instructions !2399
- Changing Kubernetes executor service-account command !2312

## v13.4.0 (2020-09-18)

### New features

- Add Hashicorp Vault secret resolver !2374
- Add Hashicorp Vault integration package !2373
- Add Hashicorp Vault golang library !2371
- Add secrets handling abstraction !2370

### Bug fixes

- Improved interrupt/cancelation build tests !2382
- Fix Windows runner helper docker container !2379
- Fix metric reading race conditions !2360
- Record only first resolved credentials for each Docker registry !2357
- Ensure Powershell file variables contain no BOM !2320

### Maintenance

- Use consts for job state in TestUpdateJob !2397
- Support trace rewind !2390
- Support update interval on update job !2389
- Introduce `UpdateJobResult` and `PatchState` !2388
- Fix check_mocks make target !2387
- Update docs pipeline to use new image !2384
- Add support for custom PUT HTTP headers in cache archiver !2378
- Send trace checksum on job updates !2375
- Update node affinity tests assertions !2369
- Add test for cache archiver shell execution !2367
- Update log message for starting VM in Parallels executor !2361 (Per Lundberg @perlun)
- Fix changelog generator config to catch all maintenance related labels !2359
- Update log message for starting VM in virtualbox executor !2356 (Per Lundberg @perlun)
- Remove trailing spaces check !2352
- Replace whitelist terminology with allowlist !2338
- Use configured userns mode for services !2330 (Lukáš Brzobohatý @lukas.brzobohaty)
- Add kubernetes node affinities settings !2324 (Alexander Petermann @lexxxel)
- Re-enable windows docker tests !2308
- Use new function to create Docker client !2299
- Add Secrets entry to job payload structures !2288
- Remove redundant docker executor integration tests !2211
- Add missing assert for mock !2116
- Allow overwriting Service and Helper container resources !2108 (Renan Gonçalves @renan.saddam)
- Use parallel compression and decompression for gzip archives and caches !2055 (Ben Boeckel @ben.boeckel)
- Add variable to enable fallback cache key !1534 (Erik Lindahl @erik.lindahl)
- Print Docker image digest !1380 (David Nyström @nysan)

### Documentation changes

- Update docs-lint job to use latest image. !2398
- Add note not to use AWS security group ID with docker machine !2396
- Docs: improve documentation grammar !2395 (Jonston Chan @JonstonChan)
- Fix grammar in documentation index page !2394 (AmeliaYura @AmeliaYura)
- Add documentation on how to use Ubuntu image in kubernetes !2393
- adding a tip on configuring timestamp in docker runner !2391
- Docs: Fix misspelled word !2383
- Update Vale and Markdownlint rules !2380
- Docs: Fix minor typo in Registering runners page !2376
- Add Azure Blob Storage support for cache !2366
- Add note to docs about using shell executor when building macOS/iOS apps !2365
- Cleaned up some of the wording for macOS install !2364
- Document node affinity !2363
- Change order of headers in exec docs !2362
- Docs: Edited Fargate doc !2355
- Fix broken link !2354
- Update kubernetes.md documentation replace example gitlabUrl !2353 (Tyler Wellman @tylerwel)
- Fix section numbering in docs/development !2349
- CONTRIBUTING.md: fix FreeBSD label !2348 (Kenyon Ralph @kenyon)
- Use `shell` instead of `bash` for markdown !2345
- Update Registering Runners page !2337
- Add documentation for configuring private registries with imagePullSecrets !2131 (Tom Bruyninx @TomBrx)

### Other changes

- Clarify --help text for --id flag !2385

## v13.3.0 (2020-08-20)

### Bug fixes

- Install Runner in /usr/bin and helper in /usr/lib in Linux !2329
- Fix powershell #requires use !2318
- Fix untagged registration and add regression tests !2303
- Add openssh-client to Docker images !2281
- Use container ID, not name, for service's healthcheck hostname !2118

### Maintenance

- Add security harness !2315
- Move GitLab release to its own job !2314
- Fix typo for security branch !2304
- Add MR piplines for security fork on master !2301
- Add release jobs to security fork !2300
- Add security issue and merge request templates !2298
- Refresh linting rules !2297
- Make `.stage_done` available also on docs MRs !2295
- Remove needs from feature flags docs job !2293
- Fix DAG dependencies of release jobs !2289
- Run docker import for helper-dockerarchive-host !2275
- Update changelog generator to accept new labels !2271
- Fix typo in DUMB_INIT_S390X_CHECKSUM variable name !2270
- Cache GOCACHE in CI !2187
- Enable DAG for some jobs !2076
- Upgrade git version !2306
- Update Ubuntu Docker container to Ubuntu 20.04 !2286 (Markus Teufelberger @markusteufelberger)
- Log additional docker-machine prep/cleanup info !2277

### Documentation changes

- Synchronize lint rules and fix where required !2341
- Fix name script !2339 (Andros Fenollosa @tanrax)
- Document how to renew GPG key !2336
- Update Documentation template to reflect standard !2332
- Fix broken external links !2331
- Document security release process !2322
- Fix incorrect Fargate cluster name !2321 (Matt Breden @mattbred56)
- Added specific token steps !2317
- Update docs.gitlab-ci.yml to use trigger-build script !2311
- Add content describing Runner behavior for changes to config.toml - docs !2307
- Made links descriptive !2302
- Creation of Openshift Runner doc. !2296
- Removed accidentally commited installation instructions in 13.2 !2290
- Update info about support Linux/OS/archs !2287
- Add explicit location for Windows logs !2285
- Fix link to TOML docs Array of Tables. !2280 (Bheesham Persaud @bheesham)
- Added architecture info !2278
- Fixes mixed-case anchor !2272
- Make it clear which Fargate container should have the specific name !2269
- Update a link to download the latest Fargate driver version !2259 (Ricardo Mendes @ricardomendes)
- Replace backticks with bold for UI elements !2099
- Add an ENTRYPOINT script to the helper image Dockerfiles to add CA certificates !2058
>>>>>>> ece86343

## v13.2.0 (2020-07-20)

### New features

- Publish a GitLab Runner Docker image for Linux on IBM Z !2263
- Pass `multi_build_steps` as a Runner Feature when requesting a job !2213
- Leverage docker buildx for the helper image and build for s390x !2206
- Enable PowerShell Core support in Shell Executor !2199
- Build and release binary for s390x !2196
- Label docker networks in the same way as containers !1930
- Tag helper image with runner version !1919 (Fábio Matavelli @fabiomatavelli)

### Bug fixes

- Fix kubernetes runner timeout when the image name is invalid !2197 (Matthias van de Meent @matthias.vandemeent)
- Update Git TLS settings to be configured for repo URL, not GitLab URL !2111
- Fix support for UNC paths in Powershell executor !1976 (Pedro Pombeiro @pedropombeiro)
- Set EFS flag to indicate that filenames and comments are UTF-8 encoded !1325 (Kazunori Yamamoto @kaz.yamamoto)
- Add openssh-client to Docker images !2281

### Maintenance

- Unsilence the `make lint` target !2245
- Fix warnings reported by goargs linter !2233
- Fix shellcheck linter reported issues !2232
- Add goargs to CI build !2224
- Replace gocyclo linter with gocognit !2217
- Enable Windows tests for community MRs !2215
- Report `panic` failures in CI tests !2212
- Fix integration tests on Windows that rely on Git version !2207
- Enable optional checks in gocritic linter !2162
- Enable shadowing checking in govet !2150
- Enable funlen linter !2149
- Enable goprintffuncname linter !2148
- Enable nakedret linter !2143
- Enable nestif linter !2142
- Enable line limit linter !2141
- Dockerfiles restructuring !2114
- Rename trace.Fail to trace.Complete !2102
- Remove duplication from build_test.go !1843
- Ensure CI image is built if CI_IMAGE value changes !2267
- Retry helper image build !2265
- Remove `GOLANGCI_LINT_CACHE` usage !2257
- Remove unnecessary indentation in method !2256
- Update alpine image version in `static QA` job to 3.12.0 !2255
- Write diagnostics for missing `make development_setup` call !2250
- Run PSScriptAnalyzer on PowerShell scripts !2242
- Fix helper-docker target !2226
- Fix code navigation job to wait until the image job is done !2221
- Fix a spelling error in the bug template and tidy up some other wording !2219
- Standardize Makefile target names !2216
- Fix data race in TestDockerCommandBuildCancel !2208
- Add native code intelligence block to CI !2201
- Speed up `clone test repo` job !2192
- Fix flaky TestListenReadLines in log processor !2191
- Run kubernetes integration tests !2155
- Enable unparam linter and fix reported errors !2135
- Enable errcheck linter !2134
- Fix Dockerfile issues reported by halolint !2106
- Fix out-of-date test expectations !2012
- Update entrypoint shebang for docker images !1780 (J0WI @J0WI)
- Reduced layer count on Windows helper images !1777 (Alexander Kutelev @kutelev)
- Update to alpine v3.12 !1763

### Documentation changes

- Docs: Updated note to add install from UI instructions !2264
- update "screenshot" of running gitlab-runner without arguments. from version 1.0.0 to 13.0 !2262 (@mxschumacher @mxschumacher)
- Session server listen on IPv4 and IPv6 !2260
- Update documentation for helper image tags !2258
- Synchronize lint rules !2254
- Update custom executor docs with `step_*` !2253
- Docs: Fixed git commands !2244 (Stefan Zehe @szehe)
- Docs: Updated broken links !2240
- Adjust metadata and move page !2235
- Docs: fix broken external links !2234
- Fix Debian container path and SSH port in the Autoscaling GitLab CI on AWS Fargate guide !2230
- New config for Vale and markdownlint !2214
- Note that Interactive Web terminal don't work with helm yet !2189 (Ben Bodenmiller @bbodenmiller)
- Update doc for Autoscaling GitLab CI on AWS Fargate, adds troubleshooting section. !2188 ( Rob @rwd4)
- Update Fargate Task connection info in autoscaling aws fargate doc !2181
- Review Handbook page: /runner/configuration/tls-self-signed.html !2170
- Add docs how to use k8s secrets for registration !2154
- Update index.md to include documentation in for the `--access-level` param values !2137

## v13.1.0 (2020-06-19)

### New features

- Fix file archiver message to include directories !2159
- Use direct-download on a first attempt for artifacts !2115
- Add full support for artifacts/exclude feature !2110
- Add data format definition for build / artifacts / exclude !2105
- Add support for `direct_download` artifacts !2093
- Publish Windows 1909 helper image !2086
- Support runner predefined variables inside overwrite variables kubernetes !2069
- Add Centos8 and Ubuntu 19.10 & 20.04 packages !2002
- Change default git fetch flags allowing user to overwrite them !2000 (Łukasz Groszkowski @falxcerebri)
- Run any step from job response in a separate BuildSection !1963

### Bug fixes

- Fix missing logs from docker executor !2101
- Fix automatically adding cache directory when cache disabled on register !2091 (Max Wittig @max-wittig)
- Fix millicpu comparison for maxOverwrite !2019
- Make commander start process group for each process !1743
- Extract commander from custom executor !1654
- Extract process killing from custom executor !1653

### Maintenance

- Increase allowed data races !2204
- Fix test assertions for k8s integration tests !2171
- Increase allowed data races !2164
- Fix TestDockerCommandUsingCustomClonePath for Windows !2153
- Rename network manager file for docker executor !2147
- Enable staticcheck linter !2136
- Update GitLab CI image to include git lfs !2124
- Implement Is for *BuildError !2121
- Update log message for failure of removing network for build !2119 (Max Wittig @max-wittig)
- Change license management to use rules !2096
- Use Docker client's ContainerWait !2073
- Use taskkill windows !1797
- Cleanup dependencies for alpine based docker image !1778 (J0WI @J0WI)

### Documentation changes

- Add all Vale rules from main GitLab project !2203
- Docs: Fix distribution order !2200 (Martin @C0rn3j)
- Update the register page to use the correct Docker registration commands - docs !2186
- Sync spelling exceptions list from GitLab project !2184
- Docs: fix broken links in Runner docs !2183
- Remove reference to lack of arm64 Docker images !2178
- Fix documentation toml examples with [[runners.machine.autoscaling]] !2177
- Update GitLab Runner in a container documentation to prevent errors in using the Runner image - docs !2175
- Docs: Edited runners.cache.s3 details !2167
- Add example logs for `runner` and `json` log-format options - docs !2163
- Adds workaround for env vars in config.toml !2156
- Update redirected links !2152
- Add Docker to capitalization rules !2146
- Include MachineName and MachineDriver in autoscaling example !2140
- Specify pull policy for kubernetes executor !2129
- Improve Batch deprecated details !2128 (Ben Bodenmiller @bbodenmiller)
- docs: Link to example of how to color PowerShell output !2127 (Ben Bodenmiller @bbodenmiller)
- Docs: removed ubuntu from LXD instructions !2126
- Refresh Vale rules !2125
- Adds note about the image for AWS Fargate !2100
- Add GDK to capitalization rules !2097
- Docs: edited autoscaling period content !2094
- Drop mention of 'OffPeakPeriods' from 'docs/faq/README.md' !2092
- Skip build stages that have no operations !2081
- Add vale plugin to recommended VS Code extensions !2078
- AWS Fargate guide walkthrough !2075
- Mark Prepare environment stage as system failure !1915
- Expose Code coverage report artifact !1863
- Send `SIGTERM` then `SIGKILL` to process in Shell executor !1770
- Publish Windows 1903 helper image !1634

### Other changes

- Fix data race in TestNewReadLogsCommandFileLogStreamProviderCorrect !2193
- Fix building of Windows helper image !2180
- Rename ill-named script variable in release_docker_images !2173
- Change alpine mirrors to default mirrors for arm/arm64 !2165
- Skip flaky log processor test TestResumesFromCorrectSinceTimeAfterSuccessThenFailure !2151
- Enable gocritic linter !2145
- Return error from k8s `limits` function when parsing resource limits !2144
- Upgrade golangci-lint to v1.27.0 !2139
- Pass an explicit context path to docker build in `build_ci_image` !2133
- Fix error when using attach strategy and ErrSkipBuildStage is returned when generating script !2123
- Revert removal of Windows Batch support !2112
- Do not log warning if trace update interval header value is empty !2103
- Add retries for runner system failures in CI !2098
- Remove `--kubernetes-services` command line flag !2074
- More verbose logging for artifact uploading !2052 (Sashi @ksashikumar)
- Fix file name typo !2049
- Unify docker registry authentication in docker and kubernetes executors !2048
- Improve kubernetes executor attach strategy command execution and handling by using a new read-logs command in the helper image !2038
- Remove superfluous packages from ubuntu based docker image !1781 (J0WI @J0WI)

## v13.0.1 (2020-06-01)

### Bug fixes

- Fix missing logs from docker executor !2101

## v13.0.0 (2020-05-20)

### Breaking Changes

- Remove support for --docker-services flag on register command !2036
- Remove fedora/29 package !1905 (Fábio Matavelli @fabiomatavelli)
- Remove /debug/jobs/list?v=1 endpoint !1894 (Fábio Matavelli @fabiomatavelli)
- Remove backported os.Expand() implementation !1892 (Fábio Matavelli @fabiomatavelli)
- Remove FF_USE_LEGACY_VOLUMES_MOUNTING_ORDER feature flag !1889 (Fábio Matavelli @fabiomatavelli)
- Remove macOS 32 bit support !2051
- Remove support for Windows 1803 !2033
- Remove legacy build directory caching in Docker Executor !2067
- Remove support for array of strings when defining services for Docker Executor !2035

### New features

- Support more glob patterns for artifact/cache !1917
- Add arm64 Docker images for gitlab/gitlab-runner !1861
- Make docker machine configuration more elastic !1980
- Add support for `direct_download` artifacts !2093

### Bug fixes

- Fix duplicate volume check with trailing slash !2050
- Fix permissions of docker volumes created by Runner !2047
- Fix removal of build volume when disable_cache set to true !2042
- Fix err checks from volume manager !2034
- Revert "Merge branch '4450-fix-container-wait' into 'master'" !2026

### Maintenance

- Retry Docker build jobs !2087
- Update installation of mockery !2085
- Fix Docker Auth config to be platform agnostic !2077
- Refactor tests in builds_helper_test !2057
- Enable unused linter !2043
- Remove support for array of strings when defining services for Docker Executor !2035
- Update assertion for Docker test !2031
- Add tests for Docker config read when no username is specified !2024 (Andrii Zakharov @andriiz1)
- Skip flaky TestDockerCommandRunAttempts until fix is merged !2017
- Remove prealloc linter !2014
- Pin CI jobs to gitlab-org runners !1979
- Replace Code Climate with golangci-lint !1956
- Change license management to use rules !2096

### Documentation changes

- Update capitalization configuration !2084
- Update proxy.md documentation for grammar and clarity !2071 (Kade Cole @kadecole)
- Add link to AWS Fargate documentation page !2070
- Adds the link to new AWS Fargate page !2068
- Add more Vale rules to project !2061
- Remove tip alert box !2054
- Added Kaniko reference materials to Runner helm charts page !2039
- Sync Vale substitutions rules from GitLab project !2029
- Update PowerShell documentation to include video and working example project. !2028
- Handle situation where vale docs-lint error is overwritten by markdownlint success !2025
- Update faq to include firewall troubleshooting !2023
- Add recommended extensions for VS Code !2022
- Move documentation linting to Makefile !2021
- Add section about using TLS with custom CA in regular build scripts !2018
- Sync Markdownlint settings from GitLab project !2015
- Fixed helm search command !2007 (penguindustin @penguindustin)
- Improve signals documentation and add a best practice for graceful shutdown !1988
- Make docker machine configuration more elastic !1980
- Autoscale GitLab Runner on AWS Fargate configuration doc !1914
- Add details about how pull always is still fast and efficient !1885 (Ben Bodenmiller @bbodenmiller)
- Correct documentation inaccuracies for `OffPeakPeriods` !1805 (Wes Cossick @wescossick)
- Removed `CONTAINER_ID` in prepare.sh, so `CONTAINER_ID` in base.sh is used. !1723 (JUN JIE NAN @nanjj)

## v12.10.0 (2020-04-21)

### New features

- Allow Windows 1909 for Docker executor !1999
- Allow windows 1903 for Docker executor !1984
- Add support for `raw` variables !1882

### Bug fixes

- Add attempts to Docker executor for container not found !1995
- Use Docker volumes instead of cache containers !1989
- Use unique container names for Docker executor !1801

### Maintenance

- Fix TestScanHandlesCancelledContext having a WaitGroup without a delta and a few other log processor flaky tests !1961
- Rename `docker_helpers` to `docker` !1943
- Add retry when executing commands with kube attach !1907
- Fix golint issue for error starting with capital letter !1851
- Fix some Windows docker executor test !1789

### Documentation changes

- Minor Update index.md !2004 (KATO Tomoyuki @tomo667a)
- Minor rewording in PROCESS.md templates !2003
- Add further checks from GitLab project !2001
- Add info that ssh is also required to be accessible in the security group !1997 (Daniel Schwiperich @d.schwiperich)
- Add Vale version text rule !1994
- Clean up note style !1993
- Fix redirected links in docs !1992
- Updates Markdownlint configuration from GitLab project !1991
- Added link to the git download page !1972
- Pull policy security concerns apply to Kubernetes executors too !1886 (Ben Bodenmiller @bbodenmiller)

### Other changes

- Clean Temporary Directories created by the Custom Executor !1978 (Mark McGuire @TronPaul)
- Fix broken master for non existent method call !1974
- Rely on `git ls-files` and `git diff` for checking mocks !1973

## v12.9.0 (2020-03-20)

### New features

- Handle 503 status when uploading artifacts and the object storage is unavailable !1887
- Add trigering of GitLab Runner UBI images pipeline !1869
- Add execution stage name in job trace !1847
- Provide rpm/deb package for arm64 and aarch64 !1826
- Expose CI_JOB_IMAGE env var on build environment !1813
- Create network per build in docker executor !1569 (Steve Exley @steve.exley)
- Overwrite kubernetes resource limits and requests for build container on job level !874 (Nicholas Colbert @45cali)

### Bug fixes

- Kubernetes execute commands with attach instead of exec !1775
- Retry kubernetes commands when "error dialing backend: EOF" error is hit !1867

### Maintenance

- Upgrade docker client to version 19.03.5 for CI image !1874
- Fix docker machine executor test filename !1927
- Remove executor_ prefix from filenames in the executors package !1902
- Fix 'make all' target !1900
- Replace changelog generator script !1888
- Bump Minio to latest version !1881 (Tom Elliff @tomelliff)
- Rename build makefile target to build_all !1873
- Prevent building mips and s390x architectures by default !1872
- Make pipelines running also for X-Y-stable branches !1871
- Add double quotes around bash arguments in ci/release_docker_images !1865
- Fix release docker warning !1864
- Fix typo in PowerShell script comments !1862
- Simplify sha256 checksum file creation !1859
- Improve fpm detection !1858
- Replace which command usage !1857
- Convert indentation to spaces for package script !1856
- Update synced path for Windows 10 machine !1854
- Use chocolatey to install software in Vagrant boxes !1853
- Remove redundant type declaration !1852
- Bump to go 1.13.8 !1849
- Add debug logs when setting up pod !1844
- Improve message in Windows version detection !1841
- Set DinD image explicitly to 19.03.5 !1840
- Resolve data race in TestCommand_Run !1839 (Konrad Borowski @KonradBorowski)
- Use $(MAKE) instead of make !1825
- Refactor helpers/container/service pkg !1824

### Documentation changes

- Change document title to include EC2 !1912
- Fix typo in advanced configuration docs !1910 (Geo @geo4orce)
- Improve `Code format` instructions in the process documentation !1899
- Add fedora 30 to supported OS !1896
- Update docs for Windows services since we support services in network per build !1895
- Fix typo in release process docs !1891 (Ranit @ranit.appcode)
- Prevent full disk image copies in libvirt custom executor driver example !1878 (Tom Dohrmann @Freax13)
- Interactive Web terminal does not work on Windows !1877 (Ben Bodenmiller @bbodenmiller)
- List which executors are at risk of having Runner token & other project code stolen !1876 (Ben Bodenmiller @bbodenmiller)
- Allow service alias from config in Kubernetes executor !1868
- Update docs for image variable in custom executor !1866
- Remove bash from codeblock tags !1846
- Improve wording in docs/development/README.md !1837
- Document merge request title requirements and reviewing guidelines !1836
- Add documentation on building from sources !1835
- Update security docs !1833 (masOOd @masood.kamyab)
- Update the monitoring document !1831 (masOOd @masood.kamyab)
- Change flag to docker-services !1830
- Document Windows supported versions !1533

## v12.8.0 (2020-02-22)

- Define most jobs as 'pipelines for merge requests' !1747
- Build ci images only on related file changes !1746
- Make referees package mocks to be generated by mockery !1729
- Replace ruby:2.0/2.1 in examples and test cases with ruby:2.6 !1749
- Update deprecation warning for runner.docker.service !1751
- Only run image build jobs on main repo !1754
- Fix docs pipelines for merge requests !1756
- Add CI job to check for outdated mocks !1651
- Doc: Extend the compatibility section !1755
- Update `query_interval` to integer !1752
- Update outdated links it comments !1761
- Refactor referees package !1730
- Update process for issue tracker !1742
- Give custom executor scripts a name !1538
- Update only rule for building CI images !1766
- Change Runner src in vagrant configuraiton for Windows development !1767
- Fix broken CI Pipeline Badge on README !1772
- Typo/Grammar improvements in docker.md !1757
- Fix casing on log !1774
- Fix link to Vagrant in docs/development/README.md !1773
- Add condition when custom executor term happens in documentation !1771
- Fixed kramdown error !1783
- Rename test file !1784
- Fix `--docker-services` flag in register command !1776
- add space before configuration file name in startup message !1785
- Support rate limiting headers from GitLab API !1728
- Update CHANGELOG for v12.7.1 !1787
- Delete changelog to release post script !1788
- Remove an extra '#' !1791
- Update kubernetes.md, fix typo in `<CERTIFICATE_FILENAME>` !1802
- Update documentation template !1796
- Update AWS spot details in docs !1795
- Change the S3 release index file generator !1803
- Reduce the number for allowed data races !1804
- Fix golint issues for err msgs !1769
- Handle 422 on artifact upload !1794
- Bump Go version to 1.13.7 !1765
- Enabled shared windows runners internal beta !1764
- Fix a typo in S3 release script !1807
- Add one more fix to the S3 release !1808
- Add support for host aliases in services for Kubernetes executor !1680
- Use exec.ExitError.ExitCode() function from go 1.12 !1810
- Fix values.yaml file name in documentation !1812
- Update links to MRs in runner docs !1814
- Update removal date of feature flags to 13.0 !1818
- Increase allowed data races !1815
- Fix panic for exec command !1811
- Update github.com/stretchr/testify dependencies !1806
- Add support for X-GitLab-Trace-Update-Interval header !1760
- Revert 9e1d067621855c7b75820d3a49ac82ef51e56342 !1816
- Cleanup kubernetes versions when checking for host aliases and don't fail on parse error !1823
- Add gitlab-runner-helper binaries to S3 release !1819
- Minor fixes in advanced-configuration.md !1828
- Remove install Makefile target !1822
- Docs osx install !1829
- Set DinD image explicitly to 19.03.5 !1840
- Make pipelines running also for X-Y-stable branches !1871

## v12.7.1 (2020-01-23)

- Fix `--docker-services` flag in register command !1776

## v12.7.0 (2020-01-20)

- Fixing kramdown link error !1711
- Add caps and backtick testing to runner docs linting !1678
- Fix macOS label !1712
- Align markdownlint config to main repo version !1713
- Bump go version to 1.13.5 !1701
- Remove duplicate service description !1715
- fix(scripts): fix until typo !1717
- Use Prometheus to Query Runner Metrics Linked to Each Job !1545
- Remove unnecessary dependencies from vendor directory !1721
- Remove panic when metrics referee not configured properly !1724
- Add check for go modules !1702
- Update docs for Helm 3 !1727
- Empty Referee configuration on registration !1726
- Extract helperimage pkg outside of parent pkg !1720
- Removed --name argument from helm install. !1718
- macOS limitations and example update !1505
- Update advanced-configuration.md - fix typo of mperiods !1722
- Fix Typos !1731
- Add a git version caveat !1732
- Update docs for Windows to use backslashes not forwardslashes !1738
- Do not embed mutex !1734
- Refactor CI pipeline !1733
- Add missing 'needs' entry for release docker images job template !1744
- docs: Replace ruby:2.1/2.2 with ruby:2.6 or 2.7 !1748
- Make 'tags: gitlab-org' a re-usable job tempalte !1745
- Change to go1.13 error wrapping !1709
- Refactor metrics referee tests !1714
- Refactor metrics referee !1725
- Copyedit doc for volumes_from in Docker executor config !1750
- Allow service alias from config in Docker executor !1673

## v12.6.0 (2019-12-22)

- Update list of fixes for docker-machine fork !1655
- Remove outdated note regarding non-existent 1.8.x brew Go formula in contributing docs !1661
- Add manual rpm and deb installation details !1650
- Remove GetGitTLSVariables method !1663
- Link to example of how to run DinD !1515
- Update feature flag deprecation !1672
- Add timeout when sending request for certificate !1665
- Support docker options for CPU shares and OOM adjust !1460
- Backport os.Expand from Go v1.10.8 !1677
- Switch to a specific version of govet analyzer !1690
- Update cloud.google.com/go to v0.49.0 !1682
- Add cmd to helper image !1645
- Update blurb for when people use the issue tracker for support tickets !1691
- Fixing typos !1685
- Remove dead code !1686
- Distribute arm64 binaries !1687
- (Rebased) Update kubernetes.md adding the missing gitlab-helper container which is ever created. !1693
- Various spelling, punctuation and readability fixes !1660
- Add docs link to arm64 manual install !1694
- Fixed empty_dir name to empty-dir !1681
- Expose image to custom executor !1666
- Reorder methods and add some more logging to RunCommand !1683
- Refactor unused parameters for multi.go !1698
- Migrate to go 1.13 and go modules !1625
- Change log message for failing to set console mode !1662
- Use time.Round from Go stdlib for web terminal !1631
- Close session server on graceful shutdown !1699
- Add deprecation warning for cmd shell in Job log !1659
- Fix rpm signing !1703
- Fix regex for finding virtualbox snapshot name and add tests !1656
- Remove file locking !1710
- Change tone of error on Windows test failure !1610
- Fix CI image build !1707

## v12.5.0 (2019-11-20)

- Update docs for Runner configuration inside of a Docker container !1613
- Remove misleading comment !1622
- Remove absolute paths from chart !1626
- Fix lint on markdown files !1602
- Document GitLab docker machine fork !1596
- Update redirected link !1637
- Fix certificates chain generation regression introduced with 12.4.0-rc1 !1639
- Bump DOCKER_MACHINE_VERSION !1595
- Fix golint issues in machine pkg !1641
- Upgrade to alpine 3.10 !1636
- Fix #4684 for K3s/containerd !1605
- Update makefile to setup dev dependencies before running tests !1589
- Fix external Helm documentation links !1644
- Update Git version for Windows dev environment !1646
- Change config lock to create a separate lock file !1647
- Add few constants to executors/custom/api !1657
- Fix bind propagation for Linux volumes !1632
- Populate a list of machines with machines that might not yet be persisted on disk !914
- Add service definition in config for Kubernetes executor !1476

## v12.4.1 (2019-10-28)

- Fix TLS chain building !1643

## v12.4.0 (2019-10-21)

- Fix err logging for runner limit !1403
- Add the note about incompatibility of session_server with helm chart runner !1575
- Fix prepare_exec typo in docs !1576
- Docs edits to clarify feature flags motivations and usage in Runner !1568
- Change log levels for common errors !1578
- Extend custom executor config !1583
- Fix JSON inside of docs !1587
- Update link for Helm chart issue tracker !1588
- Add pipeline ID to docker labels !1592
- Fix typo in helpers/path/windows_path !1594
- Fix broken check for Git LFS that breaks lfs pulling !1599
- Update advanced-configuration.md !1597
- Use certutil to create certificate chain for Git !1581
- Add Go Report Card badge to the README file !1601
- Add pipeline link !1608
- Rename mentions of OSX to MacOS !1440
- Enable pinentry mode to loopback for GPG signing !1614
- Update various runner doc links !1585
- Add note about IAM role usage for s3 cache configuration !1598
- Bump used Go version to 1.10.8 !1617
- Update gopkg.in/yaml.v2 !1619
- Update prometheus libraries !1620
- Bump github.com/json-iterator/go to 1.1.7 !1621
- Update k8s client go to 11.0 !1615
- Rename log to trace in runner docs !1616
- Change Review priority label meaning !1600
- Add timeout when waiting for the build to finish !1609

## v12.3.0 (2019-09-20)

- Change log levels for common errors !1578
- Update a redirected link !1520
- Removal of conditions which are always evaluated either to true or false !1517
- Add initial docs for best practice !1509
- Update VirtualBox executor docs !1527
- Document configuration template file feature !1522
- Rename landing page for consistency !1528
- Edit new config template file section !1529
- Update windows dev environment to git 2.22 !1530
- Update PowerShell ErrorActionPreference documentation !1535
- Remove debian buster from package list !1536
- Update tls-self-signed.md !1537
- Improve windows helper images build !1519
- show which service exactly is invalid !1531
- Change docs markdown linter from mdl to markdownlint !1540
- Replace bastion with Runner Manager !1547
- Add entry to FAQ, restructure also !1539
- Change docs review and cleanup jobs to same CI stage !1543
- docker.md: Correct Image Sizes !1542
- Add note on shell-based Docker image requirement !1459
- Fixed powershell commands for Windows Runner !1544
- Remove the scripting  for release checklist issue creation !1556
- Use new location for helm charts repo !1553
- Make Notes look consistent !1555
- Change markdownlint wildcard format !1554
- Edit Docker images section !1550
- Update capitalization in runner docs !1559
- Docs/update ubuntu dev docs !1557
- Use standard commands for directory creation to make it powershell core compatible !1563
- Fix exiting with zero exit code when cmdlets fail !1558
- Enable support for long paths !1524
- Prevent dollar signs in shell codeblocks !1574
- Clarify feature flag usage instructions !1566
- Expose variable containing the 'short token' value !1571
- Update documentation about OffPeakTimezone !1567
- Set default PATH for helper image !1573

## v12.2.0 (2019-08-22)

- Update docs executor titles !1454
- Only default to Powershell on Windows if no other shell is specified !1457
- Add more MDL rules !1462
- Add PROCESS.md !1410
- Fix wrong rc script for freebsd. !1418
- Allow to build development version of DEB, RPM and Docker with make !824
- Add custom executor documentation !1416
- docs: clarify the requirements for pinning !823
- Adds explanation of our review label system. !1461
- Use FreeBSD's built-in stop and status scriplets from /etc/rc.subr !757
- Fix typo on security docs !956
- Update doc about Debian version !1464
- Move note to subsection !1469
- Correct spelling in help string !1471
- Force an opt-out from Docker Machine bugsnag report !1443
- Improved go install instructions for macOS !1472
- Fix some linting issues !1424
- Make it clear what is the default shell for Windows !1474
- Add LXD example for custom executor !1439
- Add libvirt custom executor example !1456
- Update self-signed certificate docs for Windows service !1466
- Docs/update min docker version !1480
- Docs: Fix typo in custom executor !1479
- Track Windows tests failures !1450
- Add requirements for contributing new hardware architectures !1478
- Fix markdown in runner docs (part 1) !1483
- Fix markdown in runner docs (part 2) !1484
- Update docs to specify default shell of OS !1485
- Further clarify Docker requirements !1486
- Fix typo and spacing in two runner docs !1487
- docs: gitlab-runner helper image has no arm64 build yet !1489
- Fix custom executor default config on register !1491
- Update Windows test failures !1490
- Expand markdown lint rules in runner !1492
- Fix PowerShell capitalization !1497
- Quarantine more windows tests !1499
- Update tracked Windows tests failures list !1502
- Quarantine windows tests !1501
- Add docs for tls_verify config field !1493
- Reorder methods in abstract.go to bring calees closer to the callers !1481
- Update docs about bash on windows not working !1498
- Cleanup commands/config.go !1494
- Switch to DinD TLS for GitLab CI !1504
- Add .gitattributes !1122
- Prevent running multiple instances of the gitlab-runner process using the same configuration file !1496
- Update test assertion !1510
- Remove need for externally configured variable !1512
- Change CI_COMMIT_REF to CI_COMMIT_SHA in docs !1513
- Update reference to CI_COMMIT_REF to CI_COMMIT_SHA !1514
- Configuration file template for registration command !1263
- Update AWS autoscaling docs !1518
- Add test for <at> and <colon> masking !1516

## v12.1.0 (2019-07-22)

- Extend custom executor with configuration injects !1449
- Fix "WARNING: apt does not have a stable CLI interface. Use with caution in scripts" !1143
- Fix artifact uploading for Windows Docker containers !1414
- Upgrade base image for gitlab/gitlab-runner:ubuntu to ubuntu:18.04 !1413
- Add tip to execute batch from PowerShell !1412
- Replace wget commands with curl commands !1419
- Wrap submodule command with a string !1411
- Add missing test cases for s3 IAM checks !1421
- Add Markdown linting and one rule !1422
- Fix indentation for docs !1417
- Add docs for not supporting LCOW !1415
- Disallow bare URLs from project !1425
- Update zglob !1426
- Add note in docs for mounting volumes to services !1420
- Clarify docs for `builds_dir` & `cache_dir` !1428
- Update docs to fix markdown and square bracket use !1429
- Enforce consistent prefix for numbered lists !1435
- Remove fedora/30 from supported list !1436
- Add STOPSIGNAL to gitlab-runner docker images !1427
- Add trace entry for Docker authConfig resolving !1431
- Enforce consistent prefix for bullet lists !1441
- Fix concurrent updates !1447
- docs: add --config for install command !1433
- Document why we no longer accept new executors !1437
- Document limitation for Windows Docker target drive !1432
- Trivial update to virtualbox.md - 'shutdown' is not the verb, barely the noun. !1445
- Update description of flag in docs !1451
- Docs: Update redirected links in runner docs !1453
- Add lint rule that headings must increment one level at a time !1452
- Add custom executor !1385

## v12.0.0 (2019-06-21)

**Release notices:**

With GitLab Runner 12.0 we're adding several breaking changes:

- [Require refspec to clone/fetch git repository](https://gitlab.com/gitlab-org/gitlab-runner/issues/4069).
- [Change command line API for helper images usage](https://gitlab.com/gitlab-org/gitlab-runner/issues/4013).
- [Remove old cache configuration](https://gitlab.com/gitlab-org/gitlab-runner/issues/4070).
- [Remove old metrics server configuration](https://gitlab.com/gitlab-org/gitlab-runner/issues/4072).
- [Remove `FF_K8S_USE_ENTRYPOINT_OVER_COMMAND` feature flag and old behavior](https://gitlab.com/gitlab-org/gitlab-runner/issues/4073).
- [Remove support for few Linux distributions that reached EOL](https://gitlab.com/gitlab-org/gitlab-runner/merge_requests/1130).
- [Remove old `git clean` flow](https://gitlab.com/gitlab-org/gitlab-runner/issues/4175).

Please look into linked issues for details.

**Release changes:**

- Support windows docker volumes configuration !1269
- Fix powershell cloning !1338
- Docs: Update docker register non-interactive command !1309
- Update mocks !1343
- Change source for go-homedir !1339
- improve MR and issues templates !1347
- docs: reuse previous clone !1346
- Prevent copy and paste error due to not existed alpine tag. !1351
- Fix typo for usage of proxies within docker containers for runners !1342
- Add documentation for Windows Docker Executor !1345
- Fix volume mounting when mode specified !1357
- Update docs for docker executor description !1358
- Show error when volume length is not expected !1360
- Add feature flag to mounting volumes to services !1352
- Implement session endpoint to proxy build services requests !1170
- add build info for fedora 30 !1353
- Limit `docker-windows` to Windows !1362
- Update logging key for Docker Machine !1361
- Update docs to refer to Windows Batch deprecation !1371
- Remove deprecated git clean strategy !1370
- Remove support for deprecated metrics_server setting !1368
- Add labels to templates !1375
- Remove support for deprecated entrypoint configuration for K8S !1369
- Fix support for SELinux volume mounts & case sensitivity !1381
- Remove old docker helper image commands !1373
- Remove support for deprecated S3 cache configuration !1367
- Added --system flag information into gitlab-runner install command !1378
- Minor markdown fixes !1382
- Remove support for deprecated distributions !1130
- Add configuration of access_level for runners on registration !1323
- Remove doc notice for deprecated OSes !1384
- Remove deprecated clone/fetch command !1372
- Allow configuration of  Pod Security Context by Kubernetes Exeutor !1036
- Fix case sensitivity for windows volumes !1389
- Accept docker-windows as an option on register !1388
- Add documentation for windows development !1183
- Document clear-docker-cache script !1390
- Store traces on disk !1315
- Make git init to be quiet !1383
- Fix several typos !1392
- Make volumes to work on linux docker on windows !1363
- Update CHANGELOG.md with 11.11.x patch releases !1393
- Dependencies license management with GitLab CI/CD !1279
- Fix default cache volume docker-windows register !1391
- Fixed date typo for v11.11.2 CHANGELOG entry !1394
- Update github.com/Microsoft/go-winio dependency !1348
- Update compatibility heading as it's no longer a chart/table !1401
- Docker Credentials helper support !1386
- Numerous typos fixed !1258
- Update some logrus fields used in Runner logs !1405
- Update osx.md so the update instructions work as well as the install instructions !1402
- Make PowerShell default for new registered Windows shell executors !1406
- Restore gofmt rules from before codeclimate update !1408
- Update logrus to v1.4.0 !1407

## v11.11.2 (2019-06-03)

- Fix support for SELinux volume mounts & case sensitivity !1381
- Fix case sensitivity for windows volumes !1389
- Update logging key for Docker Machine !1361
- Limit `docker-windows` to Windows !1362
- Make volumes to work on linux docker on windows !1363

## v11.11.1 (2019-05-24)

- Fix volume mounting when mode specified !1357
- Add documentation for Windows Docker Executor !1345
- Add feature flag to mounting volumes to services !1352

## v11.11.0 (2019-05-22)

- Fix PowerShell cloning !1338
- Add PowerShell support for Docker Executor !1243
- Support windows docker volumes configuration !1269
- Fix git lfs not getting submodule objects !1298
- Add homebrew installation method for macOS runners !837
- mention the 59th second timeperiod issue in the docs !490
- Refactor macOS install instructions !1303
- Edit note on edge case !1304
- Extract unsupportedOSTypeError to errors pkg !1305
- Optimise trace handling for big traces !1292
- Cleanup feature flags mess !1312
- Add more documentation for node tolerations !1318
- Typo: varialbes -> variables !1316
- Allow to configure FF using config.toml !1321
- Update link to the introduction of custom build directories !1302
- Allow to use FF to configure `/builds` folder !1319
- Create a single source of truth for feature flags !1313
- Clear up docs on how to select shell !1209
- Update feature flag documentation !1326
- Refactor Helper Image package to work with Kubernetes !1306
- Fix broken internal links !1332
- Refactor helperimage package tests !1327
- Change deprecation of FF_USE_LEGACY_BUILDS_DIR_FOR_DOCKER to 12.3 !1330
- Update cmd script example !1333
- Better explain the workflow in Docker executors doc !1310
- Exclude mock files from coverage reporting !1334
- Fix link syntax in advanced-configuration.md !1311
- Docs: Update contributing links from gitlab-ce !1308
- Update docker executor Executor Options initialization !1296
- Add test case for Linux helper image !1335
- Extract volumes configuration to a separate struct !1261

## v11.10.0 (2019-04-22)

**Deprecations:**

All deprecations, with a detailed description, are listed at
https://about.gitlab.com/2019/04/22/gitlab-11-10-released/#release-deprecations

1. With version 11.10 we're deprecating the feature flag
[FF_USE_LEGACY_GIT_CLEAN_STRATEGY](https://docs.gitlab.com/runner/configuration/feature-flags.html#available-feature-flags).

**Release changes:**

- Fix git lfs not getting submodule objects !1298
- Refactor slightly ./shells/shellstest !1237
- Fix CI_PROJECT_DIR handling !1241
- Log time took preparing executors !1196
- Restore availability of pprof in the debug server !1242
- Move variables defining .gopath to a shared place for all Windows jobs !1245
- Docs: clarify runner api registration process !1244
- add lfs support to ubuntu docker runner !1192
- Add information about Kaniko for Kubernetes executor !1161
- Enable the docs CI job !1251
- Rename test to be more descriptive !1249
- Create the reviewers guide base document !1233
- Update codeclimate version !1252
- Add retryable err type !1215
- Get windows tag for helper image !1239
- Remove unnecessary log alias for logrus inport !1256
- Make gitlab-runner:alpine more specific, Add link to Dockerfiles sources,... !1259
- Docs: Fix broken anchor in docker.md !1264
- Replace the current k8s manual installation with the Helm chart !1250
- Create cache for `/builds` dir !1265
- Expose `CI_CONCURRENT_(PROJECT)_ID` !1268
- DOC: note on case-sensitive proxy variables and the need for upper and lower case versions !1248
- Add new links checker !1271
- Update log messages for listen & session address !1275
- Use delayed variable expansion for error check in cmd !1260
- Unexport common.RepoRemoteURL !1276
- Update index.md - added sudo when registering the service on macos (without... !1272
- Add new lines around lists for renderer !1278
- Fix color output on Windows !1208
- Make it again possible to disable Git LFS pull !1273
- Add cross references to Runners API !1284
- Improve support for `git clean` !1281
- Make Kubernetes executor to clone into /builds !1282
- Add option to specify clone path !1267
- Allow to disable debug tracing !1286
- Add Route Map for runner docs !1285
- Do not print remote addition failure message !1287
- Add true to the run-untagged subcommand !1288
- Cleanup k8s cleanup test !1280
- Change helper image to servercore !1290
- Add note about git-lfs !1294

## v11.9.2 (2019-04-09)

- Fix git lfs not getting submodule objects !1298

## v11.9.1 (2019-04-03)

- Make it again possible to disable Git LFS pull !1273
- Use delayed variable expansion for error check in cmd !1260
- Unexport common.RepoRemoteURL !1276

## v11.9.0 (2019-03-22)

**Deprecations:**

All deprecations, with a detailed description, are listed at
https://about.gitlab.com/2019/03/22/gitlab-11-9-released/#release-deprecations

1. With version 11.9 we're deprecating the support for Docker Executor on CentOS 6

2. With version 11.9 we've implemented a new method for cloning/fetching repositories.
   Currently GitLab Runner still respects the old configuration sent from GitLab, but with
   12.0 old methods will be removed and GitLab Runner will require at least GitLab 11.9
   to work properly.

3. With version 11.0 we've changed how the metrics server is configured for GitLab Runner.
   `metrics_server` was replaced with `listen_address`. With version 12.0 the old configuration
   option will be removed.

4. With version 11.3 we've implemented support for different remote cache providers, which
   required a change in how the cache is configured. With version 12.0 support for old
   configuration structure will be removed.

5. With version 11.4 we've fixed the way how `entrypoint:` and `command:` options of
   Extended Docker configuration (https://docs.gitlab.com/ee/ci/docker/using_docker_images.html#extended-docker-configuration-options)
   are being handled by Kubernetes Executor. The previous implementation was wrong and
   was making the configuration unusable in most cases. However some users could relay
   on this wrong behavior. Because of that we've added a feature flag `FF_K8S_USE_ENTRYPOINT_OVER_COMMAND`
   which, when set to `false`, could bring back the old behavior. With version 12.0 the
   feature flag as well as the old behavior will be removed.

6. Some Linux distributions for which GitLab Runner is providing DEB and RPM packages
   have reached their End of Life. With version 12.0 we'll remove support for all
   EoL distributions at the moment of 12.0 release.

7. With version 11.9 we've prepared a go-based replacement for Runner Helper commands
   executed within Docker executor inside of the Helper Image. With version 12.0
   we will remove support for old commands basing on bash scripts. This change will
   affect only the users that are configuring their custom Helper Image (the image
   will require an update to align with new requirements)

**Release changes:**

- fix(parallels): use the newer sntp command to time sync !1145
- Update docker API verion !1187
- Update alpine images to alpine 3.9 !1197
- Fix a typo in the description of the configuration option !1205
- Document creation of Docker volumes passed with docker exec --docker-volumes !1120
- Correct spelling of timed out in literals !1121
- Fix spelling and other minor improvements !1207
- Migrate service wait script to Go !1195
- Docs update: Run runner on kubernetes !1185
- Increase test timeout for shell executor !1214
- Follow style convention for documentation !1213
- Add test for runner build limit !1186
- Migrate cache bash script to Go for helper image !1201
- Document OS deprecations for 12.0 !1210
- Fix anchors in Runner documentation !1216
- Add `build_simple` to `help` make target !1212
- Split `make docker` for GitLab Runner Helper !1188
- Add windows Dockerfiles for gitlab-runner-helper !1167
- Make Runner tests working on Windows with our CI Pipeline !1219
- Fetch code from provided refspecs !1203
- Check either ntpdate command exists or not before trying to execute it !1189
- Deprecate helper image commands !1218
- Add script for building windows helper image !1178
- Fix ShellWriter.RmFile(string) for cmd shell !1226
- Mask log trace !1204
- Add note about pod annotations for more clarity !1220
- Resolve memory allocation failure when cloning repos with LFS objects bigger than available RAM !1200
- Release also on gitlab releases page !1232
- Restore availability of pprof in the debug server !1242

## v11.8.0 (2019-02-22)

- Kubernetes executor: add support for Node tolerations !941
- Update logrus version to v1.3.0 !1137
- Docs - Clarify Docker Runner Documentation !1097
- Update github.com/stretchr/testify dependency !1141
- Update LICENSE file !1132
- Update example of cache config !1140
- Update documentation for autoscaling on AWS !1142
- Remove unnecessary dep constraint !1147
- readme: make author block render md !999
- Corrected note when using a config container to mount custom data volume. !1126
- Fix typo in documentation of k8s executor. !1118
- Make new runner tokens compatible with docker-machine executor !1144
- docs: Use `sudo tee` for apt pinning. !1047
- docs: fix indendation !1081
- Updated hint on running Windows 10 shell as administrator !1136
- Fixed typo in logged information !1074
- Update registry_and_cache_servers.md !1098
- Update golang.org/x/sys !1149
- Refactor frontpage for grammar and style !1151
- Update github.com/Azure/go-ansiterm dependency !1152
- Testing on windows with vagrant !1003
- Add fix for race condition in windows cache extraction !863
- Consolidate docker API version definition !1154
- Prevent Executors from modifying Runner configuration !1134
- Update ExecutorProvider interface signature !1159
- Update logging for processing multi runner !1160
- Update kubernetes.md - fix typo for bearer_token !1162
- Update github.com/prometheus/client_golang dep !1150
- Remove ContainerWait from docker client !1155
- Update advanced-configuration.md: Fix blockquote not reaching the entire note !1163
- Fix docs review app URL !1169
- docs: Add a helpful command to reload config !1106
- Update AWS autoscale documentation !1166
- Refactor dockerfiles !1068
- Add link to AWS driver about default values !1171
- Add support for fedora/29 packages !1082
- Add windows server 2019 as default for windows development !1165
- Docs: Fix bad anchor links in runner docs !1177
- Improve documentation concerning proxy setting in the case of docker-in-docker-executor !1090
- Add few fixes to Release Checklist template !1135
- Set table to not display under TOC !1168
- Update Docker client SDK !1148
- docs: add GitLab Runner Helm Chart link !945

## v11.7.0 (2019-01-22)

- Docs: Cleaning up the executors doc !1114
- Update to testify v1.2.2 !1119
- Fix a typo in VirtualBox Executor docs !1124
- Use the term `macOS` instead of `OS X` or `OSX` !1125
- Update github.com/sirupsen/logrus dependency !1129
- Docs update release checklist !1131
- Kill session when build is cancelled !1058
- Fix path separator for CI_PROJECT_DIR in Windows !1128
- Make new runner tokens compatible with docker-machine executor !1144

## v11.6.0 (2018-12-22)

- Make compatibility chart super clear and remove old entries !1078
- Add slack notification option for 'dep status' check failures !1072
- Docker executor: use DNS, DNSSearch and ExtraHosts settings from configuration !1075
- Fix some invalid links in documentation !1085
- Fix SC2155 where shellcheck warns about errors !1063
- Change parallel tests configuration ENV names !1095
- Improve documentation of IAM instance profile usage for caching !1071
- Remove duplicate builds_dir definition from docs !952
- Make k8s object names DNS-1123 compatible !1105
- Docs: working example of helper image with CI_RUNNER_REVISION !1032
- Docs: omit ImagePullPolicy !1107
- Disable the docs lint job for now !1112
- Docs: comment about how listen_address works !1076
- Fix the indented bullet points of the features list in documentation !1093
- Add note on the branch naming for documentation changes !1113
- Docs: add session-server link to advanced list in index !1108

## v11.5.0 (2018-11-22)

- Support RAW artifacts !1057
- Docs: changing secret variable to just variable in advanced-configuration.md !1055
- Docs: Fixing some bad links in Runner docs. !1056
- Docs: Updating Docs links from /ce to /ee !1061
- Docs: Fixing Substrakt Health URL !1064
- Add failure reason for execution timeout !1051

## v11.4.0 (2018-10-22)

- Do not create apk cache !1017
- Handle untracked files with Unicode characters in filenames. !913
- Add metrics with concurrent and limit values !1019
- Add a gitlab_runner_jobs_total metric !1018
- Add a job duration histogram metric !1025
- Filter content of X-Amz-Credential from logs !1028
- Disable escaping project bucket in cache operations !1029
- Fix example for session_server and added the note about where this section should be placed !1035
- Fix job duration counting !1033
- Log duration on job finishing log line !1034
- Allow disabling docker entrypoint overwrite !965
- Fix command and args assignment when creating containers with K8S executor !1010
- Support json logging !1020
- Change image for docs link checking !1043
- Fix command that prepares the definitions of tests !1044
- Add OomKillDisable option to Docker executor !1042
- Add docker support for interactive web terminal !1008
- Add support docker machine web terminal support !1046

## v11.3.0 (2018-09-22)

- Fix logrus secrets cleanup !990
- Fix test failure detection !993
- Fix wrongly generated `Content-Range` header for `PATCH /api/v4/jobs/:id/trace` request !906
- Improve and fix release checklist !940
- Add ~"git operations" label to CONTRIBUTING guide !943
- Disable few jobs for docs-/-docs branches !996
- Update release checklist issue template !995
- Fix HTTPS validation problem when ssh executor is used !962
- Reduce complexity of reported methods !997
- Update docker images to alpine:3.8 !984
- Fail build in case of code_quality errors !986
- Add initial support for CI Web Terminal !934
- Make session and metrics server initialization logging consistent !994
- Make prepare-changelog-entries.rb script compatible with GitLab APIv4 !927
- Save compilation time always in UTC timezone !1000
- Extend debug logging for k8s executor !949
- Introduce GCS adapter for remote cache !968
- Make configuration of helper image more dynamic !1005
- Logrus upgrade - fix data race in helpers.MakeFatalToPanic() !1011
- Add few TODOs to mark things that should be cleaned in 12.0 !1013
- Update debug jobs list output !992
- Remove duplicate build_dir setting !1015
- Add step for updating Runner helm chart !1009
- Clenup env, cli-options and deprecations of cache settings !1012

## v11.2.0 (2018-08-22)

- Fix support for Unicode variable values when Windows+PowerShell are used !960
- Update docs/executors/kubernetes.md !957
- Fix missing code_quality widget !972
- Add `artifact` format !923
- Improve some k8s executor tests !980
- Set useragent in Kubernetes API calls !977
- Clarifying the tls-ca-file option is in the [[runners]] section !973
- Update mocks !983
- Add building to development heading !919
- Add coverage report for unit tests !928
- Add /etc/nsswitch.conf to helper on docker executor to read /etc/hosts when upload artifacts !951
- Add busybox shell !900
- Fix support for features for shells !989
- Fix logrus secrets cleanup !990
- Fix test failure detection !993

## v11.1.0 (2018-07-22)

- Fix support for Unicode variable values when Windows+PowerShell are used !960
- Unify receivers used for 'executor' struct in ./executors/docker/ !926
- Update Release Checklist template !898
- Cache the connectivity of live Docker Machine instances !909
- Update kubernetes vendor to 1.10 !877
- Upgrade helper image alpine 3.7 !917
- Detect possible misplaced boolean on command line !932
- Log 'metrics_server' deprecation not only when the setting is used !939
- Speed-up ./executor/docker/executor_docker_command_test.go tests !937
- Remove go-bindata !831
- Fix the release of helper images script !946
- Sign RPM and DEB packages !922
- Improve docker timeouts !963
- Wrap all docker errors !964

## v11.0.0 (2018-06-22)

- Resolve "Invalid OffPeakPeriods value, no such file or directory." !897
- Add --paused option to register command !896
- Start rename of "metrics server" config !838
- Update virtualbox.md temporary fix for #2981 !889
- Fix panic on PatchTrace execution !905
- Do not send first PUT !908
- Rename CI_COMMIT_REF to CI_COMMIT_SHA !911
- Fix test file archiver tests !915
- Document how check_interval works !903
- Add link to development guide in readme !918
- Explain gitlab-runner workflow labels !921
- Change Prometheus metrics names !912

## v10.8.0 (2018-05-22)

- Resolve "Invalid OffPeakPeriods value, no such file or directory." !897
- Fix type in Substrakt Health company name !875
- Rename libre to core !879
- Correct hanging parenthesis in index.md !882
- Update interfaces mocks !871
- Rename keyword in kubernetes executor documentation !880
- Temporary add 'retry: 2' for 'unit tests (no race)' job !885
- Update docs/executors/README.md !881
- Add support for fedora/27 and fedora/28 packages !883
- Update supported distribution releases !887
- Automatize release checklist issue creation !870
- Change docs license to CC BY-SA 4.0 !893
- Update Docker installation method docs !890
- Add new metrics related to jobs requesting and API usage !886

## v10.7.0 (2018-04-22)

- Rename Sirupsen/logrus library !843
- Refer to gitlab versions as libre, starter, premium, and ultimate !851
- Fix assert.Equal parameter order !854
- Upgrade docker-machine to v0.14.0 !850
- Refactor autoscale docs !733
- Add possibility to specify memory in Docker containers !847
- Upgrade helper image to alpine 3.6 !859
- Update docker images bases to alpine:3.7 and ubuntu:16:04 !860
- Verify git-lfs checksum !796
- Improve services health check !867
- Add proxy documentation !623
- Downgrade go to 1.8.7 !869
- Add support for max_job_timeout parameter in registration !846

## v10.6.0 (2018-03-22)

- Upgrade docker-machine to v0.14.0 !850
- Upgrade helper image to alpine 3.6 !859
- Add CI_RUNNER_VERSION, CI_RUNNER_REVISION, and CI_RUNNER_EXECUTABLE_ARCH job environment variables !788
- Always prefer creating new containers when running with Docker Executor !818
- Use IAM instance profile credentials for S3 caching !646
- exec command is no longer deprecated !834
- Print a notice when skipping cache operation due to empty cache key !842
- Switch to Go 1.9.4 !827
- Move dependencies to dep !813
- Improve output of /debug/jobs/list !826
- Fix panic running docker package tests !828
- Fixed typo in console output !845

## v10.5.0 (2018-02-22)

- Always prefer creating new containers when running with Docker Executor !818
- Improve output of /debug/jobs/list !826
- Fix panic running docker package tests !828
- Fix git 1.7.1 compatibility in executors/shell package tests !791
- Do not add /cache volume if already provided by the user during gitlab-runner register !807
- Change confusing Built value for development version !821
- docs: explain valid values for check_interval !801
- docs: Fix OffPeak variables list !806
- docs: Add note about gitlab-runner on the SSH host being used for uploads !817

## v10.4.0 (2018-01-22)

- Always load OS certificate pool when evaluating TLS connections !804
- Add (overwritable) pod annotations for the kubernetes executor !666
- docker.allowed_images can use glob syntax in config.toml !721
- Added docker runtime support !764
- Send `failure_reason` when updating job statues (GitLab API endpoint) !675
- Do not use `git config --local` as it's not available in git v1.7.1 !790
- Use local GOPATH in Makefile !779
- Move Bleeding Edge release from ubuntu/yakkety to ububut/artful !797
- Fix data race in commands package unit tests !787
- Fix data race in function common.(*Trace).Write() !784
- Fix data races in executor/docker package !800
- Fix data races in network package !775

## v10.3.1 (2018-01-22)

- Always load OS certificate pool when evaluating TLS connections !804

## v10.3.0 (2017-12-22)

- Do not use `git config --local` as it's not available in git v1.7.1 !790
- new RC naming schema !780
- Stop Docker Machine before removing it !718
- add `--checkout --force` options to `git submodule update --init` !704
- Fix trailing "<nil>" in syslog logging !734
- Fix kubernetes executor job overwritten variables behavior !739
- Add zip archive for windows release files !760
- Add kubernetes executor connection with service account, bearer token can also be overwritten !744
- Fix SIGSEGV in kubernetes executor Cleanup !769

## v10.2.1 (2018-01-22)

- Do not use `git config --local` as it's not available in git v1.7.1 !790
- Always load OS certificate pool when evaluating TLS connections !804

## v10.2.0 (2017-11-22)

- Update supported platforms !712
- Fix typo in Kubernetes runner docs !714
- Add info on upgrading to Runner 10 !709
- Add some documentation for disable_cache configuration option !713
- Remove .git/HEAD.lock before git fetch !722
- Add helper_image option to docker executor config !723
- Add notes about gitlab-runner inside the VM being used for uploads !719
- Fix panic when global flags are passed as command flags !726
- Update minio go library to v3.0.3 !707
- Label ci_runner_builds metric with runner short token !729

## v10.1.1 (2018-01-22)

- Do not use `git config --local` as it's not available in git v1.7.1 !790
- Always load OS certificate pool when evaluating TLS connections !804

## v10.1.0 (2017-10-22)

- Allow customizing go test flags with TESTFLAGS variable !688
- Clarify that cloning a runner could be considered an attack vector !658
- Remove disable_verbose from docs !692
- Add info about pre 10.0 releases !691
- Update BurntSushi/toml for MIT-license !695
- Expose if running in a disposable environment !690
- Adds EmptyDir support for k8s volumes !660
- Update git-lfs to 2.3.1 !703
- Collect metrics on build stages !689
- Construct git remote URL based on configuration !698
- Set git SSL information only for gitlab host !687

## v10.0.2 (2017-10-04)

- Hide tokens from URLs printed in job's trace !708

## v10.0.1 (2017-09-27)

- Remove deprecation message from service management commands !699

## v10.0.0 (2017-09-22)

> **Note:** With 10.0, we've moved repository from https://gitlab.com/gitlab-org/gitlab-ci-multi-runner
to https://gitlab.com/gitlab-org/gitlab-runner. Please update your Bookmarks!

> **Note:** Starting with 10.0, we're marking the `exec` and service-related commands as **deprecated**. They will
be removed in one of the upcoming releases.

> **Note:** Starting with 10.0, we're marking the `docker-ssh` and `docker-ssh+machine` executors as **deprecated**.
They will be removed in one of the upcoming releases.

> **Note:** Starting with 10.0, behavior of `register` command was slightly changed. Please look into
https://gitlab.com/gitlab-org/gitlab-runner/merge_requests/657 for more details.

- Lock runners to project by default on registration !657
- Update cli library !656
- Fix RunSingleCommand race condition in waitForInterrupts !594
- Add handling of non-existing images for Docker >= 17.07 !664
- Document how to define default image to run using Kubernetes executor !668
- Specify an explicit length for git rev-parse --short to avoid conflicts when run !672
- Add link to Kubernetes executor details !670
- Add install VirtualBox step & improve VM setup details !676
- Rename repository from gitlab-ci-multi-runner to gitlab-runner !661
- Fix variable file permission !655
- Add Release Checklist template !677
- Fix randomly failing test from commands/single_test.go !684
- Mark docker-ssh and docker-ssh+machine executors as DEPRECATED !681
- Mark exec and service-management commands as DEPRECATED !679
- Fix support for `tmpfs` in docker executor config !680

## v9.5.1 (2017-10-04)

- Hide tokens from URLs printed in job's trace !708
- Add handling of non-existing images for Docker >= 17.07 !664

## v9.5.0 (2017-08-22)

- Fix allowed_images behavior !635
- Cleanup formatting on windows upgrade details !637
- Names must meet the DNS name requirements (no upper case) !636
- Execute steps for build as-is, without joining and splitting them !626
- Fix typo on killall command !638
- Fix usage of one image for multiple services in one job !639
- Update Docker Machine to 0.12.2 and add checksum checking for Docker Machine and dumb-init for official Docker images !640
- Fix services usage when service name is using variable !641
- Remove confusing compatibility check !642
- Add sysctl support for Docker executor !541
- Reduce binary size with removing debugging symbols !643
- Add support for credentials store !501
- Fix I am not sure section link !650
- Add tzdata by default to official Docker images to avoid OffPeakPeriods timezone error !649
- Fix read error from upload artifacts execution !645
- Add support for tmpfs on the job container !654
- Include note about volume path on OSX !648
- Start using 'toc' in yaml frontmatter to explicitly disable it !644

## v9.4.3 (2017-10-04)

- Hide tokens from URLs printed in job's trace !708
- Add handling of non-existing images for Docker >= 17.07 !664

## v9.4.2 (2017-08-02)

- Fix usage of one image for multiple services in one job !639
- Fix services usage when service name is using variable !641

## v9.4.1 (2017-07-25)

- Fix allowed_images behavior !635

## v9.4.0 (2017-07-22)

- Use Go 1.8 for CI !620
- Warn on archiving git directory !591
- Add CacheClient with timeout configuration for cache operations !608
- Remove '.git/hooks/post-checkout' hooks when using fetch strategy !603
- Fix VirtualBox and Parallels executors registration bugs !589
- Support Kubernetes PVCs !606
- Support cache policies in .gitlab-ci.yml !621
- Improve kubernetes volumes support !625
- Adds an option `--all` to unregister command !622
- Add the technical description of version release !631
- Update documentation on building docker images inside of a kubernetes cluster. !628
- Support for extended docker configuration in gitlab-ci.yml !596
- Add ServicesTmpfs options to Docker runner configuration. !605
- Fix network timeouts !634

## v9.3.0 (2017-06-22)

- Make GitLab Runner metrics HTTP endpoint default to :9252 !584
- Add handling for GIT_CHECKOUT variable to skip checkout !585
- Use HTTP status code constants from net/http library !569
- Remove tls-skip-verify from advanced-configuration.md !590
- Improve docker machine removal !582
- Add support for Docker '--cpus' option !586
- Add requests backoff mechanism !570
- Fixed doc typo, change `--service-name` to `--service` !592
- Slight fix to build/ path in multi runner documentation !598
- Move docs on private Registry to GitLab docs !597
- Install Git LFS in Helper image for X86_64 !588
- Docker entrypoint: use exec !581
- Create gitlab-runner user on alpine !593
- Move registering Runners info in a separate document !599
- Add basic support for Kubernetes volumes !516
- Add required runners.docker section to example config. !604
- Add userns support for Docker executor !553
- Fix another regression on docker-machine credentials usage !610
- Added ref of Docker app installation !612
- Update linux-repository.md !615

## v9.2.2 (2017-07-04)

- Fix VirtualBox and Parallels executors registration bugs !589

## v9.2.1 (2017-06-17)

- Fix regression introduced in the way how `exec` parses `.gitlab-ci.yml` !535
- Fix another regression on docker-machine credentials usage !610

## v9.2.0 (2017-05-22)

This release introduces a change in the ordering of artifacts and cache restoring!

It may happen that someone, by mistake or by purpose, uses the same path in
`.gitlab-ci.yml` for both cache and artifacts keywords, and this could cause that
a stale cache might inadvertently override artifacts that are used across the
pipeline.

Starting with this release, artifacts are always restored after the cache to ensure
that even in edge cases you can always rely on them.

- Improve Windows runner details !514
- Add support for TLS client authentication !157
- Fix apt-get syntax to install a specific version. !563
- Add link to Using Docker Build CI docs !561
- Document the `coordinator` and make the FAQ list unordered !567
- Add links to additional kubernetes details !566
- Add '/debug/jobs/list' endpoint that lists all handled jobs !564
- Remove .godir !568
- Add PodLabels field to Kubernetes config structure !558
- Remove the build container after execution has completed !571
- Print proper message when cache upload operation failed !556
- Remove redundant ToC from autoscale docs and add intro paragraph !574
- Make possible to compile Runner under Openbsd2 !511
- Improve docker configuration docs !576
- Use contexes everywhere !559
- Add support for kubernetes service account and override on gitlab-ci.yaml !554
- Restore cache before artifacts !577
- Fix link to the LICENSE file. !579

## v9.1.3 (2017-07-04)

- Fix VirtualBox and Parallels executors registration bugs !589

## v9.1.2 (2017-06-17)

- Print proper message when cache upload operation fails !556
- Fix regression introduced in the way how `exec` parses `.gitlab-ci.yml` !535

## v9.1.1 (2017-05-02)

- Fix apt-get syntax to install a specific version. !563
- Remove the build container after execution has completed !571

## v9.1.0 (2017-04-22)

- Don't install docs for the fpm Gem !526
- Mention tagged S3 sources in installation documentation !513
- Extend documentation about accessing docker services !527
- Replace b.CurrentStage with b.CurrentState where it was misused !530
- Docker provider metrics cleanups and renaming !531
- Replace godep with govendor !505
- Add histogram metrics for docker machine creation !533
- Fix cache containers dicsovering regression !534
- Add urls to environments created with CI release jobs !537
- Remove unmanaged docker images sources !538
- Speed up CI pipeline !536
- Add job for checking the internal docs links !542
- Mention Runner -> GitLab compatibility concerns after 9.0 release !544
- Log error if API v4 is not present (GitLab CE/EE is older than 9.0) !528
- Cleanup variables set on GitLab already !523
- Add faq entry describing how to handle missing zoneinfo.zip problem !543
- Add documentation on how Runner uses Minio library !419
- Update docker.md - typo in runners documentation link !546
- Add log_level option to config.toml !524
- Support private registries with Kubernetes !551
- Cleanup Kubernetes typos and wording !550
- Fix runner crashing on builds helper collect !529
- Config docs: Fix syntax in example TOML for Kubernetes !552
- Docker: Allow to configure shared memory size !468
- Return error for cache-extractor command when S3 cache source returns 404 !429
- Add executor stage to ci_runner_builds metric's labels !548
- Don't show image's ID when it's the same as image's name !557
- Extended verify command with runner selector !532
- Changed information line logged by Runner while unregistering !540
- Properly configure connection timeouts and keep-alives !560
- Log fatal error when concurrent is less than 1 !549

## v9.0.4 (2017-05-02)

- Fix apt-get syntax to install a specific version. !563
- Remove the build container after execution has completed !571

## v9.0.3 (2017-04-21)

- Fix runner crashing on builds helper collect !529
- Properly configure connection timeouts and keep-alives !560

## v9.0.2 (2017-04-06)

- Speed up CI pipeline !536

## v9.0.1 (2017-04-05)

- Don't install docs for the fpm Gem !526
- Mention tagged S3 sources in installation documentation !513
- Replace b.CurrentStage with b.CurrentState where it was misused !530
- Replace godep with govendor !505
- Fix cache containers dicsovering regression !534
- Add urls to environments created with CI release jobs !537
- Mention Runner -> GitLab compatibility concerns after 9.0 release !544
- Log error if API v4 is not present (GitLab CE/EE is older than 9.0) !528

## v9.0.0 (2017-03-22)

- Change dependency from `github.com/fsouza/go-dockerclient` to `github.com/docker/docker/client`" !301
- Update docker-machine version to fix coreos provision !500
- Cleanup windows install docs !497
- Replace io.Copy with stdcopy.StdCopy for docker output handling !503
- Fixes typo: current to concurrent. !508
- Modifies autoscale algorithm example !509
- Force-terminate VirtualBox and Parallels VMs so snapshot restore works properly !313
- Fix indentation of 'image_pull_secrets' in kubernetes configuration example !512
- Show Docker image ID in job's log !507
- Fix word consistency in autoscaling docs !519
- Rename the binary on download to use gitlab-runner as command !510
- Improve details around limits !502
- Switch from CI API v1 to API v4 !517
- Make it easier to run tests locally !506
- Kubernetes private credentials !520
- Limit number of concurrent requests to builds/register.json !518
- Remove deprecated kubernetes executor configuration fields !521
- Drop Kubernetes executor 'experimental' notice !525

## v1.11.5 (2017-07-04)

- Fix VirtualBox and Parallels executors registration bugs !589

## v1.11.4 (2017-04-28)

- Fixes test that was failing 1.11.3 release

## v1.11.3 (2017-04-28)

- Add urls to environments created with CI release jobs !537
- Speed up CI pipeline !536
- Fix runner crashing on builds helper collect !529

## v1.11.2 (2017-04-04)

- Force-terminate VirtualBox and Parallels VMs so snapshot restore works properly !313
- Don't install docs for the fpm Gem !526
- Mention tagged S3 sources in installation documentation !513
- Limit number of concurrent requests to builds/register.json !518
- Replace b.CurrentStage with b.CurrentState where it was misused !530

## v1.11.1 (2017-03-03)

- Update docker-machine version to fix coreos provision !500

## v1.11.0 (2017-02-22)

- Fix S3 and packagecloud uploads step in release process !455
- Add ubuntu/yakkety to packages generation list !458
- Reduce size of gitlab-runner-helper images !456
- Fix crash on machine creation !461
- Rename 'Build (succeeded|failed)' to 'Job (succeeded|failed)' !459
- Fix race in helpers/prometheus/log_hook.go: Fire() method !463
- Fix missing VERSION on Mac build !465
- Added post_build_script to call scripts after user-defined build scripts !460
- Fix offense reported by vet. Add vet to 'code style' job. !477
- Add the runner name to the first line of log output, after the version !473
- Make CI_DEBUG_TRACE working on Windows CMD !483
- Update packages targets !485
- Update Makefile (fix permissions on /usr/share/gitlab-runner/) !487
- Add timezone support for OffPeak intervals !479
- Set GIT_SUBMODULE_STRATEGY=SubmoduleNone when GIT_STRATEGY=GitNone !480
- Update maintainers information !489

## v1.10.8 (2017-04-04)

- Force-terminate VirtualBox and Parallels VMs so snapshot restore works properly !313
- Don't install docs for the fpm Gem !526
- Mention tagged S3 sources in installation documentation !513
- Limit number of concurrent requests to builds/register.json !518
- Replace b.CurrentStage with b.CurrentState where it was misused !530

## v1.10.7 (2017-03-03)

- Update docker-machine version to fix coreos provision !500

## v1.10.6 (2017-02-22)

- Update Makefile (fix permissions on /usr/share/gitlab-runner/) !487

## v1.10.5 (2017-02-20)

- Update packages targets !485

## v1.10.4 (2017-01-31)

- Fix race in helpers/prometheus/log_hook.go: Fire() method !463

## v1.10.3 (2017-01-27)

- Fix crash on machine creation !461

## v1.10.2 (2017-01-26)

- Add ubuntu/yakkety to packages generation list !458
- Reduce size of gitlab-runner-helper images !456

## v1.10.1 (2017-01-23)

- Fix S3 and packagecloud uploads step in release process !455

## v1.10.0 (2017-01-22)

- Make /usr/share/gitlab-runner/clear-docker-cache script /bin/sh compatible !427
- Handle Content-Type header with charset information !430
- Don't raise error if machines directory is missing on machines listing !433
- Change digital ocean autoscale to use stable coreos channel !434
- Fix package's scripts permissions !440
- Use -q flag instead of --format. !442
- Kubernetes termination grace period !383
- Check if directory exists before recreating it with Windows CMD !435
- Add '--run-tagged-only' cli option for runners !438
- Add armv6l to the ARM replacements list for docker executor helper image !446
- Add configuration options for Kubernetss resource requests !391
- Add poll interval and timeout parameters for Kubernetes executor !384
- Add support for GIT_SUBMODULE_STRATEGY !443
- Create index file for S3 downloads !452
- Add Prometheus metric that counts number of catched errors !439
- Exclude unused options from AbstractExecutor.Build.Options !445
- Update Docker Machine in official Runner images to v0.9.0 !454
- Pass ImagePullSecrets for Kubernetes executor !449
- Add Namespace overwrite possibility for Kubernetes executor !444

## v1.9.10 (2017-03-23)

- Force-terminate VirtualBox and Parallels VMs so snapshot restore works properly !313

## v1.9.9 (2017-03-03)

- Update docker-machine version to fix coreos provision !500

## v1.9.8 (2017-02-22)

- Update Makefile (fix permissions on /usr/share/gitlab-runner/) !487

## v1.9.7 (2017-02-20)

- Update packages targets !485

## v1.9.6 (2017-01-25)

- Add ubuntu/yakkety to packages generation list !458

## v1.9.5 (2017-01-21)

- Update Docker Machine in official Runner images to v0.9.0 !454

## v1.9.4 (2017-01-15)

- Add armv6l to the ARM replacements list for docker executor helper image !446

## v1.9.3 (2017-01-14)

- Fix package's scripts permissions !440
- Check if directory exists before recreating it with Windows CMD !435

## v1.9.2 (2017-01-04)

- Handle Content-Type header with charset information !430
- Don't raise error if machines directory is missing on machines listing !433

## v1.9.1 (2016-12-24)

- Make /usr/share/gitlab-runner/clear-docker-cache script /bin/sh compatible !427

## v1.9.0 (2016-12-22)

- Add pprof HTTP endpoints to metrics server !398
- Add a multiple prometheus metrics: !401
- Split prepare stage to be: prepare, git_clone, restore_cache, download_artifacts !406
- Update CONTRIBUTING.md to refer to go 1.7.1 !409
- Introduce docker.Client timeouts !411
- Allow network-sourced variables to specify that they should be files !413
- Add a retry mechanism to prevent failed clones in builds !399
- Remove shallow.lock before fetching !407
- Colorize log entries for cmd and powershell !400
- Add section describing docker usage do Kubernetes executor docs !394
- FreeBSD runner installation docs update !387
- Update prompts for register command !377
- Add volume_driver Docker configuration file option !365
- Fix bug permission denied on ci build with external cache !347
- Fix entrypoint for alpine image !346
- Add windows vm checklist for virtualbox documentation !348
- Clarification around authentication with the Kubernetes executor !296
- Fix docker hanging for docker-engine 1.12.4 !415
- Use lib machine to fetch a list of docker-machines !418
- Cleanup docker cache clear script !388
- Allow the --limit option to control the number of jobs a single runner will run !369
- Store and send last_update value with API calls against GitLab !410
- Add graceful shutdown documentation !421
- Add Kubernete Node Selector !328
- Push prebuilt images to dockerhub !420
- Add path and share cache settings for S3 cache !423
- Remove unnecessary warning about using image with the same ID as provided !424
- Add a link where one can download the packages directly !292
- Kubernetes executor - use pre-build container !425

## v1.8.8 (2017-02-22)

- Update Makefile (fix permissions on /usr/share/gitlab-runner/) !487

## v1.8.7 (2017-02-20)

- Update packages targets !485

## v1.8.6 (2017-01-25)

- Add ubuntu/yakkety to packages generation list !458

## v1.8.5 (2017-01-21)

- Update Docker Machine in official Runner images to v0.9.0 !454

## v1.8.4 (2017-01-15)

- Add armv6l to the ARM replacements list for docker executor helper image !446

## v1.8.3 (2017-01-14)

- Fix package's scripts permissions !440
- Check if directory exists before recreating it with Windows CMD !435

## v1.8.2 (2017-01-04)

- Handle Content-Type header with charset information !430

## v1.8.1 (2016-11-29)

- Rrefactor the private container registry docs !392
- Make pull policies usage clear !393

## v1.8.0 (2016-11-22)

- Fix {Bash,Cmd,Ps}Writer.IfCmd to escape its arguments !364
- Fix path to runners-ssh page !368
- Add initial Prometheus metrics server to runner manager !358
- Add a global index.md for docs !371
- Ensure that all builds are executed on tagged runners !374
- Fix broken documentation links !382
- Bug Fix: use a regex to pull out the service and version in the splitServiceAndVersion method !376
- Add FAQ entry about handling the service logon failure on Windows !385
- Fix "unit tests" random failures !370
- Use correct constant for kubernetes ressource limits. !367
- Unplug stalled endpoints !390
- Add PullPolicy config option for kubernetes !335
- Handle received 'failed' build state while patching the trace !366
- Add support for using private docker registries !386

## v1.7.5 (2017-01-21)

- Update Docker Machine in official Runner images to v0.9.0 !454

## v1.7.4 (2017-01-15)

- Add armv6l to the ARM replacements list for docker executor helper image !446

## v1.7.3 (2017-01-14)

- Fix package's scripts permissions !440
- Check if directory exists before recreating it with Windows CMD !435

## v1.7.2 (2017-01-04)

- Handle Content-Type header with charset information !430

## v1.7.1 (2016-10-25)

- Fix {Bash,Cmd,Ps}Writer.IfCmd to escape its arguments !364

## v1.7.0 (2016-10-21)

- Improve description of --s3-bucket-location option !325
- Use Go 1.7 !323
- Add changelog entries generation script !322
- Add docker_images release step to CI pipeline !333
- Refactor shell executor tests !334
- Introduce GIT_STRATEGY=none !332
- Introduce a variable to enable shell tracing on bash, cmd.exe and powershell.exe !339
- Try to load the InCluster config first, if that fails load kubectl config !327
- Squash the "No TLS connection state" warning !343
- Add a benchmark for helpers.ShellEscape and optimise it !351
- Godep: update github.com/Sirupsen/logrus to v0.10.0 !344
- Use git clone --no-checkout and git checkout --force !341
- Change machine.machineDetails to machine.Details !353
- Make runner name lowercase to work with GCE restrictions !297
- Add per job before_script handling for exec command !355
- Add OffPeak support for autoscaling !345
- Prevent caching failures from marking a build as failed !359
- Add missed "server" command for minio in autoscaled S3 cache tutorial !361
- Add a section for Godep in CONTRIBUTING.md !302
- Add a link to all install documentation files describing how to obtain a registration token !362
- Improve registration behavior !356
- Add the release process description !176
- Fix documentation typo in docs/configuration/advanced-configuration.md !354
- Fix data races around runner health and build stats !352

## v1.6.1 (2016-09-30)

- Add changelog entries generation script !322
- Add docker_images release step to CI pipeline !333

## v1.6.0 (2016-09-22)

- Remove an unused method from the Docker executor !280
- Add note about certificate concatenation !278
- Restore 755 mode for gitlab-runner-service script !283
- Remove git-lfs from docker helper images !288
- Improve Kubernetes support !277
- docs: update troubleshooting section in development. !286
- Windows installation, added a precision on the install command (issue related #1265) !223
- Autodetect "/ci" in URL !289
- Defer removing failed containers until Cleanup() !281
- fix typo in tls-self-signed.md !294
- Improve CI tests !276
- Generate a BuildError when Docker/Kubernetes image is missing !295
- cmd.exe: Caret-escape parentheses when not inside double quotes !284
- Fixed some spelling/grammar mistakes. !291
- Update Go instructions in README !175
- Add APT pinning configuration for debian in installation docs !303
- Remove yaml v1 !307
- Add options to runner configuration to specify commands executed before code clone and build !106
- Add RC tag support and fix version discovering !312
- Pass all configured CA certificates to builds !299
- Use git-init templates (clone) and git config without --global (fetch) to disable recurseSubmodules !314
- Improve docker machine logging !234
- Add possibility to specify a list of volumes to inherit from another container !236
- Fix range mismatch handling error while patch tracing !319
- Add docker+machine and kubernetes executors to "I'm not sure" part of executors README.md !320
- Remove ./git/index.lock before fetching !316

## v1.5.3 (2016-09-13)

- Fix Caret-escape parentheses when not inside double quotes for Windows cmd
- Remove LFS from prebuilt images

## v1.5.2 (2016-08-24)
(no changes)

## v1.5.1 (2016-08-24)

- Fix file mode of gitlab-runner-service script !283

## v1.5.0 (2016-08-22)

- Update vendored toml !258
- Release armel instead arm for Debian packages !264
- Improve concurrency of docker+machine executor !254
- Use .xz for prebuilt docker images to reduce binary size and provisioning speed of Docker Engines !249
- Remove vendored test files !271
- Update gitlab-runner-service to return 1 when no Host or PORT is defined !253
- Log caching URL address
- Retry executor preparation to reduce system failures !244
- Fix missing entrypoint script in alpine Dockerfile !248
- Suppress all but the first warning of a given type when extracting a ZIP file !261
- Mount /builds folder to all services when used with Docker Executor !272
- Cache docker client instances to avoid a file descriptor leak !260
- Support bind mount of `/builds` folder !193

## v1.4.3 (2016-09-13)

- Fix Caret-escape parentheses when not inside double quotes for Windows cmd
- Remove LFS from prebuilt images

## v1.4.2 (2016-08-10)

- Fix abort mechanism when patching trace

## v1.4.1 (2016-07-25)

- Fix panic while artifacts handling errors

## v1.4.0 (2016-07-22)

- Add sentry support
- Add support for cloning VirtualBox VM snapshots as linked clones
- Add support for `security_opt` docker configuration parameter in docker executor
- Add first integration tests for executors
- Add many logging improvements (add more details to some logs, move some logs to Debug level, refactorize logger etc.)
- Make final build trace upload be done before cleanup
- Extend support for caching and artifacts to all executors
- Improve support for Docker Machine
- Improve build aborting
- Refactor common/version
- Use `environment` feature in `.gitlab-ci.yml` to track latest versions for Bleeding Edge and Stable
- Fix Absolute method for absolute path discovering for bash
- Fix zombie issues by using dumb-init instead of github.com/ramr/go-reaper

## v1.3.5 (2016-09-13)

- Fix Caret-escape parentheses when not inside double quotes for Windows cmd

## v1.3.4 (2016-07-25)

- Fix panic while artifacts handling errors

## v1.3.3 (2016-07-15)

- Fix zombie issue by using dumb-init

## v1.3.2 (2016-06-28)

- Fix architecture detection bug introduced in 1.3.1

## v1.3.1 (2016-06-24)

- Detect architecture if not given by Docker Engine (versions before 1.9.0)

## v1.3.0 (2016-06-22)

- Add incremental build trace update
- Add possibility to specify CpusetCpus, Dns and DnsSearch for docker containers created by runners
- Add a custom `User-Agent` header with version number and runtime information (go version, platform, os)
- Add artifacts expiration handling
- Add artifacts handling for failed builds
- Add customizable `check_interval` to set how often to check GitLab for a new builds
- Add docker Machine IP address logging
- Make Docker Executor ARM compatible
- Refactor script generation to make it fully on-demand
- Refactor runnsers Acquire method to improve performance
- Fix branch name setting at compile time
- Fix panic when generating log message if provision of node fails
- Fix docker host logging
- Prevent leaking of goroutines when aborting builds
- Restore valid version info in --help message
- [Experimental] Add `GIT_STRATEGY` handling - clone/fetch strategy configurable per job
- [Experimental] Add `GIT_DEPTH` handling - `--depth` parameter for `git fetch` and `git clone`

## v1.2.0 (2016-05-22)

- Use Go 1.6
- Add `timeout` option for the `exec` command
- Add runtime platform information to debug log
- Add `docker-machine` binary to Runner's official docker images
- Add `build_current` target to Makefile - to build only a binary for used architecture
- Add support for `after_script`
- Extend version information when using `--version` flag
- Extend artifacts download/upload logs with more response data
- Extend unregister command to accept runner name
- Update shell detection mechanism
- Update the github.com/ayufan/golag-kardianos-service dependency
- Replace ANSI_BOLD_YELLOW with ANSI_YELLOW color for logging
- Reconcile VirtualBox status constants with VBoxManage output values
- Make checkout quiet
- Make variables to work at job level in exec mode
- Remove "user mode" warning when running in a system mode
- Create `gitlab-runner` user as a system account
- Properly create `/etc/gitlab-runner/certs` in Runner's official docker images
- Disable recursive submodule fetchin on fetching changes
- Fix nil casting issue on docker client creation
- Fix used build platforms for `gox`
- Fix a limit problems when trying to remove a non-existing machines
- Fix S3 caching issues
- Fix logging messages on artifacts dowloading
- Fix binary panic while using VirtualBox executor with no `vboxmanage` binary available

## v1.1.4 (2016-05-14)

- Create /etc/gitlab-runner/certs
- Exclude architectures from GOX, rather then including
- Update mimio-go to a newest version
- Regression: Implement CancelRequest to fix S3 caching support
- Fix: Skip removal of machine that doesn't exist (autoscaling)

## v1.1.3 (2016-04-14)

- Regression: On Linux use `sh -s /bin/bash user -c` instead of `sh user -c`. This fixes non-login for user.
- Regression: Fix user mode warning
- Fix: vet installation
- Fix: nil casting issue on docker client creation
- Fix: docker client download issue

## v1.1.2 (2016-04-06)

- Regression: revert shell detection mechanism and limit it only to Docker

## v1.1.1 (2016-04-06)

- Fix: use different shell detection mechanism
- Regression: support for `gitlab-runner exec`
- Regression: support for login/non-login shell for Bash

## v1.1.0 (2016-03-29)

- Use Go 1.5
- Change license to MIT
- Add docker-machine based auto-scaling for docker executor
- Add support for external cache server
- Add support for `sh`, allowing to run builds on images without the `bash`
- Add support for passing the artifacts between stages
- Add `docker-pull-policy`, it removes the `docker-image-ttl`
- Add `docker-network-mode`
- Add `git` to gitlab-runner:alpine
- Add support for `CapAdd`, `CapDrop` and `Devices` by docker executor
- Add support for passing the name of artifacts archive (`artifacts:name`)
- Add support for running runner as system service on OSX
- Refactor: The build trace is now implemented by `network` module
- Refactor: Remove CGO dependency on Windows
- Fix: Create alternative aliases for docker services (uses `-`)
- Fix: VirtualBox port race condition
- Fix: Create cache for all builds, including tags
- Fix: Make the shell executor more verbose when the process cannot be started
- Fix: Pass gitlab-ci.yml variables to build container created by docker executor
- Fix: Don't restore cache if not defined in gitlab-ci.yml
- Fix: Always use `json-file` when starting docker containers
- Fix: Error level checking for Windows Batch and PowerShell

## v1.0.4 (2016-02-10)

- Fix support for Windows PowerShell

## v1.0.3 (2016-02-08)

- Fix support for Windows Batch
- Remove git index lock file: this solves problem with git checkout being terminated
- Hijack docker.Client to use keep-alives and to close extra connections

## v1.0.2 (2016-01-27)

- Fix bad warning about not found untracked files
- Don't print error about existing file when restoring the cache
- When creating ZIP archive always use forward-slashes and don't permit encoding absolute paths
- Prefer to use `path` instead of `filepath` which is platform specific: solves the docker executor on Windows

## v1.0.1 (2016-01-24)

- Use nice log formatting for command line tools
- Don't ask for services during registration (we prefer the .gitlab-ci.yml)
- Create all directories when extracting the file

## v1.0.0 (2016-01-22)

- Add `gitlab-runner exec` command to easy running builds
- Add `gitlab-runner status` command to easy check the status of the service
- Add `gitlab-runner list` command to list all runners from config file
- Allow to specify `ImageTTL` for configuration the frequency of docker image re-pulling (see advanced-configuration)
- Inject TLS certificate chain for `git clone` in build container, the gitlab-runner SSL certificates are used
- Remove TLSSkipVerify since this is unsafe option
- Add go-reaper to make gitlab-runner to act as init 1 process fixing zombie issue when running docker container
- Create and send artifacts as zip files
- Add internal commands for creating and extracting archives without the system dependencies
- Add internal command for uploading artifacts without the system dependencies
- Use umask in docker build containers to fix running jobs as specific user
- Fix problem with `cache` paths never being archived
- Add support for [`cache:key`](http://doc.gitlab.com/ce/ci/yaml/README.html#cachekey)
- Add warnings about using runner in `user-mode`
- Push packages to all upcoming distributions (Debian/Ubuntu/Fedora)
- Rewrite the shell support adding all features to all shells (makes possible to use artifacts and caching on Windows)
- Complain about missing caching and artifacts on some executors
- Added VirtualBox executor
- Embed prebuilt docker build images in runner binary and load them if needed
- Make possible to cache absolute paths (unsafe on shell executor)

## v0.7.2 (2015-11-25)

- Adjust `umask` for build image
- Use absolute path when executing archive command
- Fix regression when variables were not passed to service container
- Fix duplicate files in cache or artifacts archive

## v0.7.1 (2015-11-22)

- Fix caching support
- Suppress tar verbose output

## v0.7.0 (2015-11-21)

- Refactor code structure
- Refactor bash script adding pre-build and post-build steps
- Add support for build artifacts
- Add support for caching build directories
- Add command to generate archive with cached folders or artifacts
- Use separate containers to run pre-build (git cloning), build (user scripts) and post-build (uploading artifacts)
- Expand variables, allowing to use $CI_BUILD_TAG in image names, or in other variables
- Make shell executor to use absolute path for project dir
- Be strict about code formatting
- Move network related code to separate package
- Automatically load TLS certificates stored in /etc/gitlab-runner/certs/<hostname>.crt
- Allow to specify tls-ca-file during registration
- Allow to disable tls verification during registration

## v0.6.2 (2015-10-22)

- Fix PowerShell support
- Make more descriptive pulling message
- Add version check to Makefile

## v0.6.1 (2015-10-21)

- Revert: Fix tags handling when using git fetch: fetch all tags and prune the old ones

## v0.6.0 (2015-10-09)

- Fetch docker auth from ~/.docker/config.json or ~/.dockercfg
- Added support for NTFSSecurity PowerShell module to address problems with long paths on Windows
- Make the service startup more readable in case of failure: print a nice warning message
- Command line interface for register and run-single accepts all possible config parameters now
- Ask about tags and fix prompt to point to gitlab.com/ci
- Pin to specific Docker API version
- Fix docker volume removal issue
- Add :latest to imageName if missing
- Pull docker images every minute
- Added support for SIGQUIT to allow to gracefully finish runner: runner will not accept new jobs, will stop once all current jobs are finished.
- Implicitly allow images added as services
- Evaluate script command in subcontext, making it to close stdin (this change since 0.5.x where the separate file was created)
- Pass container labels to docker
- Force to use go:1.4 for building packages
- Fix tags handling when using git fetch: fetch all tags and prune the old ones
- Remove docker socket from gitlab/gitlab-runner images
- Pull (update) images and services every minute
- Ignore options from Coordinator that are null
- Provide FreeBSD binary
- Use -ldflags for versioning
- Update go packages
- Fix segfault on service checker container
- WARNING: By default allow to override image and services

## v0.5.5 (2015-08-26)

- Fix cache_dir handling

## v0.5.4 (2015-08-26)

- Update go-dockerclient to fix problems with creating docker containers

## v0.5.3 (2015-08-21)

- Pin to specific Docker API version
- Fix docker volume removal issue

## v0.5.2 (2015-07-31)

- Fixed CentOS6 service script
- Fixed documentation
- Added development documentation
- Log service messages always to syslog

## v0.5.1 (2015-07-22)

- Update link for Docker configuration

## v0.5.0 (2015-07-21)

- Allow to override image and services for Docker executor from Coordinator
- Added support for additional options passed from coordinator
- Added support for receiving and defining allowed images and services from the Coordinator
- Rename gitlab_ci_multi_runner to gitlab-runner
- Don't require config file to exist in order to run runner
- Change where config file is stored: /etc/gitlab-runner/config.toml (*nix, root), ~/.gitlab-runner/config.toml (*nix, user)
- Create config on service install
- Require root to control service on Linux
- Require to specify user when installing service
- Run service as root, but impersonate as --user when executing shell scripts
- Migrate config.toml from user directory to /etc/gitlab-runner/
- Simplify service installation and upgrade
- Add --provides and --replaces to package builder
- Powershell: check exit code in writeCommandChecked
- Added installation tests
- Add runner alpine-based image
- Send executor features with RunnerInfo
- Verbose mode by using `echo` instead of `set -v`
- Colorize bash output
- Set environment variables from bash script: this fixes problem with su
- Don't cache Dockerfile VOLUMEs
- Pass (public) environment variables received from Coordinator to service containers

## v0.4.2

- Force GC cycle after processing build
- Use log-level set to info, but also make `Checking for builds: nothing` being print as debug
- Fix memory leak - don't track references to builds

## v0.4.1

- Fixed service reregistration for RedHat systems

## v0.4.0

- Added CI=true and GITLAB_CI=true to environment variables
- Added output_limit (in kilobytes) to runner config which allows to enlarge default build log size
- Added support for custom variables received from CI
- Added support for SSH identity file
- Optimize build path to make it shorter, more readable and allowing to fix shebang issue
- Make the debug log human readable
- Make default build log limit set to 4096 (4MB)
- Make default concurrent set to 1
- Make default limit for runner set to 1 during registration
- Updated kardianos service to fix OSX service installation
- Updated logrus to make console output readable on Windows
- Change default log level to warning
- Make selection of forward or back slashes dependent by shell not by system
- Prevent runner to be stealth if we reach the MaxTraceOutputSize
- Fixed Windows Batch script when builds are located on different drive
- Fixed Windows runner
- Fixed installation scripts path
- Fixed wrong architecture for i386 debian packages
- Fixed problem allowing commands to consume build script making the build to succeed even if not all commands were executed

## v0.3.4 (2015-06-15)

- Create path before clone to fix Windows issue
- Added CI=true and GITLAB_CI=true
- Fixed wrong architecture for i386 debian packages

## v0.3.3 (2015-05-11)

- Push package to ubuntu/vivid and ol/6 and ol/7

## v0.3.2 (2015-05-03)

- Fixed Windows batch script generator

## v0.3.1 (2015-05-03)

- Remove clean_environment (it was working only for shell scripts)
- Run bash with --login (fixes missing .profile environment)

## v0.3.0 (2015-05-03)

- Added repo slug to build path
- Build path includes repository hostname
- Support TLS connection with Docker
- Default concurrent limit is set to number of CPUs
- Make most of the config options optional
- Rename setup/delete to register/unregister
- Checkout as detached HEAD (fixes compatibility with older git versions)
- Update documentation

## v0.2.0 (2015-04-23)

- Added delete and verify commands
- Limit build trace size (1MB currently)
- Validate build log to contain only valid UTF-8 sequences
- Store build log in memory
- Integrate with ci.gitlab.com
- Make packages for ARM and CentOS 6 and provide beta version
- Store Docker cache in separate containers
- Support host-based volumes for Docker executor
- Don't send build trace if nothing changed
- Refactor build class

## v0.1.17 (2015-04-15)

- Fixed high file descriptor usage that could lead to error: too many open files

## v0.1.16 (2015-04-13)

- Fixed systemd service script

## v0.1.15 (2015-04-11)

- Fix order of executor commands
- Fixed service creation options
- Fixed service installation on OSX

## v0.1.14 (2015-04-07)

- Use custom kardianos/service with enhanced service scripts
- Remove all system specific packages and use universal for package manager

## v0.1.13 (2015-04-01)

- Added abstraction over shells
- Moved all bash specific stuff to shells/bash.go
- Select default shell for OS (bash for Unix, batch for Windows)
- Added Windows Cmd support
- Added Windows PowerShell support
- Added the kardianos/service which allows to easily run gitlab-ci-multi-runner as service on different platforms
- Unregister Parallels VMs which are invalid
- Delete Parallels VM if it doesn't contain snapshots
- Fixed concurrency issue when assigning unique names

## v0.1.12 (2015-03-20)

- Abort all jobs if interrupt or SIGTERM is received
- Runner now handles HUP and reloads config on-demand
- Refactored runner setup allowing to non-interactive configuration of all questioned parameters
- Added CI_PROJECT_DIR environment variable
- Make golint happy (in most cases)

## v0.1.11 (2015-03-11)

- Package as .deb and .rpm and push it to packagecloud.io (for now)

## v0.1.10 (2015-03-11)

- Wait for docker service to come up (Loïc Guitaut)
- Send build log as early as possible

## v0.1.9 (2015-03-10)

- Fixed problem with resetting ruby environment

## v0.1.8 (2015-03-10)

- Allow to use prefixed services
- Allow to run on Heroku
- Inherit environment variables by default for shell scripts
- Mute git messages during checkout
- Remove some unused internal messages from build log

## v0.1.7 (2015-02-19)

- Fixed git checkout

## v0.1.6 (2015-02-17)

- Remove Docker containers before starting job

## v0.1.5 (2015-02-14)

- Added Parallels executor which can use snapshots for fast revert (only OSX supported)
- Refactored sources

## v0.1.4 (2015-02-01)

- Remove Job and merge it into Build
- Introduce simple API server
- Ask for services during setup

## v0.1.3 (2015-01-29)

- Optimize setup
- Optimize multi-runner setup - making it more concurrent
- Send description instead of hostname during registration
- Don't ask for tags

## v0.1.2 (2015-01-27)

- Make it work on Windows

## v0.1.1 (2015-01-27)

- Added Docker services

## v0.1.0 (2015-01-27)

- Initial public release<|MERGE_RESOLUTION|>--- conflicted
+++ resolved
@@ -1,24 +1,3 @@
-<<<<<<< HEAD
-## v13.2.2 (2020-07-30)
-
-### Security
-
-- Disallow redirects in Docker client
-
-### Other changes
-
-- Move GitLab release to its own job !2314
-
-## v13.2.1 (2020-07-22)
-
-### Bug fixes
-
-- Fix untagged registration and add regression tests !2303
-
-### Other changes
-
-- Add release jobs to security fork !2300
-=======
 ## v13.5.0 (2020-10-20)
 
 ### New features
@@ -203,7 +182,6 @@
 - Update a link to download the latest Fargate driver version !2259 (Ricardo Mendes @ricardomendes)
 - Replace backticks with bold for UI elements !2099
 - Add an ENTRYPOINT script to the helper image Dockerfiles to add CA certificates !2058
->>>>>>> ece86343
 
 ## v13.2.0 (2020-07-20)
 
