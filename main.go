--- conflicted
+++ resolved
@@ -22,14 +22,11 @@
 	_ "gitlab.com/gitlab-org/gitlab-runner/executors/shell"
 	_ "gitlab.com/gitlab-org/gitlab-runner/executors/ssh"
 	_ "gitlab.com/gitlab-org/gitlab-runner/executors/virtualbox"
+	_ "gitlab.com/gitlab-org/gitlab-runner/executors/anka"
 	_ "gitlab.com/gitlab-org/gitlab-runner/shells"
 )
 
-<<<<<<< HEAD
-=======
-// anka executor
 
->>>>>>> cb97d41d
 func main() {
 	defer func() {
 		if r := recover(); r != nil {
