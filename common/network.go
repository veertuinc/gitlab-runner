--- conflicted
+++ resolved
@@ -7,10 +7,7 @@
 	"time"
 
 	url_helpers "gitlab.com/gitlab-org/gitlab-runner/helpers/url"
-<<<<<<< HEAD
-=======
 	"gitlab.com/gitlab-org/gitlab-runner/helpers/vault/auth_methods"
->>>>>>> ece86343
 )
 
 type UpdateState int
@@ -84,13 +81,10 @@
 	RawVariables            bool `json:"raw_variables"`
 	ArtifactsExclude        bool `json:"artifacts_exclude"`
 	MultiBuildSteps         bool `json:"multi_build_steps"`
-<<<<<<< HEAD
-=======
 	TraceReset              bool `json:"trace_reset"`
 	TraceChecksum           bool `json:"trace_checksum"`
 	VaultSecrets            bool `json:"vault_secrets"`
 	Cancelable              bool `json:"cancelable"`
->>>>>>> ece86343
 }
 
 type RegisterRunnerParameters struct {
@@ -515,11 +509,8 @@
 	Fail(err error, failureReason JobFailureReason)
 	SetCancelFunc(cancelFunc context.CancelFunc)
 	Cancel() bool
-<<<<<<< HEAD
-=======
 	SetAbortFunc(abortFunc context.CancelFunc)
 	Abort() bool
->>>>>>> ece86343
 	SetFailuresCollector(fc FailuresCollector)
 	SetMasked(values []string)
 	IsStdout() bool
@@ -566,11 +557,7 @@
 	VerifyRunner(config RunnerCredentials) bool
 	UnregisterRunner(config RunnerCredentials) bool
 	RequestJob(config RunnerConfig, sessionInfo *SessionInfo) (*JobResponse, bool)
-<<<<<<< HEAD
-	UpdateJob(config RunnerConfig, jobCredentials *JobCredentials, jobInfo UpdateJobInfo) UpdateState
-=======
 	UpdateJob(config RunnerConfig, jobCredentials *JobCredentials, jobInfo UpdateJobInfo) UpdateJobResult
->>>>>>> ece86343
 	PatchTrace(config RunnerConfig, jobCredentials *JobCredentials, content []byte, startOffset int) PatchTraceResult
 	DownloadArtifacts(config JobCredentials, artifactsFile string, directDownload *bool) DownloadState
 	UploadRawArtifacts(config JobCredentials, reader io.Reader, options ArtifactsOptions) UploadState
