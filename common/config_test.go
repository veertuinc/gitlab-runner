package common

import (
<<<<<<< HEAD
=======
	"errors"
>>>>>>> ece86343
	"fmt"
	"testing"
	"time"

	"github.com/BurntSushi/toml"
	"github.com/stretchr/testify/assert"
	"github.com/stretchr/testify/require"
<<<<<<< HEAD
	"gitlab.com/gitlab-org/gitlab-runner/helpers"
=======
>>>>>>> ece86343
)

func TestCacheS3Config_ShouldUseIAMCredentials(t *testing.T) {
	tests := map[string]struct {
		s3                     CacheS3Config
		shouldUseIAMCredential bool
	}{
		"Everything is empty": {
			s3: CacheS3Config{
				ServerAddress:  "",
				AccessKey:      "",
				SecretKey:      "",
				BucketName:     "name",
				BucketLocation: "us-east-1a",
			},
			shouldUseIAMCredential: true,
		},
		"Both AccessKey & SecretKey are empty": {
			s3: CacheS3Config{
				ServerAddress:  "s3.amazonaws.com",
				AccessKey:      "",
				SecretKey:      "",
				BucketName:     "name",
				BucketLocation: "us-east-1a",
			},
			shouldUseIAMCredential: true,
		},
		"SecretKey is empty": {
			s3: CacheS3Config{
				ServerAddress:  "s3.amazonaws.com",
				AccessKey:      "TOKEN",
				SecretKey:      "",
				BucketName:     "name",
				BucketLocation: "us-east-1a",
			},
			shouldUseIAMCredential: true,
		},
		"AccessKey is empty": {
			s3: CacheS3Config{
				ServerAddress:  "s3.amazonaws.com",
				AccessKey:      "",
				SecretKey:      "TOKEN",
				BucketName:     "name",
				BucketLocation: "us-east-1a",
			},
			shouldUseIAMCredential: true,
		},
		"ServerAddress is empty": {
			s3: CacheS3Config{
				ServerAddress:  "",
				AccessKey:      "TOKEN",
				SecretKey:      "TOKEN",
				BucketName:     "name",
				BucketLocation: "us-east-1a",
			},
			shouldUseIAMCredential: true,
		},
		"ServerAddress & AccessKey are empty": {
			s3: CacheS3Config{
				ServerAddress:  "",
				AccessKey:      "",
				SecretKey:      "TOKEN",
				BucketName:     "name",
				BucketLocation: "us-east-1a",
			},
			shouldUseIAMCredential: true,
		},
		"ServerAddress & SecretKey are empty": {
			s3: CacheS3Config{
				ServerAddress:  "",
				AccessKey:      "TOKEN",
				SecretKey:      "",
				BucketName:     "name",
				BucketLocation: "us-east-1a",
			},
			shouldUseIAMCredential: true,
		},
		"Nothing is empty": {
			s3: CacheS3Config{
				ServerAddress:  "s3.amazonaws.com",
				AccessKey:      "TOKEN",
				SecretKey:      "TOKEN",
				BucketName:     "name",
				BucketLocation: "us-east-1a",
			},
			shouldUseIAMCredential: false,
		},
	}

	for name, tt := range tests {
		t.Run(name, func(t *testing.T) {
			assert.Equal(t, tt.shouldUseIAMCredential, tt.s3.ShouldUseIAMCredentials())
		})
	}
}

func TestConfigParse(t *testing.T) {
	tests := map[string]struct {
		config         string
		validateConfig func(t *testing.T, config *Config)
		expectedErr    string
	}{
<<<<<<< HEAD
		"parse AnkaService int as name not allowed": {
			config: `
				[[runners]]
					name = 123`,
			expectedErr: "toml: cannot load TOML value of type int64 into a Go string",
		},
		"parse AnkaService int as controller_address": {
			config: `
				[[runners]]
					name = "localhost-shared"
				[runners.anka]
					controller_address = 1`,
			expectedErr: "toml: cannot load TOML value of type int64 into a Go string",
		},
		"parse AnkaService url": {
			config: `
			[[runners]]
				name = "localhost-shared"
				url = "http://anka-gitlab-ce:8084/"
				token = "LCQrsBLsB86DQRe8Lpo6"
				executor = "anka"
				clone_url = "http://anka-gitlab-ce:8084"
				preparation_retries = 1
				[runners.custom_build_dir]
				[runners.cache]
					[runners.cache.s3]
					[runners.cache.gcs]
				[runners.ssh]
					user = "anka"
					password = "admin"
				[runners.anka]
					controller_address = "https://127.0.0.1:8080/"
					template_uuid = "c0847bc9-5d2d-4dbc-ba6a-240f7ff08032"
					tag = "base:port-forward-22:brew-git:gitlab"
					root_ca_path = "/Users/user1/anka-ca-crt.pem"
					cert_path = "/Users/user1/gitlab-crt.pem"
					key_path = "/Users/user1/gitlab-key.pem"
					keep_alive_on_error = false
					skip_tls_verification = false`,
			validateConfig: func(t *testing.T, config *Config) {
				require.Equal(t, 1, len(config.Runners))
				assert.Equal(t, "localhost-shared", config.Runners[0].Name)
				assert.Equal(t, 1, config.Runners[0].PreparationRetries)
				assert.Equal(t, false, config.Runners[0].Anka.SkipTLSVerification)
				assert.Equal(t, "anka", config.Runners[0].SSH.User)
			},
		},
		// "parse DockerService as string array (deprecated syntax)": {
		// 	config: `
		// 		[[runners]]
		// 		[runners.docker]
		// 		services = ["svc1", "svc2"]
		// 	`,
		// 	validateConfig: func(t *testing.T, config *Config) {
		// 		require.Equal(t, 1, len(config.Runners))
		// 		require.Equal(t, 2, len(config.Runners[0].Docker.Services))
		// 		assert.Equal(t, "svc1", config.Runners[0].Docker.Services[0].Name)
		// 		assert.Equal(t, "", config.Runners[0].Docker.Services[0].Alias)
		// 		assert.Equal(t, "svc2", config.Runners[0].Docker.Services[1].Name)
		// 		assert.Equal(t, "", config.Runners[0].Docker.Services[1].Alias)
		// 	},
		// },
		// "parse DockerService as table with only name": {
		// 	config: `
		// 		[[runners]]
		// 		[[runners.docker.services]]
		// 		name = "svc1"
		// 		[[runners.docker.services]]
		// 		name = "svc2"
		// 	`,
		// 	validateConfig: func(t *testing.T, config *Config) {
		// 		require.Equal(t, 1, len(config.Runners))
		// 		require.Equal(t, 2, len(config.Runners[0].Docker.Services))
		// 		assert.Equal(t, "svc1", config.Runners[0].Docker.Services[0].Name)
		// 		assert.Equal(t, "", config.Runners[0].Docker.Services[0].Alias)
		// 		assert.Equal(t, "svc2", config.Runners[0].Docker.Services[1].Name)
		// 		assert.Equal(t, "", config.Runners[0].Docker.Services[1].Alias)
		// 	},
		// },
		// "parse DockerService as table with only alias": {
		// 	config: `
		// 		[[runners]]
		// 		[[runners.docker.services]]
		// 		alias = "svc1"
		// 		[[runners.docker.services]]
		// 		alias = "svc2"
		// 	`,
		// 	validateConfig: func(t *testing.T, config *Config) {
		// 		require.Equal(t, 1, len(config.Runners))
		// 		require.Equal(t, 2, len(config.Runners[0].Docker.Services))
		// 		assert.Equal(t, "", config.Runners[0].Docker.Services[0].Name)
		// 		assert.Equal(t, "svc1", config.Runners[0].Docker.Services[0].Alias)
		// 		assert.Equal(t, "", config.Runners[0].Docker.Services[1].Name)
		// 		assert.Equal(t, "svc2", config.Runners[0].Docker.Services[1].Alias)
		// 	},
		// },
		// "parse DockerService as table": {
		// 	config: `
		// 		[[runners]]
		// 		[[runners.docker.services]]
		// 		name = "svc1"
		// 		alias = "svc1_alias"
		// 		[[runners.docker.services]]
		// 		name = "svc2"
		// 		alias = "svc2_alias"
		// 	`,
		// 	validateConfig: func(t *testing.T, config *Config) {
		// 		require.Equal(t, 1, len(config.Runners))
		// 		require.Equal(t, 2, len(config.Runners[0].Docker.Services))
		// 		assert.Equal(t, "svc1", config.Runners[0].Docker.Services[0].Name)
		// 		assert.Equal(t, "svc1_alias", config.Runners[0].Docker.Services[0].Alias)
		// 		assert.Equal(t, "svc2", config.Runners[0].Docker.Services[1].Name)
		// 		assert.Equal(t, "svc2_alias", config.Runners[0].Docker.Services[1].Alias)
		// 	},
		// },
		// "parse DockerService as table int value name": {
		// 	config: `
		// 		[[runners]]
		// 		[[runners.docker.services]]
		// 		name = 5
		// 	`,
		// 	expectedErr: "toml: cannot load TOML value of type int64 into a Go string",
		// },
		// "parse DockerService as table int value alias": {
		// 	config: `
		// 		[[runners]]
		// 		[[runners.docker.services]]
		// 		name = "svc1"
		// 		alias = 5
		// 	`,
		// 	expectedErr: "toml: cannot load TOML value of type int64 into a Go string",
		// },
		// "parse DockerService as int array": {
		// 	config: `
		// 		[[runners]]
		// 		[runners.docker]
		// 		services = [1, 2]
		// 	`,
		// 	expectedErr: "toml: type mismatch for config.DockerService: expected table but found int64",
		// },
		// "parse DockerService runners.docker and runners.docker.services": {
		// 	config: `
		// 		[[runners]]
		// 		[runners.docker]
		// 		image = "image"
		// 		[[runners.docker.services]]
		// 		name = "svc1"
		// 		[[runners.docker.services]]
		// 		name = "svc2"
		// 	`,
		// 	validateConfig: func(t *testing.T, config *Config) {
		// 		require.Equal(t, 1, len(config.Runners))
		// 		require.Equal(t, 2, len(config.Runners[0].Docker.Services))
		// 		assert.Equal(t, "image", config.Runners[0].Docker.Image)
		// 	},
		// },
	}

	for tn, tt := range tests {
		fmt.Println(fmt.Sprintf("%s%s%s", helpers.ANSI_BOLD_CYAN, "------------------", helpers.ANSI_RESET))
		fmt.Println(fmt.Sprintf("%s%s %s%s", helpers.ANSI_BOLD_CYAN, "Testing:", tn, helpers.ANSI_RESET))
=======
		"parse Service as table with only name": {
			config: `
				[[runners]]
				[[runners.docker.services]]
				name = "svc1"
				[[runners.docker.services]]
				name = "svc2"
			`,
			validateConfig: func(t *testing.T, config *Config) {
				require.Equal(t, 1, len(config.Runners))
				require.Equal(t, 2, len(config.Runners[0].Docker.Services))
				assert.Equal(t, "svc1", config.Runners[0].Docker.Services[0].Name)
				assert.Equal(t, "", config.Runners[0].Docker.Services[0].Alias)
				assert.Equal(t, "svc2", config.Runners[0].Docker.Services[1].Name)
				assert.Equal(t, "", config.Runners[0].Docker.Services[1].Alias)
			},
		},
		"parse Service as table with only alias": {
			config: `
				[[runners]]
				[[runners.docker.services]]
				alias = "svc1"
				[[runners.docker.services]]
				alias = "svc2"
			`,
			validateConfig: func(t *testing.T, config *Config) {
				require.Equal(t, 1, len(config.Runners))
				require.Equal(t, 2, len(config.Runners[0].Docker.Services))
				assert.Equal(t, "", config.Runners[0].Docker.Services[0].Name)
				assert.Equal(t, "svc1", config.Runners[0].Docker.Services[0].Alias)
				assert.Equal(t, "", config.Runners[0].Docker.Services[1].Name)
				assert.Equal(t, "svc2", config.Runners[0].Docker.Services[1].Alias)
			},
		},
		"parse Service as table": {
			config: `
				[[runners]]
				[[runners.docker.services]]
				name = "svc1"
				alias = "svc1_alias"
				[[runners.docker.services]]
				name = "svc2"
				alias = "svc2_alias"
			`,
			validateConfig: func(t *testing.T, config *Config) {
				require.Equal(t, 1, len(config.Runners))
				require.Equal(t, 2, len(config.Runners[0].Docker.Services))
				assert.Equal(t, "svc1", config.Runners[0].Docker.Services[0].Name)
				assert.Equal(t, "svc1_alias", config.Runners[0].Docker.Services[0].Alias)
				assert.Equal(t, "svc2", config.Runners[0].Docker.Services[1].Name)
				assert.Equal(t, "svc2_alias", config.Runners[0].Docker.Services[1].Alias)
			},
		},
		"parse Service as table int value name": {
			config: `
				[[runners]]
				[[runners.docker.services]]
				name = 5
			`,
			expectedErr: "toml: cannot load TOML value of type int64 into a Go string",
		},
		"parse Service as table int value alias": {
			config: `
				[[runners]]
				[[runners.docker.services]]
				name = "svc1"
				alias = 5
			`,
			expectedErr: "toml: cannot load TOML value of type int64 into a Go string",
		},
		"parse Service runners.docker and runners.docker.services": {
			config: `
				[[runners]]
				[runners.docker]
				image = "image"
				[[runners.docker.services]]
				name = "svc1"
				[[runners.docker.services]]
				name = "svc2"
			`,
			validateConfig: func(t *testing.T, config *Config) {
				require.Equal(t, 1, len(config.Runners))
				require.Equal(t, 2, len(config.Runners[0].Docker.Services))
				assert.Equal(t, "image", config.Runners[0].Docker.Image)
			},
		},
		//nolint:lll
		"check node affinities": {
			config: `
				[[runners]]
					[runners.kubernetes]
						[runners.kubernetes.affinity]
							[runners.kubernetes.affinity.node_affinity]
								[[runners.kubernetes.affinity.node_affinity.preferred_during_scheduling_ignored_during_execution]]
									weight = 100
									[runners.kubernetes.affinity.node_affinity.preferred_during_scheduling_ignored_during_execution.preference]
										[[runners.kubernetes.affinity.node_affinity.preferred_during_scheduling_ignored_during_execution.preference.match_expressions]]
											key = "cpu_speed"
											operator = "In"
											values = ["fast"]
								[[runners.kubernetes.affinity.node_affinity.preferred_during_scheduling_ignored_during_execution]]
									weight = 50
									[runners.kubernetes.affinity.node_affinity.preferred_during_scheduling_ignored_during_execution.preference]
										[[runners.kubernetes.affinity.node_affinity.preferred_during_scheduling_ignored_during_execution.preference.match_expressions]]
											key = "core_count"
											operator = "In"
											values = ["high", "32"]
										[[runners.kubernetes.affinity.node_affinity.preferred_during_scheduling_ignored_during_execution.preference.match_expressions]]
											key = "cpu_type"
											operator = "In"
											values = ["x86, arm", "i386"]
								[[runners.kubernetes.affinity.node_affinity.preferred_during_scheduling_ignored_during_execution]]
									weight = 20
									[runners.kubernetes.affinity.node_affinity.preferred_during_scheduling_ignored_during_execution.preference]
										[[runners.kubernetes.affinity.node_affinity.preferred_during_scheduling_ignored_during_execution.preference.match_fields]]
											key = "zone"
											operator = "In"
											values = ["us-east"]
								[runners.kubernetes.affinity.node_affinity.required_during_scheduling_ignored_during_execution]
									[[runners.kubernetes.affinity.node_affinity.required_during_scheduling_ignored_during_execution.node_selector_terms]]
										[[runners.kubernetes.affinity.node_affinity.required_during_scheduling_ignored_during_execution.node_selector_terms.match_expressions]]
											key = "kubernetes.io/e2e-az-name"
											operator = "In"
											values = [
												"e2e-az1",
												"e2e-az2"
											]
										[[runners.kubernetes.affinity.node_affinity.required_during_scheduling_ignored_during_execution.node_selector_terms]]
											[[runners.kubernetes.affinity.node_affinity.required_during_scheduling_ignored_during_execution.node_selector_terms.match_fields]]
												 key = "kubernetes.io/e2e-az-name/field"
												 operator = "In"
												 values = [
												   "e2e-az1"
												 ]

			`,
			validateConfig: func(t *testing.T, config *Config) {
				require.Len(t, config.Runners, 1)
				require.NotNil(t, config.Runners[0].Kubernetes.Affinity)
				require.NotNil(t, config.Runners[0].Kubernetes.Affinity.NodeAffinity)

				nodeAffinity := config.Runners[0].Kubernetes.Affinity.NodeAffinity

				require.Len(t, nodeAffinity.PreferredDuringSchedulingIgnoredDuringExecution, 3)
				assert.Equal(t, int32(100), nodeAffinity.PreferredDuringSchedulingIgnoredDuringExecution[0].Weight)
				require.NotNil(t, nodeAffinity.PreferredDuringSchedulingIgnoredDuringExecution[0].Preference)
				require.Len(t, nodeAffinity.PreferredDuringSchedulingIgnoredDuringExecution[0].Preference.MatchExpressions, 1)
				assert.Equal(t, "In", nodeAffinity.PreferredDuringSchedulingIgnoredDuringExecution[0].Preference.MatchExpressions[0].Operator)
				assert.Equal(t, "cpu_speed", nodeAffinity.PreferredDuringSchedulingIgnoredDuringExecution[0].Preference.MatchExpressions[0].Key)
				assert.Equal(t, "fast", nodeAffinity.PreferredDuringSchedulingIgnoredDuringExecution[0].Preference.MatchExpressions[0].Values[0])

				assert.Equal(t, int32(50), nodeAffinity.PreferredDuringSchedulingIgnoredDuringExecution[1].Weight)
				require.NotNil(t, nodeAffinity.PreferredDuringSchedulingIgnoredDuringExecution[1].Preference)
				require.Len(t, nodeAffinity.PreferredDuringSchedulingIgnoredDuringExecution[1].Preference.MatchExpressions, 2)
				assert.Equal(t, "In", nodeAffinity.PreferredDuringSchedulingIgnoredDuringExecution[1].Preference.MatchExpressions[0].Operator)
				assert.Equal(t, "core_count", nodeAffinity.PreferredDuringSchedulingIgnoredDuringExecution[1].Preference.MatchExpressions[0].Key)
				assert.Equal(t, []string{"high", "32"}, nodeAffinity.PreferredDuringSchedulingIgnoredDuringExecution[1].Preference.MatchExpressions[0].Values)
				assert.Equal(t, "In", nodeAffinity.PreferredDuringSchedulingIgnoredDuringExecution[1].Preference.MatchExpressions[1].Operator)
				assert.Equal(t, "cpu_type", nodeAffinity.PreferredDuringSchedulingIgnoredDuringExecution[1].Preference.MatchExpressions[1].Key)
				assert.Equal(t, []string{"x86, arm", "i386"}, nodeAffinity.PreferredDuringSchedulingIgnoredDuringExecution[1].Preference.MatchExpressions[1].Values)

				assert.Equal(t, int32(20), nodeAffinity.PreferredDuringSchedulingIgnoredDuringExecution[2].Weight)
				require.NotNil(t, nodeAffinity.PreferredDuringSchedulingIgnoredDuringExecution[2].Preference)
				require.Len(t, nodeAffinity.PreferredDuringSchedulingIgnoredDuringExecution[2].Preference.MatchFields, 1)
				assert.Equal(t, "zone", nodeAffinity.PreferredDuringSchedulingIgnoredDuringExecution[2].Preference.MatchFields[0].Key)
				assert.Equal(t, "In", nodeAffinity.PreferredDuringSchedulingIgnoredDuringExecution[2].Preference.MatchFields[0].Operator)
				assert.Equal(t, []string{"us-east"}, nodeAffinity.PreferredDuringSchedulingIgnoredDuringExecution[2].Preference.MatchFields[0].Values)

				require.NotNil(t, nodeAffinity.RequiredDuringSchedulingIgnoredDuringExecution)
				require.Len(t, nodeAffinity.RequiredDuringSchedulingIgnoredDuringExecution.NodeSelectorTerms, 2)
				require.Len(t, nodeAffinity.RequiredDuringSchedulingIgnoredDuringExecution.NodeSelectorTerms[0].MatchExpressions, 1)
				require.Len(t, nodeAffinity.RequiredDuringSchedulingIgnoredDuringExecution.NodeSelectorTerms[0].MatchFields, 0)
				assert.Equal(t, "kubernetes.io/e2e-az-name", nodeAffinity.RequiredDuringSchedulingIgnoredDuringExecution.NodeSelectorTerms[0].MatchExpressions[0].Key)
				assert.Equal(t, "In", nodeAffinity.RequiredDuringSchedulingIgnoredDuringExecution.NodeSelectorTerms[0].MatchExpressions[0].Operator)
				assert.Equal(t, []string{"e2e-az1", "e2e-az2"}, nodeAffinity.RequiredDuringSchedulingIgnoredDuringExecution.NodeSelectorTerms[0].MatchExpressions[0].Values)

				assert.Equal(t, "kubernetes.io/e2e-az-name/field", nodeAffinity.RequiredDuringSchedulingIgnoredDuringExecution.NodeSelectorTerms[1].MatchFields[0].Key)
				assert.Equal(t, "In", nodeAffinity.RequiredDuringSchedulingIgnoredDuringExecution.NodeSelectorTerms[1].MatchFields[0].Operator)
				assert.Equal(t, []string{"e2e-az1"}, nodeAffinity.RequiredDuringSchedulingIgnoredDuringExecution.NodeSelectorTerms[1].MatchFields[0].Values)
			},
		},
	}

	for tn, tt := range tests {
>>>>>>> ece86343
		t.Run(tn, func(t *testing.T) {
			cfg := NewConfig()
			_, err := toml.Decode(tt.config, cfg)
			if tt.expectedErr != "" {
<<<<<<< HEAD
				// fmt.Printf(" - Expected error: %+v\n", tt.expectedErr)
				// fmt.Printf(" - Actual error: %+v\n", err)
=======
>>>>>>> ece86343
				assert.EqualError(t, err, tt.expectedErr)
				return
			}

			assert.NoError(t, err)
			if tt.validateConfig != nil {
				tt.validateConfig(t, cfg)
			}
		})
	}
}

func TestService_ToImageDefinition(t *testing.T) {
	tests := map[string]struct {
		service       Service
		expectedImage Image
	}{
		"empty service": {
			service:       Service{},
			expectedImage: Image{},
		},
		"only name": {
			service:       Service{Name: "name"},
			expectedImage: Image{Name: "name"},
		},
		"only alias": {
			service:       Service{Alias: "alias"},
			expectedImage: Image{Alias: "alias"},
		},
		"name and alias": {
			service:       Service{Name: "name", Alias: "alias"},
			expectedImage: Image{Name: "name", Alias: "alias"},
		},
	}

	for tn, tt := range tests {
		t.Run(tn, func(t *testing.T) {
			assert.Equal(t, tt.expectedImage, tt.service.ToImageDefinition())
		})
	}
<<<<<<< HEAD
=======
}

func TestDockerMachine(t *testing.T) {
	timeNow := func() time.Time {
		return time.Date(2020, 05, 05, 20, 00, 00, 0, time.Local)
	}
	activeTimePeriod := []string{fmt.Sprintf("* * %d * * * *", timeNow().Hour())}
	inactiveTimePeriod := []string{fmt.Sprintf("* * %d * * * *", timeNow().Add(2*time.Hour).Hour())}
	invalidTimePeriod := []string{"invalid period"}

	oldPeriodTimer := periodTimer
	defer func() {
		periodTimer = oldPeriodTimer
	}()
	periodTimer = timeNow

	tests := map[string]struct {
		config            *DockerMachine
		expectedIdleCount int
		expectedIdleTime  int
		expectedErr       error
	}{
		"global config only": {
			config:            &DockerMachine{IdleCount: 1, IdleTime: 1000},
			expectedIdleCount: 1,
			expectedIdleTime:  1000,
		},
		"offpeak active": {
			config: &DockerMachine{
				IdleCount:        1,
				IdleTime:         1000,
				OffPeakPeriods:   activeTimePeriod,
				OffPeakIdleCount: 2,
				OffPeakIdleTime:  2000,
			},
			expectedIdleCount: 2,
			expectedIdleTime:  2000,
		},
		"offpeak inactive": {
			config: &DockerMachine{
				IdleCount:        1,
				IdleTime:         1000,
				OffPeakPeriods:   inactiveTimePeriod,
				OffPeakIdleCount: 2,
				OffPeakIdleTime:  2000,
			},
			expectedIdleCount: 1,
			expectedIdleTime:  1000,
		},
		"offpeak invalid format": {
			config: &DockerMachine{
				IdleCount:        1,
				IdleTime:         1000,
				OffPeakPeriods:   invalidTimePeriod,
				OffPeakIdleCount: 2,
				OffPeakIdleTime:  2000,
			},
			expectedIdleCount: 0,
			expectedIdleTime:  0,
			expectedErr:       new(InvalidTimePeriodsError),
		},
		"autoscaling config active": {
			config: &DockerMachine{
				IdleCount: 1,
				IdleTime:  1000,
				AutoscalingConfigs: []*DockerMachineAutoscaling{
					{
						Periods:   activeTimePeriod,
						IdleCount: 2,
						IdleTime:  2000,
					},
				},
			},
			expectedIdleCount: 2,
			expectedIdleTime:  2000,
		},
		"autoscaling config inactive": {
			config: &DockerMachine{
				IdleCount: 1,
				IdleTime:  1000,
				AutoscalingConfigs: []*DockerMachineAutoscaling{
					{
						Periods:   inactiveTimePeriod,
						IdleCount: 2,
						IdleTime:  2000,
					},
				},
			},
			expectedIdleCount: 1,
			expectedIdleTime:  1000,
		},
		"last matching autoscaling config is selected": {
			config: &DockerMachine{
				IdleCount: 1,
				IdleTime:  1000,
				AutoscalingConfigs: []*DockerMachineAutoscaling{
					{
						Periods:   activeTimePeriod,
						IdleCount: 2,
						IdleTime:  2000,
					},
					{
						Periods:   activeTimePeriod,
						IdleCount: 3,
						IdleTime:  3000,
					},
				},
			},
			expectedIdleCount: 3,
			expectedIdleTime:  3000,
		},
		"autoscaling overrides offpeak config": {
			config: &DockerMachine{
				IdleCount:        1,
				IdleTime:         1000,
				OffPeakPeriods:   activeTimePeriod,
				OffPeakIdleCount: 2,
				OffPeakIdleTime:  2000,
				AutoscalingConfigs: []*DockerMachineAutoscaling{
					{
						Periods:   activeTimePeriod,
						IdleCount: 3,
						IdleTime:  3000,
					},
					{
						Periods:   activeTimePeriod,
						IdleCount: 4,
						IdleTime:  4000,
					},
					{
						Periods:   inactiveTimePeriod,
						IdleCount: 5,
						IdleTime:  5000,
					},
				},
			},
			expectedIdleCount: 4,
			expectedIdleTime:  4000,
		},
		"autoscaling invalid period config": {
			config: &DockerMachine{
				IdleCount: 1,
				IdleTime:  1000,
				AutoscalingConfigs: []*DockerMachineAutoscaling{
					{
						Periods:   []string{"invalid period"},
						IdleCount: 3,
						IdleTime:  3000,
					},
				},
			},
			expectedIdleCount: 0,
			expectedIdleTime:  0,
			expectedErr:       new(InvalidTimePeriodsError),
		},
	}

	for tn, tt := range tests {
		t.Run(tn, func(t *testing.T) {
			err := tt.config.CompilePeriods()
			if tt.expectedErr != nil {
				assert.True(t, errors.Is(err, tt.expectedErr))
				return
			}
			assert.NoError(t, err, "should not return err on good period compile")
			assert.Equal(t, tt.expectedIdleCount, tt.config.GetIdleCount())
			assert.Equal(t, tt.expectedIdleTime, tt.config.GetIdleTime())
		})
	}
>>>>>>> ece86343
}<|MERGE_RESOLUTION|>--- conflicted
+++ resolved
@@ -1,21 +1,11 @@
 package common
 
 import (
-<<<<<<< HEAD
-=======
-	"errors"
->>>>>>> ece86343
-	"fmt"
 	"testing"
-	"time"
 
 	"github.com/BurntSushi/toml"
 	"github.com/stretchr/testify/assert"
 	"github.com/stretchr/testify/require"
-<<<<<<< HEAD
-	"gitlab.com/gitlab-org/gitlab-runner/helpers"
-=======
->>>>>>> ece86343
 )
 
 func TestCacheS3Config_ShouldUseIAMCredentials(t *testing.T) {
@@ -118,169 +108,6 @@
 		validateConfig func(t *testing.T, config *Config)
 		expectedErr    string
 	}{
-<<<<<<< HEAD
-		"parse AnkaService int as name not allowed": {
-			config: `
-				[[runners]]
-					name = 123`,
-			expectedErr: "toml: cannot load TOML value of type int64 into a Go string",
-		},
-		"parse AnkaService int as controller_address": {
-			config: `
-				[[runners]]
-					name = "localhost-shared"
-				[runners.anka]
-					controller_address = 1`,
-			expectedErr: "toml: cannot load TOML value of type int64 into a Go string",
-		},
-		"parse AnkaService url": {
-			config: `
-			[[runners]]
-				name = "localhost-shared"
-				url = "http://anka-gitlab-ce:8084/"
-				token = "LCQrsBLsB86DQRe8Lpo6"
-				executor = "anka"
-				clone_url = "http://anka-gitlab-ce:8084"
-				preparation_retries = 1
-				[runners.custom_build_dir]
-				[runners.cache]
-					[runners.cache.s3]
-					[runners.cache.gcs]
-				[runners.ssh]
-					user = "anka"
-					password = "admin"
-				[runners.anka]
-					controller_address = "https://127.0.0.1:8080/"
-					template_uuid = "c0847bc9-5d2d-4dbc-ba6a-240f7ff08032"
-					tag = "base:port-forward-22:brew-git:gitlab"
-					root_ca_path = "/Users/user1/anka-ca-crt.pem"
-					cert_path = "/Users/user1/gitlab-crt.pem"
-					key_path = "/Users/user1/gitlab-key.pem"
-					keep_alive_on_error = false
-					skip_tls_verification = false`,
-			validateConfig: func(t *testing.T, config *Config) {
-				require.Equal(t, 1, len(config.Runners))
-				assert.Equal(t, "localhost-shared", config.Runners[0].Name)
-				assert.Equal(t, 1, config.Runners[0].PreparationRetries)
-				assert.Equal(t, false, config.Runners[0].Anka.SkipTLSVerification)
-				assert.Equal(t, "anka", config.Runners[0].SSH.User)
-			},
-		},
-		// "parse DockerService as string array (deprecated syntax)": {
-		// 	config: `
-		// 		[[runners]]
-		// 		[runners.docker]
-		// 		services = ["svc1", "svc2"]
-		// 	`,
-		// 	validateConfig: func(t *testing.T, config *Config) {
-		// 		require.Equal(t, 1, len(config.Runners))
-		// 		require.Equal(t, 2, len(config.Runners[0].Docker.Services))
-		// 		assert.Equal(t, "svc1", config.Runners[0].Docker.Services[0].Name)
-		// 		assert.Equal(t, "", config.Runners[0].Docker.Services[0].Alias)
-		// 		assert.Equal(t, "svc2", config.Runners[0].Docker.Services[1].Name)
-		// 		assert.Equal(t, "", config.Runners[0].Docker.Services[1].Alias)
-		// 	},
-		// },
-		// "parse DockerService as table with only name": {
-		// 	config: `
-		// 		[[runners]]
-		// 		[[runners.docker.services]]
-		// 		name = "svc1"
-		// 		[[runners.docker.services]]
-		// 		name = "svc2"
-		// 	`,
-		// 	validateConfig: func(t *testing.T, config *Config) {
-		// 		require.Equal(t, 1, len(config.Runners))
-		// 		require.Equal(t, 2, len(config.Runners[0].Docker.Services))
-		// 		assert.Equal(t, "svc1", config.Runners[0].Docker.Services[0].Name)
-		// 		assert.Equal(t, "", config.Runners[0].Docker.Services[0].Alias)
-		// 		assert.Equal(t, "svc2", config.Runners[0].Docker.Services[1].Name)
-		// 		assert.Equal(t, "", config.Runners[0].Docker.Services[1].Alias)
-		// 	},
-		// },
-		// "parse DockerService as table with only alias": {
-		// 	config: `
-		// 		[[runners]]
-		// 		[[runners.docker.services]]
-		// 		alias = "svc1"
-		// 		[[runners.docker.services]]
-		// 		alias = "svc2"
-		// 	`,
-		// 	validateConfig: func(t *testing.T, config *Config) {
-		// 		require.Equal(t, 1, len(config.Runners))
-		// 		require.Equal(t, 2, len(config.Runners[0].Docker.Services))
-		// 		assert.Equal(t, "", config.Runners[0].Docker.Services[0].Name)
-		// 		assert.Equal(t, "svc1", config.Runners[0].Docker.Services[0].Alias)
-		// 		assert.Equal(t, "", config.Runners[0].Docker.Services[1].Name)
-		// 		assert.Equal(t, "svc2", config.Runners[0].Docker.Services[1].Alias)
-		// 	},
-		// },
-		// "parse DockerService as table": {
-		// 	config: `
-		// 		[[runners]]
-		// 		[[runners.docker.services]]
-		// 		name = "svc1"
-		// 		alias = "svc1_alias"
-		// 		[[runners.docker.services]]
-		// 		name = "svc2"
-		// 		alias = "svc2_alias"
-		// 	`,
-		// 	validateConfig: func(t *testing.T, config *Config) {
-		// 		require.Equal(t, 1, len(config.Runners))
-		// 		require.Equal(t, 2, len(config.Runners[0].Docker.Services))
-		// 		assert.Equal(t, "svc1", config.Runners[0].Docker.Services[0].Name)
-		// 		assert.Equal(t, "svc1_alias", config.Runners[0].Docker.Services[0].Alias)
-		// 		assert.Equal(t, "svc2", config.Runners[0].Docker.Services[1].Name)
-		// 		assert.Equal(t, "svc2_alias", config.Runners[0].Docker.Services[1].Alias)
-		// 	},
-		// },
-		// "parse DockerService as table int value name": {
-		// 	config: `
-		// 		[[runners]]
-		// 		[[runners.docker.services]]
-		// 		name = 5
-		// 	`,
-		// 	expectedErr: "toml: cannot load TOML value of type int64 into a Go string",
-		// },
-		// "parse DockerService as table int value alias": {
-		// 	config: `
-		// 		[[runners]]
-		// 		[[runners.docker.services]]
-		// 		name = "svc1"
-		// 		alias = 5
-		// 	`,
-		// 	expectedErr: "toml: cannot load TOML value of type int64 into a Go string",
-		// },
-		// "parse DockerService as int array": {
-		// 	config: `
-		// 		[[runners]]
-		// 		[runners.docker]
-		// 		services = [1, 2]
-		// 	`,
-		// 	expectedErr: "toml: type mismatch for config.DockerService: expected table but found int64",
-		// },
-		// "parse DockerService runners.docker and runners.docker.services": {
-		// 	config: `
-		// 		[[runners]]
-		// 		[runners.docker]
-		// 		image = "image"
-		// 		[[runners.docker.services]]
-		// 		name = "svc1"
-		// 		[[runners.docker.services]]
-		// 		name = "svc2"
-		// 	`,
-		// 	validateConfig: func(t *testing.T, config *Config) {
-		// 		require.Equal(t, 1, len(config.Runners))
-		// 		require.Equal(t, 2, len(config.Runners[0].Docker.Services))
-		// 		assert.Equal(t, "image", config.Runners[0].Docker.Image)
-		// 	},
-		// },
-	}
-
-	for tn, tt := range tests {
-		fmt.Println(fmt.Sprintf("%s%s%s", helpers.ANSI_BOLD_CYAN, "------------------", helpers.ANSI_RESET))
-		fmt.Println(fmt.Sprintf("%s%s %s%s", helpers.ANSI_BOLD_CYAN, "Testing:", tn, helpers.ANSI_RESET))
-=======
 		"parse Service as table with only name": {
 			config: `
 				[[runners]]
@@ -465,16 +292,10 @@
 	}
 
 	for tn, tt := range tests {
->>>>>>> ece86343
 		t.Run(tn, func(t *testing.T) {
 			cfg := NewConfig()
 			_, err := toml.Decode(tt.config, cfg)
 			if tt.expectedErr != "" {
-<<<<<<< HEAD
-				// fmt.Printf(" - Expected error: %+v\n", tt.expectedErr)
-				// fmt.Printf(" - Actual error: %+v\n", err)
-=======
->>>>>>> ece86343
 				assert.EqualError(t, err, tt.expectedErr)
 				return
 			}
@@ -515,176 +336,4 @@
 			assert.Equal(t, tt.expectedImage, tt.service.ToImageDefinition())
 		})
 	}
-<<<<<<< HEAD
-=======
-}
-
-func TestDockerMachine(t *testing.T) {
-	timeNow := func() time.Time {
-		return time.Date(2020, 05, 05, 20, 00, 00, 0, time.Local)
-	}
-	activeTimePeriod := []string{fmt.Sprintf("* * %d * * * *", timeNow().Hour())}
-	inactiveTimePeriod := []string{fmt.Sprintf("* * %d * * * *", timeNow().Add(2*time.Hour).Hour())}
-	invalidTimePeriod := []string{"invalid period"}
-
-	oldPeriodTimer := periodTimer
-	defer func() {
-		periodTimer = oldPeriodTimer
-	}()
-	periodTimer = timeNow
-
-	tests := map[string]struct {
-		config            *DockerMachine
-		expectedIdleCount int
-		expectedIdleTime  int
-		expectedErr       error
-	}{
-		"global config only": {
-			config:            &DockerMachine{IdleCount: 1, IdleTime: 1000},
-			expectedIdleCount: 1,
-			expectedIdleTime:  1000,
-		},
-		"offpeak active": {
-			config: &DockerMachine{
-				IdleCount:        1,
-				IdleTime:         1000,
-				OffPeakPeriods:   activeTimePeriod,
-				OffPeakIdleCount: 2,
-				OffPeakIdleTime:  2000,
-			},
-			expectedIdleCount: 2,
-			expectedIdleTime:  2000,
-		},
-		"offpeak inactive": {
-			config: &DockerMachine{
-				IdleCount:        1,
-				IdleTime:         1000,
-				OffPeakPeriods:   inactiveTimePeriod,
-				OffPeakIdleCount: 2,
-				OffPeakIdleTime:  2000,
-			},
-			expectedIdleCount: 1,
-			expectedIdleTime:  1000,
-		},
-		"offpeak invalid format": {
-			config: &DockerMachine{
-				IdleCount:        1,
-				IdleTime:         1000,
-				OffPeakPeriods:   invalidTimePeriod,
-				OffPeakIdleCount: 2,
-				OffPeakIdleTime:  2000,
-			},
-			expectedIdleCount: 0,
-			expectedIdleTime:  0,
-			expectedErr:       new(InvalidTimePeriodsError),
-		},
-		"autoscaling config active": {
-			config: &DockerMachine{
-				IdleCount: 1,
-				IdleTime:  1000,
-				AutoscalingConfigs: []*DockerMachineAutoscaling{
-					{
-						Periods:   activeTimePeriod,
-						IdleCount: 2,
-						IdleTime:  2000,
-					},
-				},
-			},
-			expectedIdleCount: 2,
-			expectedIdleTime:  2000,
-		},
-		"autoscaling config inactive": {
-			config: &DockerMachine{
-				IdleCount: 1,
-				IdleTime:  1000,
-				AutoscalingConfigs: []*DockerMachineAutoscaling{
-					{
-						Periods:   inactiveTimePeriod,
-						IdleCount: 2,
-						IdleTime:  2000,
-					},
-				},
-			},
-			expectedIdleCount: 1,
-			expectedIdleTime:  1000,
-		},
-		"last matching autoscaling config is selected": {
-			config: &DockerMachine{
-				IdleCount: 1,
-				IdleTime:  1000,
-				AutoscalingConfigs: []*DockerMachineAutoscaling{
-					{
-						Periods:   activeTimePeriod,
-						IdleCount: 2,
-						IdleTime:  2000,
-					},
-					{
-						Periods:   activeTimePeriod,
-						IdleCount: 3,
-						IdleTime:  3000,
-					},
-				},
-			},
-			expectedIdleCount: 3,
-			expectedIdleTime:  3000,
-		},
-		"autoscaling overrides offpeak config": {
-			config: &DockerMachine{
-				IdleCount:        1,
-				IdleTime:         1000,
-				OffPeakPeriods:   activeTimePeriod,
-				OffPeakIdleCount: 2,
-				OffPeakIdleTime:  2000,
-				AutoscalingConfigs: []*DockerMachineAutoscaling{
-					{
-						Periods:   activeTimePeriod,
-						IdleCount: 3,
-						IdleTime:  3000,
-					},
-					{
-						Periods:   activeTimePeriod,
-						IdleCount: 4,
-						IdleTime:  4000,
-					},
-					{
-						Periods:   inactiveTimePeriod,
-						IdleCount: 5,
-						IdleTime:  5000,
-					},
-				},
-			},
-			expectedIdleCount: 4,
-			expectedIdleTime:  4000,
-		},
-		"autoscaling invalid period config": {
-			config: &DockerMachine{
-				IdleCount: 1,
-				IdleTime:  1000,
-				AutoscalingConfigs: []*DockerMachineAutoscaling{
-					{
-						Periods:   []string{"invalid period"},
-						IdleCount: 3,
-						IdleTime:  3000,
-					},
-				},
-			},
-			expectedIdleCount: 0,
-			expectedIdleTime:  0,
-			expectedErr:       new(InvalidTimePeriodsError),
-		},
-	}
-
-	for tn, tt := range tests {
-		t.Run(tn, func(t *testing.T) {
-			err := tt.config.CompilePeriods()
-			if tt.expectedErr != nil {
-				assert.True(t, errors.Is(err, tt.expectedErr))
-				return
-			}
-			assert.NoError(t, err, "should not return err on good period compile")
-			assert.Equal(t, tt.expectedIdleCount, tt.config.GetIdleCount())
-			assert.Equal(t, tt.expectedIdleTime, tt.config.GetIdleTime())
-		})
-	}
->>>>>>> ece86343
 }