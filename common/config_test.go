package common

import (
<<<<<<< HEAD
	"errors"
=======
>>>>>>> 7abc2d65
	"fmt"
	"testing"
	"time"

	"github.com/BurntSushi/toml"
	"github.com/stretchr/testify/assert"
	"github.com/stretchr/testify/require"
<<<<<<< HEAD
=======
	"gitlab.com/gitlab-org/gitlab-runner/helpers"
>>>>>>> 7abc2d65
)

func TestCacheS3Config_ShouldUseIAMCredentials(t *testing.T) {
	tests := map[string]struct {
		s3                     CacheS3Config
		shouldUseIAMCredential bool
	}{
		"Everything is empty": {
			s3: CacheS3Config{
				ServerAddress:  "",
				AccessKey:      "",
				SecretKey:      "",
				BucketName:     "name",
				BucketLocation: "us-east-1a",
			},
			shouldUseIAMCredential: true,
		},
		"Both AccessKey & SecretKey are empty": {
			s3: CacheS3Config{
				ServerAddress:  "s3.amazonaws.com",
				AccessKey:      "",
				SecretKey:      "",
				BucketName:     "name",
				BucketLocation: "us-east-1a",
			},
			shouldUseIAMCredential: true,
		},
		"SecretKey is empty": {
			s3: CacheS3Config{
				ServerAddress:  "s3.amazonaws.com",
				AccessKey:      "TOKEN",
				SecretKey:      "",
				BucketName:     "name",
				BucketLocation: "us-east-1a",
			},
			shouldUseIAMCredential: true,
		},
		"AccessKey is empty": {
			s3: CacheS3Config{
				ServerAddress:  "s3.amazonaws.com",
				AccessKey:      "",
				SecretKey:      "TOKEN",
				BucketName:     "name",
				BucketLocation: "us-east-1a",
			},
			shouldUseIAMCredential: true,
		},
		"ServerAddress is empty": {
			s3: CacheS3Config{
				ServerAddress:  "",
				AccessKey:      "TOKEN",
				SecretKey:      "TOKEN",
				BucketName:     "name",
				BucketLocation: "us-east-1a",
			},
			shouldUseIAMCredential: true,
		},
		"ServerAddress & AccessKey are empty": {
			s3: CacheS3Config{
				ServerAddress:  "",
				AccessKey:      "",
				SecretKey:      "TOKEN",
				BucketName:     "name",
				BucketLocation: "us-east-1a",
			},
			shouldUseIAMCredential: true,
		},
		"ServerAddress & SecretKey are empty": {
			s3: CacheS3Config{
				ServerAddress:  "",
				AccessKey:      "TOKEN",
				SecretKey:      "",
				BucketName:     "name",
				BucketLocation: "us-east-1a",
			},
			shouldUseIAMCredential: true,
		},
		"Nothing is empty": {
			s3: CacheS3Config{
				ServerAddress:  "s3.amazonaws.com",
				AccessKey:      "TOKEN",
				SecretKey:      "TOKEN",
				BucketName:     "name",
				BucketLocation: "us-east-1a",
			},
			shouldUseIAMCredential: false,
		},
	}

	for name, tt := range tests {
		t.Run(name, func(t *testing.T) {
			assert.Equal(t, tt.shouldUseIAMCredential, tt.s3.ShouldUseIAMCredentials())
		})
	}
}

func TestConfigParse(t *testing.T) {
	tests := map[string]struct {
		config         string
		validateConfig func(t *testing.T, config *Config)
		expectedErr    string
	}{
<<<<<<< HEAD
		"parse Service as table with only name": {
			config: `
				[[runners]]
				[[runners.docker.services]]
				name = "svc1"
				[[runners.docker.services]]
				name = "svc2"
			`,
			validateConfig: func(t *testing.T, config *Config) {
				require.Equal(t, 1, len(config.Runners))
				require.Equal(t, 2, len(config.Runners[0].Docker.Services))
				assert.Equal(t, "svc1", config.Runners[0].Docker.Services[0].Name)
				assert.Equal(t, "", config.Runners[0].Docker.Services[0].Alias)
				assert.Equal(t, "svc2", config.Runners[0].Docker.Services[1].Name)
				assert.Equal(t, "", config.Runners[0].Docker.Services[1].Alias)
			},
		},
		"parse Service as table with only alias": {
			config: `
				[[runners]]
				[[runners.docker.services]]
				alias = "svc1"
				[[runners.docker.services]]
				alias = "svc2"
			`,
			validateConfig: func(t *testing.T, config *Config) {
				require.Equal(t, 1, len(config.Runners))
				require.Equal(t, 2, len(config.Runners[0].Docker.Services))
				assert.Equal(t, "", config.Runners[0].Docker.Services[0].Name)
				assert.Equal(t, "svc1", config.Runners[0].Docker.Services[0].Alias)
				assert.Equal(t, "", config.Runners[0].Docker.Services[1].Name)
				assert.Equal(t, "svc2", config.Runners[0].Docker.Services[1].Alias)
			},
		},
		"parse Service as table": {
			config: `
				[[runners]]
				[[runners.docker.services]]
				name = "svc1"
				alias = "svc1_alias"
				[[runners.docker.services]]
				name = "svc2"
				alias = "svc2_alias"
			`,
			validateConfig: func(t *testing.T, config *Config) {
				require.Equal(t, 1, len(config.Runners))
				require.Equal(t, 2, len(config.Runners[0].Docker.Services))
				assert.Equal(t, "svc1", config.Runners[0].Docker.Services[0].Name)
				assert.Equal(t, "svc1_alias", config.Runners[0].Docker.Services[0].Alias)
				assert.Equal(t, "svc2", config.Runners[0].Docker.Services[1].Name)
				assert.Equal(t, "svc2_alias", config.Runners[0].Docker.Services[1].Alias)
			},
		},
		"parse Service as table int value name": {
			config: `
				[[runners]]
				[[runners.docker.services]]
				name = 5
			`,
			expectedErr: "toml: cannot load TOML value of type int64 into a Go string",
		},
		"parse Service as table int value alias": {
			config: `
				[[runners]]
				[[runners.docker.services]]
				name = "svc1"
				alias = 5
			`,
			expectedErr: "toml: cannot load TOML value of type int64 into a Go string",
		},
		"parse Service runners.docker and runners.docker.services": {
			config: `
				[[runners]]
				[runners.docker]
				image = "image"
				[[runners.docker.services]]
				name = "svc1"
				[[runners.docker.services]]
				name = "svc2"
			`,
			validateConfig: func(t *testing.T, config *Config) {
				require.Equal(t, 1, len(config.Runners))
				require.Equal(t, 2, len(config.Runners[0].Docker.Services))
				assert.Equal(t, "image", config.Runners[0].Docker.Image)
			},
		},
		//nolint:lll
		"check node affinities": {
			config: `
				[[runners]]
					[runners.kubernetes]
						[runners.kubernetes.affinity]
							[runners.kubernetes.affinity.node_affinity]
								[[runners.kubernetes.affinity.node_affinity.preferred_during_scheduling_ignored_during_execution]]
									weight = 100
									[runners.kubernetes.affinity.node_affinity.preferred_during_scheduling_ignored_during_execution.preference]
										[[runners.kubernetes.affinity.node_affinity.preferred_during_scheduling_ignored_during_execution.preference.match_expressions]]
											key = "cpu_speed"
											operator = "In"
											values = ["fast"]
								[[runners.kubernetes.affinity.node_affinity.preferred_during_scheduling_ignored_during_execution]]
									weight = 50
									[runners.kubernetes.affinity.node_affinity.preferred_during_scheduling_ignored_during_execution.preference]
										[[runners.kubernetes.affinity.node_affinity.preferred_during_scheduling_ignored_during_execution.preference.match_expressions]]
											key = "core_count"
											operator = "In"
											values = ["high", "32"]
										[[runners.kubernetes.affinity.node_affinity.preferred_during_scheduling_ignored_during_execution.preference.match_expressions]]
											key = "cpu_type"
											operator = "In"
											values = ["x86, arm", "i386"]
								[[runners.kubernetes.affinity.node_affinity.preferred_during_scheduling_ignored_during_execution]]
									weight = 20
									[runners.kubernetes.affinity.node_affinity.preferred_during_scheduling_ignored_during_execution.preference]
										[[runners.kubernetes.affinity.node_affinity.preferred_during_scheduling_ignored_during_execution.preference.match_fields]]
											key = "zone"
											operator = "In"
											values = ["us-east"]
								[runners.kubernetes.affinity.node_affinity.required_during_scheduling_ignored_during_execution]
									[[runners.kubernetes.affinity.node_affinity.required_during_scheduling_ignored_during_execution.node_selector_terms]]
										[[runners.kubernetes.affinity.node_affinity.required_during_scheduling_ignored_during_execution.node_selector_terms.match_expressions]]
											key = "kubernetes.io/e2e-az-name"
											operator = "In"
											values = [
												"e2e-az1",
												"e2e-az2"
											]
										[[runners.kubernetes.affinity.node_affinity.required_during_scheduling_ignored_during_execution.node_selector_terms]]
											[[runners.kubernetes.affinity.node_affinity.required_during_scheduling_ignored_during_execution.node_selector_terms.match_fields]]
												 key = "kubernetes.io/e2e-az-name/field"
												 operator = "In"
												 values = [
												   "e2e-az1"
												 ]

			`,
			validateConfig: func(t *testing.T, config *Config) {
				require.Len(t, config.Runners, 1)
				require.NotNil(t, config.Runners[0].Kubernetes.Affinity)
				require.NotNil(t, config.Runners[0].Kubernetes.Affinity.NodeAffinity)

				nodeAffinity := config.Runners[0].Kubernetes.Affinity.NodeAffinity

				require.Len(t, nodeAffinity.PreferredDuringSchedulingIgnoredDuringExecution, 3)
				assert.Equal(t, int32(100), nodeAffinity.PreferredDuringSchedulingIgnoredDuringExecution[0].Weight)
				require.NotNil(t, nodeAffinity.PreferredDuringSchedulingIgnoredDuringExecution[0].Preference)
				require.Len(t, nodeAffinity.PreferredDuringSchedulingIgnoredDuringExecution[0].Preference.MatchExpressions, 1)
				assert.Equal(t, "In", nodeAffinity.PreferredDuringSchedulingIgnoredDuringExecution[0].Preference.MatchExpressions[0].Operator)
				assert.Equal(t, "cpu_speed", nodeAffinity.PreferredDuringSchedulingIgnoredDuringExecution[0].Preference.MatchExpressions[0].Key)
				assert.Equal(t, "fast", nodeAffinity.PreferredDuringSchedulingIgnoredDuringExecution[0].Preference.MatchExpressions[0].Values[0])

				assert.Equal(t, int32(50), nodeAffinity.PreferredDuringSchedulingIgnoredDuringExecution[1].Weight)
				require.NotNil(t, nodeAffinity.PreferredDuringSchedulingIgnoredDuringExecution[1].Preference)
				require.Len(t, nodeAffinity.PreferredDuringSchedulingIgnoredDuringExecution[1].Preference.MatchExpressions, 2)
				assert.Equal(t, "In", nodeAffinity.PreferredDuringSchedulingIgnoredDuringExecution[1].Preference.MatchExpressions[0].Operator)
				assert.Equal(t, "core_count", nodeAffinity.PreferredDuringSchedulingIgnoredDuringExecution[1].Preference.MatchExpressions[0].Key)
				assert.Equal(t, []string{"high", "32"}, nodeAffinity.PreferredDuringSchedulingIgnoredDuringExecution[1].Preference.MatchExpressions[0].Values)
				assert.Equal(t, "In", nodeAffinity.PreferredDuringSchedulingIgnoredDuringExecution[1].Preference.MatchExpressions[1].Operator)
				assert.Equal(t, "cpu_type", nodeAffinity.PreferredDuringSchedulingIgnoredDuringExecution[1].Preference.MatchExpressions[1].Key)
				assert.Equal(t, []string{"x86, arm", "i386"}, nodeAffinity.PreferredDuringSchedulingIgnoredDuringExecution[1].Preference.MatchExpressions[1].Values)

				assert.Equal(t, int32(20), nodeAffinity.PreferredDuringSchedulingIgnoredDuringExecution[2].Weight)
				require.NotNil(t, nodeAffinity.PreferredDuringSchedulingIgnoredDuringExecution[2].Preference)
				require.Len(t, nodeAffinity.PreferredDuringSchedulingIgnoredDuringExecution[2].Preference.MatchFields, 1)
				assert.Equal(t, "zone", nodeAffinity.PreferredDuringSchedulingIgnoredDuringExecution[2].Preference.MatchFields[0].Key)
				assert.Equal(t, "In", nodeAffinity.PreferredDuringSchedulingIgnoredDuringExecution[2].Preference.MatchFields[0].Operator)
				assert.Equal(t, []string{"us-east"}, nodeAffinity.PreferredDuringSchedulingIgnoredDuringExecution[2].Preference.MatchFields[0].Values)

				require.NotNil(t, nodeAffinity.RequiredDuringSchedulingIgnoredDuringExecution)
				require.Len(t, nodeAffinity.RequiredDuringSchedulingIgnoredDuringExecution.NodeSelectorTerms, 2)
				require.Len(t, nodeAffinity.RequiredDuringSchedulingIgnoredDuringExecution.NodeSelectorTerms[0].MatchExpressions, 1)
				require.Len(t, nodeAffinity.RequiredDuringSchedulingIgnoredDuringExecution.NodeSelectorTerms[0].MatchFields, 0)
				assert.Equal(t, "kubernetes.io/e2e-az-name", nodeAffinity.RequiredDuringSchedulingIgnoredDuringExecution.NodeSelectorTerms[0].MatchExpressions[0].Key)
				assert.Equal(t, "In", nodeAffinity.RequiredDuringSchedulingIgnoredDuringExecution.NodeSelectorTerms[0].MatchExpressions[0].Operator)
				assert.Equal(t, []string{"e2e-az1", "e2e-az2"}, nodeAffinity.RequiredDuringSchedulingIgnoredDuringExecution.NodeSelectorTerms[0].MatchExpressions[0].Values)

				assert.Equal(t, "kubernetes.io/e2e-az-name/field", nodeAffinity.RequiredDuringSchedulingIgnoredDuringExecution.NodeSelectorTerms[1].MatchFields[0].Key)
				assert.Equal(t, "In", nodeAffinity.RequiredDuringSchedulingIgnoredDuringExecution.NodeSelectorTerms[1].MatchFields[0].Operator)
				assert.Equal(t, []string{"e2e-az1"}, nodeAffinity.RequiredDuringSchedulingIgnoredDuringExecution.NodeSelectorTerms[1].MatchFields[0].Values)
			},
		},
	}

	for tn, tt := range tests {
=======
		"parse AnkaService int as name not allowed": {
			config: `
				[[runners]]
					name = 123`,
			expectedErr: "toml: cannot load TOML value of type int64 into a Go string",
		},
		"parse AnkaService int as controller_address": {
			config: `
				[[runners]]
					name = "localhost-shared"
				[runners.anka]
					controller_address = 1`,
			expectedErr: "toml: cannot load TOML value of type int64 into a Go string",
		},
		"parse AnkaService url": {
			config: `
			[[runners]]
				name = "localhost-shared"
				url = "http://anka-gitlab-ce:8084/"
				token = "LCQrsBLsB86DQRe8Lpo6"
				executor = "anka"
				clone_url = "http://anka-gitlab-ce:8084"
				preparation_retries = 1
				[runners.custom_build_dir]
				[runners.cache]
					[runners.cache.s3]
					[runners.cache.gcs]
				[runners.ssh]
					user = "anka"
					password = "admin"
				[runners.anka]
					controller_address = "https://127.0.0.1:8080/"
					template_uuid = "c0847bc9-5d2d-4dbc-ba6a-240f7ff08032"
					tag = "base:port-forward-22:brew-git:gitlab"
					root_ca_path = "/Users/user1/anka-ca-crt.pem"
					cert_path = "/Users/user1/gitlab-crt.pem"
					key_path = "/Users/user1/gitlab-key.pem"
					keep_alive_on_error = false
					skip_tls_verification = false`,
			validateConfig: func(t *testing.T, config *Config) {
				require.Equal(t, 1, len(config.Runners))
				assert.Equal(t, "localhost-shared", config.Runners[0].Name)
				assert.Equal(t, 1, config.Runners[0].PreparationRetries)
				assert.Equal(t, false, config.Runners[0].Anka.SkipTLSVerification)
				assert.Equal(t, "anka", config.Runners[0].SSH.User)
			},
		},
		// "parse DockerService as string array (deprecated syntax)": {
		// 	config: `
		// 		[[runners]]
		// 		[runners.docker]
		// 		services = ["svc1", "svc2"]
		// 	`,
		// 	validateConfig: func(t *testing.T, config *Config) {
		// 		require.Equal(t, 1, len(config.Runners))
		// 		require.Equal(t, 2, len(config.Runners[0].Docker.Services))
		// 		assert.Equal(t, "svc1", config.Runners[0].Docker.Services[0].Name)
		// 		assert.Equal(t, "", config.Runners[0].Docker.Services[0].Alias)
		// 		assert.Equal(t, "svc2", config.Runners[0].Docker.Services[1].Name)
		// 		assert.Equal(t, "", config.Runners[0].Docker.Services[1].Alias)
		// 	},
		// },
		// "parse DockerService as table with only name": {
		// 	config: `
		// 		[[runners]]
		// 		[[runners.docker.services]]
		// 		name = "svc1"
		// 		[[runners.docker.services]]
		// 		name = "svc2"
		// 	`,
		// 	validateConfig: func(t *testing.T, config *Config) {
		// 		require.Equal(t, 1, len(config.Runners))
		// 		require.Equal(t, 2, len(config.Runners[0].Docker.Services))
		// 		assert.Equal(t, "svc1", config.Runners[0].Docker.Services[0].Name)
		// 		assert.Equal(t, "", config.Runners[0].Docker.Services[0].Alias)
		// 		assert.Equal(t, "svc2", config.Runners[0].Docker.Services[1].Name)
		// 		assert.Equal(t, "", config.Runners[0].Docker.Services[1].Alias)
		// 	},
		// },
		// "parse DockerService as table with only alias": {
		// 	config: `
		// 		[[runners]]
		// 		[[runners.docker.services]]
		// 		alias = "svc1"
		// 		[[runners.docker.services]]
		// 		alias = "svc2"
		// 	`,
		// 	validateConfig: func(t *testing.T, config *Config) {
		// 		require.Equal(t, 1, len(config.Runners))
		// 		require.Equal(t, 2, len(config.Runners[0].Docker.Services))
		// 		assert.Equal(t, "", config.Runners[0].Docker.Services[0].Name)
		// 		assert.Equal(t, "svc1", config.Runners[0].Docker.Services[0].Alias)
		// 		assert.Equal(t, "", config.Runners[0].Docker.Services[1].Name)
		// 		assert.Equal(t, "svc2", config.Runners[0].Docker.Services[1].Alias)
		// 	},
		// },
		// "parse DockerService as table": {
		// 	config: `
		// 		[[runners]]
		// 		[[runners.docker.services]]
		// 		name = "svc1"
		// 		alias = "svc1_alias"
		// 		[[runners.docker.services]]
		// 		name = "svc2"
		// 		alias = "svc2_alias"
		// 	`,
		// 	validateConfig: func(t *testing.T, config *Config) {
		// 		require.Equal(t, 1, len(config.Runners))
		// 		require.Equal(t, 2, len(config.Runners[0].Docker.Services))
		// 		assert.Equal(t, "svc1", config.Runners[0].Docker.Services[0].Name)
		// 		assert.Equal(t, "svc1_alias", config.Runners[0].Docker.Services[0].Alias)
		// 		assert.Equal(t, "svc2", config.Runners[0].Docker.Services[1].Name)
		// 		assert.Equal(t, "svc2_alias", config.Runners[0].Docker.Services[1].Alias)
		// 	},
		// },
		// "parse DockerService as table int value name": {
		// 	config: `
		// 		[[runners]]
		// 		[[runners.docker.services]]
		// 		name = 5
		// 	`,
		// 	expectedErr: "toml: cannot load TOML value of type int64 into a Go string",
		// },
		// "parse DockerService as table int value alias": {
		// 	config: `
		// 		[[runners]]
		// 		[[runners.docker.services]]
		// 		name = "svc1"
		// 		alias = 5
		// 	`,
		// 	expectedErr: "toml: cannot load TOML value of type int64 into a Go string",
		// },
		// "parse DockerService as int array": {
		// 	config: `
		// 		[[runners]]
		// 		[runners.docker]
		// 		services = [1, 2]
		// 	`,
		// 	expectedErr: "toml: type mismatch for config.DockerService: expected table but found int64",
		// },
		// "parse DockerService runners.docker and runners.docker.services": {
		// 	config: `
		// 		[[runners]]
		// 		[runners.docker]
		// 		image = "image"
		// 		[[runners.docker.services]]
		// 		name = "svc1"
		// 		[[runners.docker.services]]
		// 		name = "svc2"
		// 	`,
		// 	validateConfig: func(t *testing.T, config *Config) {
		// 		require.Equal(t, 1, len(config.Runners))
		// 		require.Equal(t, 2, len(config.Runners[0].Docker.Services))
		// 		assert.Equal(t, "image", config.Runners[0].Docker.Image)
		// 	},
		// },
	}

	for tn, tt := range tests {
		fmt.Println(fmt.Sprintf("%s%s%s", helpers.ANSI_BOLD_CYAN, "------------------", helpers.ANSI_RESET))
		fmt.Println(fmt.Sprintf("%s%s %s%s", helpers.ANSI_BOLD_CYAN, "Testing:", tn, helpers.ANSI_RESET))
>>>>>>> 7abc2d65
		t.Run(tn, func(t *testing.T) {
			cfg := NewConfig()
			_, err := toml.Decode(tt.config, cfg)
			if tt.expectedErr != "" {
<<<<<<< HEAD
=======
				// fmt.Printf(" - Expected error: %+v\n", tt.expectedErr)
				// fmt.Printf(" - Actual error: %+v\n", err)
>>>>>>> 7abc2d65
				assert.EqualError(t, err, tt.expectedErr)
				return
			}

			assert.NoError(t, err)
			if tt.validateConfig != nil {
				tt.validateConfig(t, cfg)
			}
		})
	}
}

func TestService_ToImageDefinition(t *testing.T) {
	tests := map[string]struct {
		service       Service
		expectedImage Image
	}{
		"empty service": {
			service:       Service{},
			expectedImage: Image{},
		},
		"only name": {
			service:       Service{Name: "name"},
			expectedImage: Image{Name: "name"},
		},
		"only alias": {
			service:       Service{Alias: "alias"},
			expectedImage: Image{Alias: "alias"},
		},
		"name and alias": {
			service:       Service{Name: "name", Alias: "alias"},
			expectedImage: Image{Name: "name", Alias: "alias"},
		},
	}

	for tn, tt := range tests {
		t.Run(tn, func(t *testing.T) {
			assert.Equal(t, tt.expectedImage, tt.service.ToImageDefinition())
		})
	}
<<<<<<< HEAD
}

func TestDockerMachine(t *testing.T) {
	timeNow := func() time.Time {
		return time.Date(2020, 05, 05, 20, 00, 00, 0, time.Local)
	}
	activeTimePeriod := []string{fmt.Sprintf("* * %d * * * *", timeNow().Hour())}
	inactiveTimePeriod := []string{fmt.Sprintf("* * %d * * * *", timeNow().Add(2*time.Hour).Hour())}
	invalidTimePeriod := []string{"invalid period"}

	oldPeriodTimer := periodTimer
	defer func() {
		periodTimer = oldPeriodTimer
	}()
	periodTimer = timeNow

	tests := map[string]struct {
		config            *DockerMachine
		expectedIdleCount int
		expectedIdleTime  int
		expectedErr       error
	}{
		"global config only": {
			config:            &DockerMachine{IdleCount: 1, IdleTime: 1000},
			expectedIdleCount: 1,
			expectedIdleTime:  1000,
		},
		"offpeak active": {
			config: &DockerMachine{
				IdleCount:        1,
				IdleTime:         1000,
				OffPeakPeriods:   activeTimePeriod,
				OffPeakIdleCount: 2,
				OffPeakIdleTime:  2000,
			},
			expectedIdleCount: 2,
			expectedIdleTime:  2000,
		},
		"offpeak inactive": {
			config: &DockerMachine{
				IdleCount:        1,
				IdleTime:         1000,
				OffPeakPeriods:   inactiveTimePeriod,
				OffPeakIdleCount: 2,
				OffPeakIdleTime:  2000,
			},
			expectedIdleCount: 1,
			expectedIdleTime:  1000,
		},
		"offpeak invalid format": {
			config: &DockerMachine{
				IdleCount:        1,
				IdleTime:         1000,
				OffPeakPeriods:   invalidTimePeriod,
				OffPeakIdleCount: 2,
				OffPeakIdleTime:  2000,
			},
			expectedIdleCount: 0,
			expectedIdleTime:  0,
			expectedErr:       new(InvalidTimePeriodsError),
		},
		"autoscaling config active": {
			config: &DockerMachine{
				IdleCount: 1,
				IdleTime:  1000,
				AutoscalingConfigs: []*DockerMachineAutoscaling{
					{
						Periods:   activeTimePeriod,
						IdleCount: 2,
						IdleTime:  2000,
					},
				},
			},
			expectedIdleCount: 2,
			expectedIdleTime:  2000,
		},
		"autoscaling config inactive": {
			config: &DockerMachine{
				IdleCount: 1,
				IdleTime:  1000,
				AutoscalingConfigs: []*DockerMachineAutoscaling{
					{
						Periods:   inactiveTimePeriod,
						IdleCount: 2,
						IdleTime:  2000,
					},
				},
			},
			expectedIdleCount: 1,
			expectedIdleTime:  1000,
		},
		"last matching autoscaling config is selected": {
			config: &DockerMachine{
				IdleCount: 1,
				IdleTime:  1000,
				AutoscalingConfigs: []*DockerMachineAutoscaling{
					{
						Periods:   activeTimePeriod,
						IdleCount: 2,
						IdleTime:  2000,
					},
					{
						Periods:   activeTimePeriod,
						IdleCount: 3,
						IdleTime:  3000,
					},
				},
			},
			expectedIdleCount: 3,
			expectedIdleTime:  3000,
		},
		"autoscaling overrides offpeak config": {
			config: &DockerMachine{
				IdleCount:        1,
				IdleTime:         1000,
				OffPeakPeriods:   activeTimePeriod,
				OffPeakIdleCount: 2,
				OffPeakIdleTime:  2000,
				AutoscalingConfigs: []*DockerMachineAutoscaling{
					{
						Periods:   activeTimePeriod,
						IdleCount: 3,
						IdleTime:  3000,
					},
					{
						Periods:   activeTimePeriod,
						IdleCount: 4,
						IdleTime:  4000,
					},
					{
						Periods:   inactiveTimePeriod,
						IdleCount: 5,
						IdleTime:  5000,
					},
				},
			},
			expectedIdleCount: 4,
			expectedIdleTime:  4000,
		},
		"autoscaling invalid period config": {
			config: &DockerMachine{
				IdleCount: 1,
				IdleTime:  1000,
				AutoscalingConfigs: []*DockerMachineAutoscaling{
					{
						Periods:   []string{"invalid period"},
						IdleCount: 3,
						IdleTime:  3000,
					},
				},
			},
			expectedIdleCount: 0,
			expectedIdleTime:  0,
			expectedErr:       new(InvalidTimePeriodsError),
		},
	}

	for tn, tt := range tests {
		t.Run(tn, func(t *testing.T) {
			err := tt.config.CompilePeriods()
			if tt.expectedErr != nil {
				assert.True(t, errors.Is(err, tt.expectedErr))
				return
			}
			assert.NoError(t, err, "should not return err on good period compile")
			assert.Equal(t, tt.expectedIdleCount, tt.config.GetIdleCount())
			assert.Equal(t, tt.expectedIdleTime, tt.config.GetIdleTime())
		})
	}
=======
>>>>>>> 7abc2d65
}<|MERGE_RESOLUTION|>--- conflicted
+++ resolved
@@ -1,10 +1,7 @@
 package common
 
 import (
-<<<<<<< HEAD
 	"errors"
-=======
->>>>>>> 7abc2d65
 	"fmt"
 	"testing"
 	"time"
@@ -12,10 +9,6 @@
 	"github.com/BurntSushi/toml"
 	"github.com/stretchr/testify/assert"
 	"github.com/stretchr/testify/require"
-<<<<<<< HEAD
-=======
-	"gitlab.com/gitlab-org/gitlab-runner/helpers"
->>>>>>> 7abc2d65
 )
 
 func TestCacheS3Config_ShouldUseIAMCredentials(t *testing.T) {
@@ -118,192 +111,6 @@
 		validateConfig func(t *testing.T, config *Config)
 		expectedErr    string
 	}{
-<<<<<<< HEAD
-		"parse Service as table with only name": {
-			config: `
-				[[runners]]
-				[[runners.docker.services]]
-				name = "svc1"
-				[[runners.docker.services]]
-				name = "svc2"
-			`,
-			validateConfig: func(t *testing.T, config *Config) {
-				require.Equal(t, 1, len(config.Runners))
-				require.Equal(t, 2, len(config.Runners[0].Docker.Services))
-				assert.Equal(t, "svc1", config.Runners[0].Docker.Services[0].Name)
-				assert.Equal(t, "", config.Runners[0].Docker.Services[0].Alias)
-				assert.Equal(t, "svc2", config.Runners[0].Docker.Services[1].Name)
-				assert.Equal(t, "", config.Runners[0].Docker.Services[1].Alias)
-			},
-		},
-		"parse Service as table with only alias": {
-			config: `
-				[[runners]]
-				[[runners.docker.services]]
-				alias = "svc1"
-				[[runners.docker.services]]
-				alias = "svc2"
-			`,
-			validateConfig: func(t *testing.T, config *Config) {
-				require.Equal(t, 1, len(config.Runners))
-				require.Equal(t, 2, len(config.Runners[0].Docker.Services))
-				assert.Equal(t, "", config.Runners[0].Docker.Services[0].Name)
-				assert.Equal(t, "svc1", config.Runners[0].Docker.Services[0].Alias)
-				assert.Equal(t, "", config.Runners[0].Docker.Services[1].Name)
-				assert.Equal(t, "svc2", config.Runners[0].Docker.Services[1].Alias)
-			},
-		},
-		"parse Service as table": {
-			config: `
-				[[runners]]
-				[[runners.docker.services]]
-				name = "svc1"
-				alias = "svc1_alias"
-				[[runners.docker.services]]
-				name = "svc2"
-				alias = "svc2_alias"
-			`,
-			validateConfig: func(t *testing.T, config *Config) {
-				require.Equal(t, 1, len(config.Runners))
-				require.Equal(t, 2, len(config.Runners[0].Docker.Services))
-				assert.Equal(t, "svc1", config.Runners[0].Docker.Services[0].Name)
-				assert.Equal(t, "svc1_alias", config.Runners[0].Docker.Services[0].Alias)
-				assert.Equal(t, "svc2", config.Runners[0].Docker.Services[1].Name)
-				assert.Equal(t, "svc2_alias", config.Runners[0].Docker.Services[1].Alias)
-			},
-		},
-		"parse Service as table int value name": {
-			config: `
-				[[runners]]
-				[[runners.docker.services]]
-				name = 5
-			`,
-			expectedErr: "toml: cannot load TOML value of type int64 into a Go string",
-		},
-		"parse Service as table int value alias": {
-			config: `
-				[[runners]]
-				[[runners.docker.services]]
-				name = "svc1"
-				alias = 5
-			`,
-			expectedErr: "toml: cannot load TOML value of type int64 into a Go string",
-		},
-		"parse Service runners.docker and runners.docker.services": {
-			config: `
-				[[runners]]
-				[runners.docker]
-				image = "image"
-				[[runners.docker.services]]
-				name = "svc1"
-				[[runners.docker.services]]
-				name = "svc2"
-			`,
-			validateConfig: func(t *testing.T, config *Config) {
-				require.Equal(t, 1, len(config.Runners))
-				require.Equal(t, 2, len(config.Runners[0].Docker.Services))
-				assert.Equal(t, "image", config.Runners[0].Docker.Image)
-			},
-		},
-		//nolint:lll
-		"check node affinities": {
-			config: `
-				[[runners]]
-					[runners.kubernetes]
-						[runners.kubernetes.affinity]
-							[runners.kubernetes.affinity.node_affinity]
-								[[runners.kubernetes.affinity.node_affinity.preferred_during_scheduling_ignored_during_execution]]
-									weight = 100
-									[runners.kubernetes.affinity.node_affinity.preferred_during_scheduling_ignored_during_execution.preference]
-										[[runners.kubernetes.affinity.node_affinity.preferred_during_scheduling_ignored_during_execution.preference.match_expressions]]
-											key = "cpu_speed"
-											operator = "In"
-											values = ["fast"]
-								[[runners.kubernetes.affinity.node_affinity.preferred_during_scheduling_ignored_during_execution]]
-									weight = 50
-									[runners.kubernetes.affinity.node_affinity.preferred_during_scheduling_ignored_during_execution.preference]
-										[[runners.kubernetes.affinity.node_affinity.preferred_during_scheduling_ignored_during_execution.preference.match_expressions]]
-											key = "core_count"
-											operator = "In"
-											values = ["high", "32"]
-										[[runners.kubernetes.affinity.node_affinity.preferred_during_scheduling_ignored_during_execution.preference.match_expressions]]
-											key = "cpu_type"
-											operator = "In"
-											values = ["x86, arm", "i386"]
-								[[runners.kubernetes.affinity.node_affinity.preferred_during_scheduling_ignored_during_execution]]
-									weight = 20
-									[runners.kubernetes.affinity.node_affinity.preferred_during_scheduling_ignored_during_execution.preference]
-										[[runners.kubernetes.affinity.node_affinity.preferred_during_scheduling_ignored_during_execution.preference.match_fields]]
-											key = "zone"
-											operator = "In"
-											values = ["us-east"]
-								[runners.kubernetes.affinity.node_affinity.required_during_scheduling_ignored_during_execution]
-									[[runners.kubernetes.affinity.node_affinity.required_during_scheduling_ignored_during_execution.node_selector_terms]]
-										[[runners.kubernetes.affinity.node_affinity.required_during_scheduling_ignored_during_execution.node_selector_terms.match_expressions]]
-											key = "kubernetes.io/e2e-az-name"
-											operator = "In"
-											values = [
-												"e2e-az1",
-												"e2e-az2"
-											]
-										[[runners.kubernetes.affinity.node_affinity.required_during_scheduling_ignored_during_execution.node_selector_terms]]
-											[[runners.kubernetes.affinity.node_affinity.required_during_scheduling_ignored_during_execution.node_selector_terms.match_fields]]
-												 key = "kubernetes.io/e2e-az-name/field"
-												 operator = "In"
-												 values = [
-												   "e2e-az1"
-												 ]
-
-			`,
-			validateConfig: func(t *testing.T, config *Config) {
-				require.Len(t, config.Runners, 1)
-				require.NotNil(t, config.Runners[0].Kubernetes.Affinity)
-				require.NotNil(t, config.Runners[0].Kubernetes.Affinity.NodeAffinity)
-
-				nodeAffinity := config.Runners[0].Kubernetes.Affinity.NodeAffinity
-
-				require.Len(t, nodeAffinity.PreferredDuringSchedulingIgnoredDuringExecution, 3)
-				assert.Equal(t, int32(100), nodeAffinity.PreferredDuringSchedulingIgnoredDuringExecution[0].Weight)
-				require.NotNil(t, nodeAffinity.PreferredDuringSchedulingIgnoredDuringExecution[0].Preference)
-				require.Len(t, nodeAffinity.PreferredDuringSchedulingIgnoredDuringExecution[0].Preference.MatchExpressions, 1)
-				assert.Equal(t, "In", nodeAffinity.PreferredDuringSchedulingIgnoredDuringExecution[0].Preference.MatchExpressions[0].Operator)
-				assert.Equal(t, "cpu_speed", nodeAffinity.PreferredDuringSchedulingIgnoredDuringExecution[0].Preference.MatchExpressions[0].Key)
-				assert.Equal(t, "fast", nodeAffinity.PreferredDuringSchedulingIgnoredDuringExecution[0].Preference.MatchExpressions[0].Values[0])
-
-				assert.Equal(t, int32(50), nodeAffinity.PreferredDuringSchedulingIgnoredDuringExecution[1].Weight)
-				require.NotNil(t, nodeAffinity.PreferredDuringSchedulingIgnoredDuringExecution[1].Preference)
-				require.Len(t, nodeAffinity.PreferredDuringSchedulingIgnoredDuringExecution[1].Preference.MatchExpressions, 2)
-				assert.Equal(t, "In", nodeAffinity.PreferredDuringSchedulingIgnoredDuringExecution[1].Preference.MatchExpressions[0].Operator)
-				assert.Equal(t, "core_count", nodeAffinity.PreferredDuringSchedulingIgnoredDuringExecution[1].Preference.MatchExpressions[0].Key)
-				assert.Equal(t, []string{"high", "32"}, nodeAffinity.PreferredDuringSchedulingIgnoredDuringExecution[1].Preference.MatchExpressions[0].Values)
-				assert.Equal(t, "In", nodeAffinity.PreferredDuringSchedulingIgnoredDuringExecution[1].Preference.MatchExpressions[1].Operator)
-				assert.Equal(t, "cpu_type", nodeAffinity.PreferredDuringSchedulingIgnoredDuringExecution[1].Preference.MatchExpressions[1].Key)
-				assert.Equal(t, []string{"x86, arm", "i386"}, nodeAffinity.PreferredDuringSchedulingIgnoredDuringExecution[1].Preference.MatchExpressions[1].Values)
-
-				assert.Equal(t, int32(20), nodeAffinity.PreferredDuringSchedulingIgnoredDuringExecution[2].Weight)
-				require.NotNil(t, nodeAffinity.PreferredDuringSchedulingIgnoredDuringExecution[2].Preference)
-				require.Len(t, nodeAffinity.PreferredDuringSchedulingIgnoredDuringExecution[2].Preference.MatchFields, 1)
-				assert.Equal(t, "zone", nodeAffinity.PreferredDuringSchedulingIgnoredDuringExecution[2].Preference.MatchFields[0].Key)
-				assert.Equal(t, "In", nodeAffinity.PreferredDuringSchedulingIgnoredDuringExecution[2].Preference.MatchFields[0].Operator)
-				assert.Equal(t, []string{"us-east"}, nodeAffinity.PreferredDuringSchedulingIgnoredDuringExecution[2].Preference.MatchFields[0].Values)
-
-				require.NotNil(t, nodeAffinity.RequiredDuringSchedulingIgnoredDuringExecution)
-				require.Len(t, nodeAffinity.RequiredDuringSchedulingIgnoredDuringExecution.NodeSelectorTerms, 2)
-				require.Len(t, nodeAffinity.RequiredDuringSchedulingIgnoredDuringExecution.NodeSelectorTerms[0].MatchExpressions, 1)
-				require.Len(t, nodeAffinity.RequiredDuringSchedulingIgnoredDuringExecution.NodeSelectorTerms[0].MatchFields, 0)
-				assert.Equal(t, "kubernetes.io/e2e-az-name", nodeAffinity.RequiredDuringSchedulingIgnoredDuringExecution.NodeSelectorTerms[0].MatchExpressions[0].Key)
-				assert.Equal(t, "In", nodeAffinity.RequiredDuringSchedulingIgnoredDuringExecution.NodeSelectorTerms[0].MatchExpressions[0].Operator)
-				assert.Equal(t, []string{"e2e-az1", "e2e-az2"}, nodeAffinity.RequiredDuringSchedulingIgnoredDuringExecution.NodeSelectorTerms[0].MatchExpressions[0].Values)
-
-				assert.Equal(t, "kubernetes.io/e2e-az-name/field", nodeAffinity.RequiredDuringSchedulingIgnoredDuringExecution.NodeSelectorTerms[1].MatchFields[0].Key)
-				assert.Equal(t, "In", nodeAffinity.RequiredDuringSchedulingIgnoredDuringExecution.NodeSelectorTerms[1].MatchFields[0].Operator)
-				assert.Equal(t, []string{"e2e-az1"}, nodeAffinity.RequiredDuringSchedulingIgnoredDuringExecution.NodeSelectorTerms[1].MatchFields[0].Values)
-			},
-		},
-	}
-
-	for tn, tt := range tests {
-=======
 		"parse AnkaService int as name not allowed": {
 			config: `
 				[[runners]]
@@ -351,130 +158,15 @@
 				assert.Equal(t, "anka", config.Runners[0].SSH.User)
 			},
 		},
-		// "parse DockerService as string array (deprecated syntax)": {
-		// 	config: `
-		// 		[[runners]]
-		// 		[runners.docker]
-		// 		services = ["svc1", "svc2"]
-		// 	`,
-		// 	validateConfig: func(t *testing.T, config *Config) {
-		// 		require.Equal(t, 1, len(config.Runners))
-		// 		require.Equal(t, 2, len(config.Runners[0].Docker.Services))
-		// 		assert.Equal(t, "svc1", config.Runners[0].Docker.Services[0].Name)
-		// 		assert.Equal(t, "", config.Runners[0].Docker.Services[0].Alias)
-		// 		assert.Equal(t, "svc2", config.Runners[0].Docker.Services[1].Name)
-		// 		assert.Equal(t, "", config.Runners[0].Docker.Services[1].Alias)
-		// 	},
-		// },
-		// "parse DockerService as table with only name": {
-		// 	config: `
-		// 		[[runners]]
-		// 		[[runners.docker.services]]
-		// 		name = "svc1"
-		// 		[[runners.docker.services]]
-		// 		name = "svc2"
-		// 	`,
-		// 	validateConfig: func(t *testing.T, config *Config) {
-		// 		require.Equal(t, 1, len(config.Runners))
-		// 		require.Equal(t, 2, len(config.Runners[0].Docker.Services))
-		// 		assert.Equal(t, "svc1", config.Runners[0].Docker.Services[0].Name)
-		// 		assert.Equal(t, "", config.Runners[0].Docker.Services[0].Alias)
-		// 		assert.Equal(t, "svc2", config.Runners[0].Docker.Services[1].Name)
-		// 		assert.Equal(t, "", config.Runners[0].Docker.Services[1].Alias)
-		// 	},
-		// },
-		// "parse DockerService as table with only alias": {
-		// 	config: `
-		// 		[[runners]]
-		// 		[[runners.docker.services]]
-		// 		alias = "svc1"
-		// 		[[runners.docker.services]]
-		// 		alias = "svc2"
-		// 	`,
-		// 	validateConfig: func(t *testing.T, config *Config) {
-		// 		require.Equal(t, 1, len(config.Runners))
-		// 		require.Equal(t, 2, len(config.Runners[0].Docker.Services))
-		// 		assert.Equal(t, "", config.Runners[0].Docker.Services[0].Name)
-		// 		assert.Equal(t, "svc1", config.Runners[0].Docker.Services[0].Alias)
-		// 		assert.Equal(t, "", config.Runners[0].Docker.Services[1].Name)
-		// 		assert.Equal(t, "svc2", config.Runners[0].Docker.Services[1].Alias)
-		// 	},
-		// },
-		// "parse DockerService as table": {
-		// 	config: `
-		// 		[[runners]]
-		// 		[[runners.docker.services]]
-		// 		name = "svc1"
-		// 		alias = "svc1_alias"
-		// 		[[runners.docker.services]]
-		// 		name = "svc2"
-		// 		alias = "svc2_alias"
-		// 	`,
-		// 	validateConfig: func(t *testing.T, config *Config) {
-		// 		require.Equal(t, 1, len(config.Runners))
-		// 		require.Equal(t, 2, len(config.Runners[0].Docker.Services))
-		// 		assert.Equal(t, "svc1", config.Runners[0].Docker.Services[0].Name)
-		// 		assert.Equal(t, "svc1_alias", config.Runners[0].Docker.Services[0].Alias)
-		// 		assert.Equal(t, "svc2", config.Runners[0].Docker.Services[1].Name)
-		// 		assert.Equal(t, "svc2_alias", config.Runners[0].Docker.Services[1].Alias)
-		// 	},
-		// },
-		// "parse DockerService as table int value name": {
-		// 	config: `
-		// 		[[runners]]
-		// 		[[runners.docker.services]]
-		// 		name = 5
-		// 	`,
-		// 	expectedErr: "toml: cannot load TOML value of type int64 into a Go string",
-		// },
-		// "parse DockerService as table int value alias": {
-		// 	config: `
-		// 		[[runners]]
-		// 		[[runners.docker.services]]
-		// 		name = "svc1"
-		// 		alias = 5
-		// 	`,
-		// 	expectedErr: "toml: cannot load TOML value of type int64 into a Go string",
-		// },
-		// "parse DockerService as int array": {
-		// 	config: `
-		// 		[[runners]]
-		// 		[runners.docker]
-		// 		services = [1, 2]
-		// 	`,
-		// 	expectedErr: "toml: type mismatch for config.DockerService: expected table but found int64",
-		// },
-		// "parse DockerService runners.docker and runners.docker.services": {
-		// 	config: `
-		// 		[[runners]]
-		// 		[runners.docker]
-		// 		image = "image"
-		// 		[[runners.docker.services]]
-		// 		name = "svc1"
-		// 		[[runners.docker.services]]
-		// 		name = "svc2"
-		// 	`,
-		// 	validateConfig: func(t *testing.T, config *Config) {
-		// 		require.Equal(t, 1, len(config.Runners))
-		// 		require.Equal(t, 2, len(config.Runners[0].Docker.Services))
-		// 		assert.Equal(t, "image", config.Runners[0].Docker.Image)
-		// 	},
-		// },
 	}
 
 	for tn, tt := range tests {
 		fmt.Println(fmt.Sprintf("%s%s%s", helpers.ANSI_BOLD_CYAN, "------------------", helpers.ANSI_RESET))
 		fmt.Println(fmt.Sprintf("%s%s %s%s", helpers.ANSI_BOLD_CYAN, "Testing:", tn, helpers.ANSI_RESET))
->>>>>>> 7abc2d65
 		t.Run(tn, func(t *testing.T) {
 			cfg := NewConfig()
 			_, err := toml.Decode(tt.config, cfg)
 			if tt.expectedErr != "" {
-<<<<<<< HEAD
-=======
-				// fmt.Printf(" - Expected error: %+v\n", tt.expectedErr)
-				// fmt.Printf(" - Actual error: %+v\n", err)
->>>>>>> 7abc2d65
 				assert.EqualError(t, err, tt.expectedErr)
 				return
 			}
@@ -515,176 +207,4 @@
 			assert.Equal(t, tt.expectedImage, tt.service.ToImageDefinition())
 		})
 	}
-<<<<<<< HEAD
-}
-
-func TestDockerMachine(t *testing.T) {
-	timeNow := func() time.Time {
-		return time.Date(2020, 05, 05, 20, 00, 00, 0, time.Local)
-	}
-	activeTimePeriod := []string{fmt.Sprintf("* * %d * * * *", timeNow().Hour())}
-	inactiveTimePeriod := []string{fmt.Sprintf("* * %d * * * *", timeNow().Add(2*time.Hour).Hour())}
-	invalidTimePeriod := []string{"invalid period"}
-
-	oldPeriodTimer := periodTimer
-	defer func() {
-		periodTimer = oldPeriodTimer
-	}()
-	periodTimer = timeNow
-
-	tests := map[string]struct {
-		config            *DockerMachine
-		expectedIdleCount int
-		expectedIdleTime  int
-		expectedErr       error
-	}{
-		"global config only": {
-			config:            &DockerMachine{IdleCount: 1, IdleTime: 1000},
-			expectedIdleCount: 1,
-			expectedIdleTime:  1000,
-		},
-		"offpeak active": {
-			config: &DockerMachine{
-				IdleCount:        1,
-				IdleTime:         1000,
-				OffPeakPeriods:   activeTimePeriod,
-				OffPeakIdleCount: 2,
-				OffPeakIdleTime:  2000,
-			},
-			expectedIdleCount: 2,
-			expectedIdleTime:  2000,
-		},
-		"offpeak inactive": {
-			config: &DockerMachine{
-				IdleCount:        1,
-				IdleTime:         1000,
-				OffPeakPeriods:   inactiveTimePeriod,
-				OffPeakIdleCount: 2,
-				OffPeakIdleTime:  2000,
-			},
-			expectedIdleCount: 1,
-			expectedIdleTime:  1000,
-		},
-		"offpeak invalid format": {
-			config: &DockerMachine{
-				IdleCount:        1,
-				IdleTime:         1000,
-				OffPeakPeriods:   invalidTimePeriod,
-				OffPeakIdleCount: 2,
-				OffPeakIdleTime:  2000,
-			},
-			expectedIdleCount: 0,
-			expectedIdleTime:  0,
-			expectedErr:       new(InvalidTimePeriodsError),
-		},
-		"autoscaling config active": {
-			config: &DockerMachine{
-				IdleCount: 1,
-				IdleTime:  1000,
-				AutoscalingConfigs: []*DockerMachineAutoscaling{
-					{
-						Periods:   activeTimePeriod,
-						IdleCount: 2,
-						IdleTime:  2000,
-					},
-				},
-			},
-			expectedIdleCount: 2,
-			expectedIdleTime:  2000,
-		},
-		"autoscaling config inactive": {
-			config: &DockerMachine{
-				IdleCount: 1,
-				IdleTime:  1000,
-				AutoscalingConfigs: []*DockerMachineAutoscaling{
-					{
-						Periods:   inactiveTimePeriod,
-						IdleCount: 2,
-						IdleTime:  2000,
-					},
-				},
-			},
-			expectedIdleCount: 1,
-			expectedIdleTime:  1000,
-		},
-		"last matching autoscaling config is selected": {
-			config: &DockerMachine{
-				IdleCount: 1,
-				IdleTime:  1000,
-				AutoscalingConfigs: []*DockerMachineAutoscaling{
-					{
-						Periods:   activeTimePeriod,
-						IdleCount: 2,
-						IdleTime:  2000,
-					},
-					{
-						Periods:   activeTimePeriod,
-						IdleCount: 3,
-						IdleTime:  3000,
-					},
-				},
-			},
-			expectedIdleCount: 3,
-			expectedIdleTime:  3000,
-		},
-		"autoscaling overrides offpeak config": {
-			config: &DockerMachine{
-				IdleCount:        1,
-				IdleTime:         1000,
-				OffPeakPeriods:   activeTimePeriod,
-				OffPeakIdleCount: 2,
-				OffPeakIdleTime:  2000,
-				AutoscalingConfigs: []*DockerMachineAutoscaling{
-					{
-						Periods:   activeTimePeriod,
-						IdleCount: 3,
-						IdleTime:  3000,
-					},
-					{
-						Periods:   activeTimePeriod,
-						IdleCount: 4,
-						IdleTime:  4000,
-					},
-					{
-						Periods:   inactiveTimePeriod,
-						IdleCount: 5,
-						IdleTime:  5000,
-					},
-				},
-			},
-			expectedIdleCount: 4,
-			expectedIdleTime:  4000,
-		},
-		"autoscaling invalid period config": {
-			config: &DockerMachine{
-				IdleCount: 1,
-				IdleTime:  1000,
-				AutoscalingConfigs: []*DockerMachineAutoscaling{
-					{
-						Periods:   []string{"invalid period"},
-						IdleCount: 3,
-						IdleTime:  3000,
-					},
-				},
-			},
-			expectedIdleCount: 0,
-			expectedIdleTime:  0,
-			expectedErr:       new(InvalidTimePeriodsError),
-		},
-	}
-
-	for tn, tt := range tests {
-		t.Run(tn, func(t *testing.T) {
-			err := tt.config.CompilePeriods()
-			if tt.expectedErr != nil {
-				assert.True(t, errors.Is(err, tt.expectedErr))
-				return
-			}
-			assert.NoError(t, err, "should not return err on good period compile")
-			assert.Equal(t, tt.expectedIdleCount, tt.config.GetIdleCount())
-			assert.Equal(t, tt.expectedIdleTime, tt.config.GetIdleTime())
-		})
-	}
-=======
->>>>>>> 7abc2d65
 }