--- conflicted
+++ resolved
@@ -37,12 +37,9 @@
 
 func (s *Trace) IsStdout() bool {
 	return true
-<<<<<<< HEAD
-=======
 }
 
 func (s *Trace) IsJobSuccesFull() bool {
 	
 	return true
->>>>>>> 2c981cca
 }