package common

import (
	"bufio"
	"bytes"
	"errors"
	"io/ioutil"
	"os"
	"time"

	"fmt"
	"path/filepath"

	"github.com/BurntSushi/toml"
	log "github.com/Sirupsen/logrus"
	"gitlab.com/gitlab-org/gitlab-ci-multi-runner/helpers"
	"gitlab.com/gitlab-org/gitlab-ci-multi-runner/helpers/docker"
	"gitlab.com/gitlab-org/gitlab-ci-multi-runner/helpers/ssh"
	"gitlab.com/gitlab-org/gitlab-ci-multi-runner/helpers/timeperiod"
)

type DockerPullPolicy string

const (
	PullPolicyAlways       = "always"
	PullPolicyNever        = "never"
	PullPolicyIfNotPresent = "if-not-present"

	defaultHelperImage = "gitlab/gitlab-runner-helper"
)

// Get returns one of the predefined values or returns an error if the value can't match the predefined
func (p DockerPullPolicy) Get() (DockerPullPolicy, error) {
	// Default policy is always
	if p == "" {
		return PullPolicyAlways, nil
	}

	// Verify pull policy
	if p != PullPolicyNever &&
		p != PullPolicyIfNotPresent &&
		p != PullPolicyAlways {
		return "", fmt.Errorf("unsupported docker-pull-policy: %v", p)
	}
	return p, nil
}

type DockerConfig struct {
	docker_helpers.DockerCredentials
	Hostname               string           `toml:"hostname,omitempty" json:"hostname" long:"hostname" env:"DOCKER_HOSTNAME" description:"Custom container hostname"`
	Image                  string           `toml:"image" json:"image" long:"image" env:"DOCKER_IMAGE" description:"Docker image to be used"`
	CPUSetCPUs             string           `toml:"cpuset_cpus,omitempty" json:"cpuset_cpus" long:"cpuset-cpus" env:"DOCKER_CPUSET_CPUS" description:"String value containing the cgroups CpusetCpus to use"`
	DNS                    []string         `toml:"dns,omitempty" json:"dns" long:"dns" env:"DOCKER_DNS" description:"A list of DNS servers for the container to use"`
	DNSSearch              []string         `toml:"dns_search,omitempty" json:"dns_search" long:"dns-search" env:"DOCKER_DNS_SEARCH" description:"A list of DNS search domains"`
	Privileged             bool             `toml:"privileged,omitzero" json:"privileged" long:"privileged" env:"DOCKER_PRIVILEGED" description:"Give extended privileges to container"`
	CapAdd                 []string         `toml:"cap_add" json:"cap_add" long:"cap-add" env:"DOCKER_CAP_ADD" description:"Add Linux capabilities"`
	CapDrop                []string         `toml:"cap_drop" json:"cap_drop" long:"cap-drop" env:"DOCKER_CAP_DROP" description:"Drop Linux capabilities"`
	SecurityOpt            []string         `toml:"security_opt" json:"security_opt" long:"security-opt" env:"DOCKER_SECURITY_OPT" description:"Security Options"`
	Devices                []string         `toml:"devices" json:"devices" long:"devices" env:"DOCKER_DEVICES" description:"Add a host device to the container"`
	DisableCache           bool             `toml:"disable_cache,omitzero" json:"disable_cache" long:"disable-cache" env:"DOCKER_DISABLE_CACHE" description:"Disable all container caching"`
	Volumes                []string         `toml:"volumes,omitempty" json:"volumes" long:"volumes" env:"DOCKER_VOLUMES" description:"Bind mount a volumes"`
	VolumeDriver           string           `toml:"volume_driver,omitempty" json:"volume_driver" long:"volume-driver" env:"DOCKER_VOLUME_DRIVER" description:"Volume driver to be used"`
	CacheDir               string           `toml:"cache_dir,omitempty" json:"cache_dir" long:"cache-dir" env:"DOCKER_CACHE_DIR" description:"Directory where to store caches"`
	ExtraHosts             []string         `toml:"extra_hosts,omitempty" json:"extra_hosts" long:"extra-hosts" env:"DOCKER_EXTRA_HOSTS" description:"Add a custom host-to-IP mapping"`
	VolumesFrom            []string         `toml:"volumes_from,omitempty" json:"volumes_from" long:"volumes-from" env:"DOCKER_VOLUMES_FROM" description:"A list of volumes to inherit from another container"`
	NetworkMode            string           `toml:"network_mode,omitempty" json:"network_mode" long:"network-mode" env:"DOCKER_NETWORK_MODE" description:"Add container to a custom network"`
	Links                  []string         `toml:"links,omitempty" json:"links" long:"links" env:"DOCKER_LINKS" description:"Add link to another container"`
	Services               []string         `toml:"services,omitempty" json:"services" long:"services" env:"DOCKER_SERVICES" description:"Add service that is started with container"`
	WaitForServicesTimeout int              `toml:"wait_for_services_timeout,omitzero" json:"wait_for_services_timeout" long:"wait-for-services-timeout" env:"DOCKER_WAIT_FOR_SERVICES_TIMEOUT" description:"How long to wait for service startup"`
	AllowedImages          []string         `toml:"allowed_images,omitempty" json:"allowed_images" long:"allowed-images" env:"DOCKER_ALLOWED_IMAGES" description:"Whitelist allowed images"`
	AllowedServices        []string         `toml:"allowed_services,omitempty" json:"allowed_services" long:"allowed-services" env:"DOCKER_ALLOWED_SERVICES" description:"Whitelist allowed services"`
	PullPolicy             DockerPullPolicy `toml:"pull_policy,omitempty" json:"pull_policy" long:"pull-policy" env:"DOCKER_PULL_POLICY" description:"Image pull policy: never, if-not-present, always"`
}

type DockerMachine struct {
	IdleCount      int      `long:"idle-nodes" env:"MACHINE_IDLE_COUNT" description:"Maximum idle machines"`
	IdleTime       int      `toml:"IdleTime,omitzero" long:"idle-time" env:"MACHINE_IDLE_TIME" description:"Minimum time after node can be destroyed"`
	MaxBuilds      int      `toml:"MaxBuilds,omitzero" long:"max-builds" env:"MACHINE_MAX_BUILDS" description:"Maximum number of builds processed by machine"`
	MachineDriver  string   `long:"machine-driver" env:"MACHINE_DRIVER" description:"The driver to use when creating machine"`
	MachineName    string   `long:"machine-name" env:"MACHINE_NAME" description:"The template for machine name (needs to include %s)"`
	MachineOptions []string `long:"machine-options" env:"MACHINE_OPTIONS" description:"Additional machine creation options"`

	OffPeakPeriods   []string `long:"off-peak-periods" env:"MACHINE_OFF_PEAK_PERIODS" description:"Time periods when the scheduler is in the OffPeak mode"`
	OffPeakTimezone  string   `long:"off-peak-timezone" env:"MACHINE_OFF_PEAK_TIMEZONE" description:"Timezone for the OffPeak periods (defaults to Local)"`
	OffPeakIdleCount int      `long:"off-peak-idle-count" env:"MACHINE_OFF_PEAK_IDLE_COUNT" description:"Maximum idle machines when the scheduler is in the OffPeak mode"`
	OffPeakIdleTime  int      `long:"off-peak-idle-time" env:"MACHINE_OFF_PEAK_IDLE_TIME" description:"Minimum time after machine can be destroyed when the scheduler is in the OffPeak mode"`

	offPeakTimePeriods *timeperiod.TimePeriod
}

type ParallelsConfig struct {
	BaseName         string `toml:"base_name" json:"base_name" long:"base-name" env:"PARALLELS_BASE_NAME" description:"VM name to be used"`
	TemplateName     string `toml:"template_name,omitempty" json:"template_name" long:"template-name" env:"PARALLELS_TEMPLATE_NAME" description:"VM template to be created"`
	DisableSnapshots bool   `toml:"disable_snapshots,omitzero" json:"disable_snapshots" long:"disable-snapshots" env:"PARALLELS_DISABLE_SNAPSHOTS" description:"Disable snapshoting to speedup VM creation"`
}

type VirtualBoxConfig struct {
	BaseName         string `toml:"base_name" json:"base_name" long:"base-name" env:"VIRTUALBOX_BASE_NAME" description:"VM name to be used"`
	BaseSnapshot     string `toml:"base_snapshot,omitempty" json:"base_snapshot" long:"base-snapshot" env:"VIRTUALBOX_BASE_SNAPSHOT" description:"Name or UUID of a specific VM snapshot to clone"`
	DisableSnapshots bool   `toml:"disable_snapshots,omitzero" json:"disable_snapshots" long:"disable-snapshots" env:"VIRTUALBOX_DISABLE_SNAPSHOTS" description:"Disable snapshoting to speedup VM creation"`
}

<<<<<<< HEAD
type KubernetesVolumeMount struct {
	Name      string `toml:"name" json:"name" description:"The name of the volume mount, must have a matching source volume"`
	MountPath string `toml:"mount_path" json:"mount_path" description:"The path in the container to mount the volume"`
	ReadOnly  bool   `toml:"read_only" json:"read_only" description:"Mount the volume as readonly"`
}

type KubernetesHostPathVolumeSource struct {
	Name string `toml:"name" json:"name" description:"The name of the volume"`
	Path string `toml:"path" json:"path" description:"The path of the directory on the host"`
}

type KubernetesSecretVolumeSource struct {
	Name       string `toml:"name" json:"name" description:"The name of the volume"`
	SecretName string `toml:"path" json:"path" description:"The name of the secret to use"`
}

type KubernetesVolumeSources struct {
	HostPaths []KubernetesHostPathVolumeSource	`toml:"host_paths,omitempty" json:"host_paths,omitempty"`
	Secrets   []KubernetesSecretVolumeSource	`toml:"secrets,omitempty" json:"secrets,omitempty"`
}

type KubernetesConfig struct {
	Host          string `toml:"host" json:"host" long:"host" env:"KUBERNETES_HOST" description:"Optional Kubernetes master host URL (auto-discovery attempted if not specified)"`
	CertFile      string `toml:"cert_file,omitempty" json:"cert_file" long:"cert-file" env:"KUBERNETES_CERT_FILE" description:"Optional Kubernetes master auth certificate"`
	KeyFile       string `toml:"key_file,omitempty" json:"key_file" long:"key-file" env:"KUBERNETES_KEY_FILE" description:"Optional Kubernetes master auth private key"`
	CAFile        string `toml:"ca_file,omitempty" json:"ca_file" long:"ca-file" env:"KUBERNETES_CA_FILE" description:"Optional Kubernetes master auth ca certificate"`
	Image         string `toml:"image" json:"image" long:"image" env:"KUBERNETES_IMAGE" description:"Default docker image to use for builds when none is specified"`
	Namespace     string `toml:"namespace" json:"namespace" long:"namespace" env:"KUBERNETES_NAMESPACE" description:"Namespace to run Kubernetes jobs in"`
	Privileged    bool   `toml:"privileged,omitzero" json:"privileged" long:"privileged" env:"KUBERNETES_PRIVILEGED" description:"Run all containers with the privileged flag enabled"`
	CPUs          string `toml:"cpus,omitempty" json:"cpus" long:"cpus" env:"KUBERNETES_CPUS" description:"The CPU allocation given to build containers"`
	Memory        string `toml:"memory,omitempty" json:"memory" long:"memory" env:"KUBERNETES_MEMORY" description:"The amount of memory allocated to build containers"`
	ServiceCPUs   string `toml:"service_cpus,omitempty" json:"service_cpus" long:"service-cpus" env:"KUBERNETES_SERVICE_CPUS" description:"The CPU allocation given to build service containers"`
	ServiceMemory string `toml:"service_memory,omitempty" json:"service_memory" long:"service-memory" env:"KUBERNETES_SERVICE_MEMORY" description:"The amount of memory allocated to build service containers"`

	VolumeMounts  []*KubernetesVolumeMount `toml:"mounts" json:"mounts" description:"Defines where to mount volumes within the container"`
	VolumeSources KubernetesVolumeSources `toml:"volumes" json:"volumes" description:"Defines the volume sources to mount into the container"`
=======
type KubernetesPullPolicy string

// Get returns one of the predefined values in kubernetes notation or returns an error if the value can't match the predefined
func (p KubernetesPullPolicy) Get() (KubernetesPullPolicy, error) {
	switch {
	case p == "":
		return "", nil
	case p == PullPolicyAlways:
		return "Always", nil
	case p == PullPolicyNever:
		return "Never", nil
	case p == PullPolicyIfNotPresent:
		return "IfNotPresent", nil
	}
	return "", fmt.Errorf("unsupported kubernetes-pull-policy: %v", p)
}

type KubernetesConfig struct {
	Host                          string               `toml:"host" json:"host" long:"host" env:"KUBERNETES_HOST" description:"Optional Kubernetes master host URL (auto-discovery attempted if not specified)"`
	CertFile                      string               `toml:"cert_file,omitempty" json:"cert_file" long:"cert-file" env:"KUBERNETES_CERT_FILE" description:"Optional Kubernetes master auth certificate"`
	KeyFile                       string               `toml:"key_file,omitempty" json:"key_file" long:"key-file" env:"KUBERNETES_KEY_FILE" description:"Optional Kubernetes master auth private key"`
	CAFile                        string               `toml:"ca_file,omitempty" json:"ca_file" long:"ca-file" env:"KUBERNETES_CA_FILE" description:"Optional Kubernetes master auth ca certificate"`
	Image                         string               `toml:"image" json:"image" long:"image" env:"KUBERNETES_IMAGE" description:"Default docker image to use for builds when none is specified"`
	Namespace                     string               `toml:"namespace" json:"namespace" long:"namespace" env:"KUBERNETES_NAMESPACE" description:"Namespace to run Kubernetes jobs in"`
	NamespaceOverwriteAllowed     string               `toml:"namespace_overwrite_allowed" json:"namespace_overwrite_allowed" long:"namespace_overwrite_allowed" env:"KUBERNETES_NAMESPACE_OVERWRITE_ALLOWED" description:"Regex to validate 'KUBERNETES_NAMESPACE_OVERWRITE' value"`
	Privileged                    bool                 `toml:"privileged,omitzero" json:"privileged" long:"privileged" env:"KUBERNETES_PRIVILEGED" description:"Run all containers with the privileged flag enabled"`
	CPUs                          string               `toml:"cpus,omitempty" json:"cpus" long:"cpus" env:"KUBERNETES_CPUS" description:"(deprecated) The CPU allocation given to build containers"`
	Memory                        string               `toml:"memory,omitempty" json:"memory" long:"memory" env:"KUBERNETES_MEMORY" description:"(deprecated) The amount of memory allocated to build containers"`
	ServiceCPUs                   string               `toml:"service_cpus,omitempty" json:"service_cpus" long:"service-cpus" env:"KUBERNETES_SERVICE_CPUS" description:"(deprecated) The CPU allocation given to build service containers"`
	ServiceMemory                 string               `toml:"service_memory,omitempty" json:"service_memory" long:"service-memory" env:"KUBERNETES_SERVICE_MEMORY" description:"(deprecated) The amount of memory allocated to build service containers"`
	HelperCPUs                    string               `toml:"helper_cpus,omitempty" json:"helper_cpus" long:"helper-cpus" env:"KUBERNETES_HELPER_CPUS" description:"(deprecated) The CPU allocation given to build helper containers"`
	HelperMemory                  string               `toml:"helper_memory,omitempty" json:"helper_memory" long:"helper-memory" env:"KUBERNETES_HELPER_MEMORY" description:"(deprecated) The amount of memory allocated to build helper containers"`
	CPULimit                      string               `toml:"cpu_limit,omitempty" json:"cpu_limit" long:"cpu-limit" env:"KUBERNETES_CPU_LIMIT" description:"The CPU allocation given to build containers"`
	MemoryLimit                   string               `toml:"memory_limit,omitempty" json:"memory_limit" long:"memory-limit" env:"KUBERNETES_MEMORY_LIMIT" description:"The amount of memory allocated to build containers"`
	ServiceCPULimit               string               `toml:"service_cpu_limit,omitempty" json:"service_cpu_limit" long:"service-cpu-limit" env:"KUBERNETES_SERVICE_CPU_LIMIT" description:"The CPU allocation given to build service containers"`
	ServiceMemoryLimit            string               `toml:"service_memory_limit,omitempty" json:"service_memory_limit" long:"service-memory-limit" env:"KUBERNETES_SERVICE_MEMORY_LIMIT" description:"The amount of memory allocated to build service containers"`
	HelperCPULimit                string               `toml:"helper_cpu_limit,omitempty" json:"helper_cpu_limit" long:"helper-cpu-limit" env:"KUBERNETES_HELPER_CPU_LIMIT" description:"The CPU allocation given to build helper containers"`
	HelperMemoryLimit             string               `toml:"helper_memory_limit,omitempty" json:"helper_memory_limit" long:"helper-memory-limit" env:"KUBERNETES_HELPER_MEMORY_LIMIT" description:"The amount of memory allocated to build helper containers"`
	CPURequest                    string               `toml:"cpu_request,omitempty" json:"cpu_request" long:"cpu-request" env:"KUBERNETES_CPU_REQUEST" description:"The CPU allocation requested for build containers"`
	MemoryRequest                 string               `toml:"memory_request,omitempty" json:"memory_request" long:"memory-request" env:"KUBERNETES_MEMORY_REQUEST" description:"The amount of memory requested from build containers"`
	ServiceCPURequest             string               `toml:"service_cpu_request,omitempty" json:"service_cpu_request" long:"service-cpu-request" env:"KUBERNETES_SERVICE_CPU_REQUEST" description:"The CPU allocation requested for build service containers"`
	ServiceMemoryRequest          string               `toml:"service_memory_request,omitempty" json:"service_memory_request" long:"service-memory-request" env:"KUBERNETES_SERVICE_MEMORY_REQUEST" description:"The amount of memory requested for build service containers"`
	HelperCPURequest              string               `toml:"helper_cpu_request,omitempty" json:"helper_cpu_request" long:"helper-cpu-request" env:"KUBERNETES_HELPER_CPU_REQUEST" description:"The CPU allocation requested for build helper containers"`
	HelperMemoryRequest           string               `toml:"helper_memory_request,omitempty" json:"helper_memory_request" long:"helper-memory-request" env:"KUBERNETES_HELPER_MEMORY_REQUEST" description:"The amount of memory requested for build helper containers"`
	PullPolicy                    KubernetesPullPolicy `toml:"pull_policy,omitempty" json:"pull_policy" long:"pull-policy" env:"KUBERNETES_PULL_POLICY" description:"Policy for if/when to pull a container image (never, if-not-present, always). The cluster default will be used if not set"`
	NodeSelector                  map[string]string    `toml:"node_selector,omitempty" json:"node_selector" long:"node-selector" description:"A toml table/json object of key=value. Value is expected to be a string. When set this will create pods on k8s nodes that match all the key=value pairs."`
	ImagePullSecrets              []string             `toml:"image_pull_secrets,omitempty" json:"image_pull_secrets" long:"image-pull-secrets" env:"KUBERNETES_IMAGE_PULL_SECRETS" description:"A list of image pull secrets that are used for pulling docker image"`
	HelperImage                   string               `toml:"helper_image,omitempty" json:"helper_image" long:"helper-image" env:"KUBERNETES_HELPER_IMAGE" description:"[ADVANCED] Override the default helper image used to clone repos and upload artifacts"`
	TerminationGracePeriodSeconds int64                `toml:"terminationGracePeriodSeconds,omitzero" json:"terminationGracePeriodSeconds" long:"terminationGracePeriodSeconds" env:"KUBERNETES_TERMINATIONGRACEPERIODSECONDS" description:"Duration after the processes running in the pod are sent a termination signal and the time when the processes are forcibly halted with a kill signal."`
	PollInterval                  int                  `toml:"poll_interval,omitzero" json:"poll_interval" long:"poll-interval" env:"KUBERNETES_POLL_INTERVAL" description:"How frequently, in seconds, the runner will poll the Kubernetes pod it has just created to check its status"`
	PollTimeout                   int                  `toml:"poll_timeout,omitzero" json:"poll_timeout" long:"poll-timeout" env:"KUBERNETES_POLL_TIMEOUT" description:"The total amount of time, in seconds, that needs to pass before the runner will timeout attempting to connect to the pod it has just created (useful for queueing more builds that the cluster can handle at a time)"`
>>>>>>> cdb231f2
}

type RunnerCredentials struct {
	URL       string `toml:"url" json:"url" short:"u" long:"url" env:"CI_SERVER_URL" required:"true" description:"Runner URL"`
	Token     string `toml:"token" json:"token" short:"t" long:"token" env:"CI_SERVER_TOKEN" required:"true" description:"Runner token"`
	TLSCAFile string `toml:"tls-ca-file,omitempty" json:"tls-ca-file" long:"tls-ca-file" env:"CI_SERVER_TLS_CA_FILE" description:"File containing the certificates to verify the peer when using HTTPS"`
}

type CacheConfig struct {
	Type           string `toml:"Type,omitempty" long:"type" env:"CACHE_TYPE" description:"Select caching method: s3, to use S3 buckets"`
	ServerAddress  string `toml:"ServerAddress,omitempty" long:"s3-server-address" env:"S3_SERVER_ADDRESS" description:"A host:port to the used S3-compatible server"`
	AccessKey      string `toml:"AccessKey,omitempty" long:"s3-access-key" env:"S3_ACCESS_KEY" description:"S3 Access Key"`
	SecretKey      string `toml:"SecretKey,omitempty" long:"s3-secret-key" env:"S3_SECRET_KEY" description:"S3 Secret Key"`
	BucketName     string `toml:"BucketName,omitempty" long:"s3-bucket-name" env:"S3_BUCKET_NAME" description:"Name of the bucket where cache will be stored"`
	BucketLocation string `toml:"BucketLocation,omitempty" long:"s3-bucket-location" env:"S3_BUCKET_LOCATION" description:"Name of S3 region"`
	Insecure       bool   `toml:"Insecure,omitempty" long:"s3-insecure" env:"S3_CACHE_INSECURE" description:"Use insecure mode (without https)"`
	Path           string `toml:"Path,omitempty" long:"s3-cache-path" env:"S3_CACHE_PATH" description:"Name of the path to prepend to the cache URL"`
	Shared         bool   `toml:"Shared,omitempty" long:"cache-shared" env:"CACHE_SHARED" description:"Enable cache sharing between runners."`
}

type RunnerSettings struct {
	Executor  string `toml:"executor" json:"executor" long:"executor" env:"RUNNER_EXECUTOR" required:"true" description:"Select executor, eg. shell, docker, etc."`
	BuildsDir string `toml:"builds_dir,omitempty" json:"builds_dir" long:"builds-dir" env:"RUNNER_BUILDS_DIR" description:"Directory where builds are stored"`
	CacheDir  string `toml:"cache_dir,omitempty" json:"cache_dir" long:"cache-dir" env:"RUNNER_CACHE_DIR" description:"Directory where build cache is stored"`

	Environment     []string `toml:"environment,omitempty" json:"environment" long:"env" env:"RUNNER_ENV" description:"Custom environment variables injected to build environment"`
	PreCloneScript  string   `toml:"pre_clone_script,omitempty" json:"pre_clone_script" long:"pre-clone-script" env:"RUNNER_PRE_CLONE_SCRIPT" description:"Runner-specific command script executed before code is pulled"`
	PreBuildScript  string   `toml:"pre_build_script,omitempty" json:"pre_build_script" long:"pre-build-script" env:"RUNNER_PRE_BUILD_SCRIPT" description:"Runner-specific command script executed after code is pulled, just before build executes"`
	PostBuildScript string   `toml:"post_build_script,omitempty" json:"post_build_script" long:"post-build-script" env:"RUNNER_POST_BUILD_SCRIPT" description:"Runner-specific command script executed after code is pulled and just after build executes"`

	Shell string `toml:"shell,omitempty" json:"shell" long:"shell" env:"RUNNER_SHELL" description:"Select bash, cmd or powershell"`

	SSH        *ssh.Config       `toml:"ssh,omitempty" json:"ssh" group:"ssh executor" namespace:"ssh"`
	Docker     *DockerConfig     `toml:"docker,omitempty" json:"docker" group:"docker executor" namespace:"docker"`
	Parallels  *ParallelsConfig  `toml:"parallels,omitempty" json:"parallels" group:"parallels executor" namespace:"parallels"`
	VirtualBox *VirtualBoxConfig `toml:"virtualbox,omitempty" json:"virtualbox" group:"virtualbox executor" namespace:"virtualbox"`
	Cache      *CacheConfig      `toml:"cache,omitempty" json:"cache" group:"cache configuration" namespace:"cache"`
	Machine    *DockerMachine    `toml:"machine,omitempty" json:"machine" group:"docker machine provider" namespace:"machine"`
	Kubernetes *KubernetesConfig `toml:"kubernetes,omitempty" json:"kubernetes" group:"kubernetes executor" namespace:"kubernetes"`
}

type RunnerConfig struct {
	Name        string `toml:"name" json:"name" short:"name" long:"description" env:"RUNNER_NAME" description:"Runner name"`
	Limit       int    `toml:"limit,omitzero" json:"limit" long:"limit" env:"RUNNER_LIMIT" description:"Maximum number of builds processed by this runner"`
	OutputLimit int    `toml:"output_limit,omitzero" long:"output-limit" env:"RUNNER_OUTPUT_LIMIT" description:"Maximum build trace size in kilobytes"`

	RunnerCredentials
	RunnerSettings
}

type Config struct {
	MetricsServerAddress string          `toml:"metrics_server,omitempty" json:"metrics_server"`
	Concurrent           int             `toml:"concurrent" json:"concurrent"`
	CheckInterval        int             `toml:"check_interval" json:"check_interval" description:"Define active checking interval of jobs"`
	User                 string          `toml:"user,omitempty" json:"user"`
	Runners              []*RunnerConfig `toml:"runners" json:"runners"`
	SentryDSN            *string         `toml:"sentry_dsn"`
	ModTime              time.Time       `toml:"-"`
	Loaded               bool            `toml:"-"`
}

func (c *KubernetesConfig) GetHelperImage() string {
	if len(c.HelperImage) > 0 {
		return c.HelperImage
	}

	rev := REVISION
	if rev == "HEAD" {
		rev = "latest"
	}

	return fmt.Sprintf("%s:x86_64-%s", defaultHelperImage, rev)
}

func (c *KubernetesConfig) GetPollAttempts() int {
	if c.PollTimeout <= 0 {
		c.PollTimeout = KubernetesPollTimeout
	}

	return c.PollTimeout / c.GetPollInterval()
}

func (c *KubernetesConfig) GetPollInterval() int {
	if c.PollInterval <= 0 {
		c.PollInterval = KubernetesPollInterval
	}

	return c.PollInterval
}

func (c *DockerMachine) GetIdleCount() int {
	if c.isOffPeak() {
		return c.OffPeakIdleCount
	}

	return c.IdleCount
}

func (c *DockerMachine) GetIdleTime() int {
	if c.isOffPeak() {
		return c.OffPeakIdleTime
	}

	return c.IdleTime
}

func (c *DockerMachine) isOffPeak() bool {
	if c.offPeakTimePeriods == nil {
		c.CompileOffPeakPeriods()
	}

	return c.offPeakTimePeriods != nil && c.offPeakTimePeriods.InPeriod()
}

func (c *DockerMachine) CompileOffPeakPeriods() (err error) {
	c.offPeakTimePeriods, err = timeperiod.TimePeriods(c.OffPeakPeriods, c.OffPeakTimezone)
	if err != nil {
		err = errors.New(fmt.Sprint("Invalid OffPeakPeriods value: ", err))
	}

	return
}

func (c *RunnerCredentials) ShortDescription() string {
	return helpers.ShortenToken(c.Token)
}

func (c *RunnerCredentials) UniqueID() string {
	return c.URL + c.Token
}

func (c *RunnerCredentials) Log() *log.Entry {
	if c.ShortDescription() != "" {
		return log.WithField("runner", c.ShortDescription())
	}
	return log.WithFields(log.Fields{})
}

func (c *RunnerConfig) String() string {
	return fmt.Sprintf("%v url=%v token=%v executor=%v", c.Name, c.URL, c.Token, c.Executor)
}

func (c *RunnerConfig) GetVariables() BuildVariables {
	var variables BuildVariables

	for _, environment := range c.Environment {
		if variable, err := ParseVariable(environment); err == nil {
			variable.Internal = true
			variables = append(variables, variable)
		}
	}

	return variables
}

func NewConfig() *Config {
	return &Config{
		Concurrent: 1,
	}
}

func (c *Config) StatConfig(configFile string) error {
	_, err := os.Stat(configFile)
	if err != nil {
		return err
	}
	return nil
}

func (c *Config) LoadConfig(configFile string) error {
	info, err := os.Stat(configFile)

	// permission denied is soft error
	if os.IsNotExist(err) {
		return nil
	} else if err != nil {
		return err
	}

	if _, err = toml.DecodeFile(configFile, c); err != nil {
		return err
	}

	for _, runner := range c.Runners {
		if runner.Machine == nil {
			continue
		}

		err := runner.Machine.CompileOffPeakPeriods()
		if err != nil {
			return err
		}
	}

	c.ModTime = info.ModTime()
	c.Loaded = true
	return nil
}

func (c *Config) SaveConfig(configFile string) error {
	var newConfig bytes.Buffer
	newBuffer := bufio.NewWriter(&newConfig)

	if err := toml.NewEncoder(newBuffer).Encode(c); err != nil {
		log.Fatalf("Error encoding TOML: %s", err)
		return err
	}

	if err := newBuffer.Flush(); err != nil {
		return err
	}

	// create directory to store configuration
	os.MkdirAll(filepath.Dir(configFile), 0700)

	// write config file
	if err := ioutil.WriteFile(configFile, newConfig.Bytes(), 0600); err != nil {
		return err
	}

	c.Loaded = true
	return nil
}

func (c *Config) GetCheckInterval() time.Duration {
	if c.CheckInterval > 0 {
		return time.Duration(c.CheckInterval) * time.Second
	}
	return CheckInterval
}<|MERGE_RESOLUTION|>--- conflicted
+++ resolved
@@ -100,47 +100,8 @@
 	DisableSnapshots bool   `toml:"disable_snapshots,omitzero" json:"disable_snapshots" long:"disable-snapshots" env:"VIRTUALBOX_DISABLE_SNAPSHOTS" description:"Disable snapshoting to speedup VM creation"`
 }
 
-<<<<<<< HEAD
-type KubernetesVolumeMount struct {
-	Name      string `toml:"name" json:"name" description:"The name of the volume mount, must have a matching source volume"`
-	MountPath string `toml:"mount_path" json:"mount_path" description:"The path in the container to mount the volume"`
-	ReadOnly  bool   `toml:"read_only" json:"read_only" description:"Mount the volume as readonly"`
-}
-
-type KubernetesHostPathVolumeSource struct {
-	Name string `toml:"name" json:"name" description:"The name of the volume"`
-	Path string `toml:"path" json:"path" description:"The path of the directory on the host"`
-}
-
-type KubernetesSecretVolumeSource struct {
-	Name       string `toml:"name" json:"name" description:"The name of the volume"`
-	SecretName string `toml:"path" json:"path" description:"The name of the secret to use"`
-}
-
-type KubernetesVolumeSources struct {
-	HostPaths []KubernetesHostPathVolumeSource	`toml:"host_paths,omitempty" json:"host_paths,omitempty"`
-	Secrets   []KubernetesSecretVolumeSource	`toml:"secrets,omitempty" json:"secrets,omitempty"`
-}
-
-type KubernetesConfig struct {
-	Host          string `toml:"host" json:"host" long:"host" env:"KUBERNETES_HOST" description:"Optional Kubernetes master host URL (auto-discovery attempted if not specified)"`
-	CertFile      string `toml:"cert_file,omitempty" json:"cert_file" long:"cert-file" env:"KUBERNETES_CERT_FILE" description:"Optional Kubernetes master auth certificate"`
-	KeyFile       string `toml:"key_file,omitempty" json:"key_file" long:"key-file" env:"KUBERNETES_KEY_FILE" description:"Optional Kubernetes master auth private key"`
-	CAFile        string `toml:"ca_file,omitempty" json:"ca_file" long:"ca-file" env:"KUBERNETES_CA_FILE" description:"Optional Kubernetes master auth ca certificate"`
-	Image         string `toml:"image" json:"image" long:"image" env:"KUBERNETES_IMAGE" description:"Default docker image to use for builds when none is specified"`
-	Namespace     string `toml:"namespace" json:"namespace" long:"namespace" env:"KUBERNETES_NAMESPACE" description:"Namespace to run Kubernetes jobs in"`
-	Privileged    bool   `toml:"privileged,omitzero" json:"privileged" long:"privileged" env:"KUBERNETES_PRIVILEGED" description:"Run all containers with the privileged flag enabled"`
-	CPUs          string `toml:"cpus,omitempty" json:"cpus" long:"cpus" env:"KUBERNETES_CPUS" description:"The CPU allocation given to build containers"`
-	Memory        string `toml:"memory,omitempty" json:"memory" long:"memory" env:"KUBERNETES_MEMORY" description:"The amount of memory allocated to build containers"`
-	ServiceCPUs   string `toml:"service_cpus,omitempty" json:"service_cpus" long:"service-cpus" env:"KUBERNETES_SERVICE_CPUS" description:"The CPU allocation given to build service containers"`
-	ServiceMemory string `toml:"service_memory,omitempty" json:"service_memory" long:"service-memory" env:"KUBERNETES_SERVICE_MEMORY" description:"The amount of memory allocated to build service containers"`
-
-	VolumeMounts  []*KubernetesVolumeMount `toml:"mounts" json:"mounts" description:"Defines where to mount volumes within the container"`
-	VolumeSources KubernetesVolumeSources `toml:"volumes" json:"volumes" description:"Defines the volume sources to mount into the container"`
-=======
 type KubernetesPullPolicy string
 
-// Get returns one of the predefined values in kubernetes notation or returns an error if the value can't match the predefined
 func (p KubernetesPullPolicy) Get() (KubernetesPullPolicy, error) {
 	switch {
 	case p == "":
@@ -155,41 +116,65 @@
 	return "", fmt.Errorf("unsupported kubernetes-pull-policy: %v", p)
 }
 
+type KubernetesVolumeMount struct {
+	Name      string `toml:"name" json:"name" description:"The name of the volume mount, must have a matching source volume"`
+	MountPath string `toml:"mount_path" json:"mount_path" description:"The path in the container to mount the volume"`
+	ReadOnly  bool   `toml:"read_only" json:"read_only" description:"Mount the volume as readonly"`
+}
+
+type KubernetesHostPathVolumeSource struct {
+	Name string `toml:"name" json:"name" description:"The name of the volume"`
+	Path string `toml:"path" json:"path" description:"The path of the directory on the host"`
+}
+
+type KubernetesSecretVolumeSource struct {
+	Name       string `toml:"name" json:"name" description:"The name of the volume"`
+	SecretName string `toml:"path" json:"path" description:"The name of the secret to use"`
+}
+
+type KubernetesVolumeSources struct {
+	HostPaths []KubernetesHostPathVolumeSource `toml:"host_paths,omitempty" json:"host_paths,omitempty"`
+	Secrets   []KubernetesSecretVolumeSource   `toml:"secrets,omitempty" json:"secrets,omitempty"`
+}
+
+// Get returns one of the predefined values in kubernetes notation or returns an error if the value can't match the predefined
+
 type KubernetesConfig struct {
-	Host                          string               `toml:"host" json:"host" long:"host" env:"KUBERNETES_HOST" description:"Optional Kubernetes master host URL (auto-discovery attempted if not specified)"`
-	CertFile                      string               `toml:"cert_file,omitempty" json:"cert_file" long:"cert-file" env:"KUBERNETES_CERT_FILE" description:"Optional Kubernetes master auth certificate"`
-	KeyFile                       string               `toml:"key_file,omitempty" json:"key_file" long:"key-file" env:"KUBERNETES_KEY_FILE" description:"Optional Kubernetes master auth private key"`
-	CAFile                        string               `toml:"ca_file,omitempty" json:"ca_file" long:"ca-file" env:"KUBERNETES_CA_FILE" description:"Optional Kubernetes master auth ca certificate"`
-	Image                         string               `toml:"image" json:"image" long:"image" env:"KUBERNETES_IMAGE" description:"Default docker image to use for builds when none is specified"`
-	Namespace                     string               `toml:"namespace" json:"namespace" long:"namespace" env:"KUBERNETES_NAMESPACE" description:"Namespace to run Kubernetes jobs in"`
-	NamespaceOverwriteAllowed     string               `toml:"namespace_overwrite_allowed" json:"namespace_overwrite_allowed" long:"namespace_overwrite_allowed" env:"KUBERNETES_NAMESPACE_OVERWRITE_ALLOWED" description:"Regex to validate 'KUBERNETES_NAMESPACE_OVERWRITE' value"`
-	Privileged                    bool                 `toml:"privileged,omitzero" json:"privileged" long:"privileged" env:"KUBERNETES_PRIVILEGED" description:"Run all containers with the privileged flag enabled"`
-	CPUs                          string               `toml:"cpus,omitempty" json:"cpus" long:"cpus" env:"KUBERNETES_CPUS" description:"(deprecated) The CPU allocation given to build containers"`
-	Memory                        string               `toml:"memory,omitempty" json:"memory" long:"memory" env:"KUBERNETES_MEMORY" description:"(deprecated) The amount of memory allocated to build containers"`
-	ServiceCPUs                   string               `toml:"service_cpus,omitempty" json:"service_cpus" long:"service-cpus" env:"KUBERNETES_SERVICE_CPUS" description:"(deprecated) The CPU allocation given to build service containers"`
-	ServiceMemory                 string               `toml:"service_memory,omitempty" json:"service_memory" long:"service-memory" env:"KUBERNETES_SERVICE_MEMORY" description:"(deprecated) The amount of memory allocated to build service containers"`
-	HelperCPUs                    string               `toml:"helper_cpus,omitempty" json:"helper_cpus" long:"helper-cpus" env:"KUBERNETES_HELPER_CPUS" description:"(deprecated) The CPU allocation given to build helper containers"`
-	HelperMemory                  string               `toml:"helper_memory,omitempty" json:"helper_memory" long:"helper-memory" env:"KUBERNETES_HELPER_MEMORY" description:"(deprecated) The amount of memory allocated to build helper containers"`
-	CPULimit                      string               `toml:"cpu_limit,omitempty" json:"cpu_limit" long:"cpu-limit" env:"KUBERNETES_CPU_LIMIT" description:"The CPU allocation given to build containers"`
-	MemoryLimit                   string               `toml:"memory_limit,omitempty" json:"memory_limit" long:"memory-limit" env:"KUBERNETES_MEMORY_LIMIT" description:"The amount of memory allocated to build containers"`
-	ServiceCPULimit               string               `toml:"service_cpu_limit,omitempty" json:"service_cpu_limit" long:"service-cpu-limit" env:"KUBERNETES_SERVICE_CPU_LIMIT" description:"The CPU allocation given to build service containers"`
-	ServiceMemoryLimit            string               `toml:"service_memory_limit,omitempty" json:"service_memory_limit" long:"service-memory-limit" env:"KUBERNETES_SERVICE_MEMORY_LIMIT" description:"The amount of memory allocated to build service containers"`
-	HelperCPULimit                string               `toml:"helper_cpu_limit,omitempty" json:"helper_cpu_limit" long:"helper-cpu-limit" env:"KUBERNETES_HELPER_CPU_LIMIT" description:"The CPU allocation given to build helper containers"`
-	HelperMemoryLimit             string               `toml:"helper_memory_limit,omitempty" json:"helper_memory_limit" long:"helper-memory-limit" env:"KUBERNETES_HELPER_MEMORY_LIMIT" description:"The amount of memory allocated to build helper containers"`
-	CPURequest                    string               `toml:"cpu_request,omitempty" json:"cpu_request" long:"cpu-request" env:"KUBERNETES_CPU_REQUEST" description:"The CPU allocation requested for build containers"`
-	MemoryRequest                 string               `toml:"memory_request,omitempty" json:"memory_request" long:"memory-request" env:"KUBERNETES_MEMORY_REQUEST" description:"The amount of memory requested from build containers"`
-	ServiceCPURequest             string               `toml:"service_cpu_request,omitempty" json:"service_cpu_request" long:"service-cpu-request" env:"KUBERNETES_SERVICE_CPU_REQUEST" description:"The CPU allocation requested for build service containers"`
-	ServiceMemoryRequest          string               `toml:"service_memory_request,omitempty" json:"service_memory_request" long:"service-memory-request" env:"KUBERNETES_SERVICE_MEMORY_REQUEST" description:"The amount of memory requested for build service containers"`
-	HelperCPURequest              string               `toml:"helper_cpu_request,omitempty" json:"helper_cpu_request" long:"helper-cpu-request" env:"KUBERNETES_HELPER_CPU_REQUEST" description:"The CPU allocation requested for build helper containers"`
-	HelperMemoryRequest           string               `toml:"helper_memory_request,omitempty" json:"helper_memory_request" long:"helper-memory-request" env:"KUBERNETES_HELPER_MEMORY_REQUEST" description:"The amount of memory requested for build helper containers"`
-	PullPolicy                    KubernetesPullPolicy `toml:"pull_policy,omitempty" json:"pull_policy" long:"pull-policy" env:"KUBERNETES_PULL_POLICY" description:"Policy for if/when to pull a container image (never, if-not-present, always). The cluster default will be used if not set"`
-	NodeSelector                  map[string]string    `toml:"node_selector,omitempty" json:"node_selector" long:"node-selector" description:"A toml table/json object of key=value. Value is expected to be a string. When set this will create pods on k8s nodes that match all the key=value pairs."`
-	ImagePullSecrets              []string             `toml:"image_pull_secrets,omitempty" json:"image_pull_secrets" long:"image-pull-secrets" env:"KUBERNETES_IMAGE_PULL_SECRETS" description:"A list of image pull secrets that are used for pulling docker image"`
-	HelperImage                   string               `toml:"helper_image,omitempty" json:"helper_image" long:"helper-image" env:"KUBERNETES_HELPER_IMAGE" description:"[ADVANCED] Override the default helper image used to clone repos and upload artifacts"`
-	TerminationGracePeriodSeconds int64                `toml:"terminationGracePeriodSeconds,omitzero" json:"terminationGracePeriodSeconds" long:"terminationGracePeriodSeconds" env:"KUBERNETES_TERMINATIONGRACEPERIODSECONDS" description:"Duration after the processes running in the pod are sent a termination signal and the time when the processes are forcibly halted with a kill signal."`
-	PollInterval                  int                  `toml:"poll_interval,omitzero" json:"poll_interval" long:"poll-interval" env:"KUBERNETES_POLL_INTERVAL" description:"How frequently, in seconds, the runner will poll the Kubernetes pod it has just created to check its status"`
-	PollTimeout                   int                  `toml:"poll_timeout,omitzero" json:"poll_timeout" long:"poll-timeout" env:"KUBERNETES_POLL_TIMEOUT" description:"The total amount of time, in seconds, that needs to pass before the runner will timeout attempting to connect to the pod it has just created (useful for queueing more builds that the cluster can handle at a time)"`
->>>>>>> cdb231f2
+	Host                          string                   `toml:"host" json:"host" long:"host" env:"KUBERNETES_HOST" description:"Optional Kubernetes master host URL (auto-discovery attempted if not specified)"`
+	CertFile                      string                   `toml:"cert_file,omitempty" json:"cert_file" long:"cert-file" env:"KUBERNETES_CERT_FILE" description:"Optional Kubernetes master auth certificate"`
+	KeyFile                       string                   `toml:"key_file,omitempty" json:"key_file" long:"key-file" env:"KUBERNETES_KEY_FILE" description:"Optional Kubernetes master auth private key"`
+	CAFile                        string                   `toml:"ca_file,omitempty" json:"ca_file" long:"ca-file" env:"KUBERNETES_CA_FILE" description:"Optional Kubernetes master auth ca certificate"`
+	Image                         string                   `toml:"image" json:"image" long:"image" env:"KUBERNETES_IMAGE" description:"Default docker image to use for builds when none is specified"`
+	Namespace                     string                   `toml:"namespace" json:"namespace" long:"namespace" env:"KUBERNETES_NAMESPACE" description:"Namespace to run Kubernetes jobs in"`
+	NamespaceOverwriteAllowed     string                   `toml:"namespace_overwrite_allowed" json:"namespace_overwrite_allowed" long:"namespace_overwrite_allowed" env:"KUBERNETES_NAMESPACE_OVERWRITE_ALLOWED" description:"Regex to validate 'KUBERNETES_NAMESPACE_OVERWRITE' value"`
+	Privileged                    bool                     `toml:"privileged,omitzero" json:"privileged" long:"privileged" env:"KUBERNETES_PRIVILEGED" description:"Run all containers with the privileged flag enabled"`
+	CPUs                          string                   `toml:"cpus,omitempty" json:"cpus" long:"cpus" env:"KUBERNETES_CPUS" description:"(deprecated) The CPU allocation given to build containers"`
+	Memory                        string                   `toml:"memory,omitempty" json:"memory" long:"memory" env:"KUBERNETES_MEMORY" description:"(deprecated) The amount of memory allocated to build containers"`
+	ServiceCPUs                   string                   `toml:"service_cpus,omitempty" json:"service_cpus" long:"service-cpus" env:"KUBERNETES_SERVICE_CPUS" description:"(deprecated) The CPU allocation given to build service containers"`
+	ServiceMemory                 string                   `toml:"service_memory,omitempty" json:"service_memory" long:"service-memory" env:"KUBERNETES_SERVICE_MEMORY" description:"(deprecated) The amount of memory allocated to build service containers"`
+	HelperCPUs                    string                   `toml:"helper_cpus,omitempty" json:"helper_cpus" long:"helper-cpus" env:"KUBERNETES_HELPER_CPUS" description:"(deprecated) The CPU allocation given to build helper containers"`
+	HelperMemory                  string                   `toml:"helper_memory,omitempty" json:"helper_memory" long:"helper-memory" env:"KUBERNETES_HELPER_MEMORY" description:"(deprecated) The amount of memory allocated to build helper containers"`
+	CPULimit                      string                   `toml:"cpu_limit,omitempty" json:"cpu_limit" long:"cpu-limit" env:"KUBERNETES_CPU_LIMIT" description:"The CPU allocation given to build containers"`
+	MemoryLimit                   string                   `toml:"memory_limit,omitempty" json:"memory_limit" long:"memory-limit" env:"KUBERNETES_MEMORY_LIMIT" description:"The amount of memory allocated to build containers"`
+	ServiceCPULimit               string                   `toml:"service_cpu_limit,omitempty" json:"service_cpu_limit" long:"service-cpu-limit" env:"KUBERNETES_SERVICE_CPU_LIMIT" description:"The CPU allocation given to build service containers"`
+	ServiceMemoryLimit            string                   `toml:"service_memory_limit,omitempty" json:"service_memory_limit" long:"service-memory-limit" env:"KUBERNETES_SERVICE_MEMORY_LIMIT" description:"The amount of memory allocated to build service containers"`
+	HelperCPULimit                string                   `toml:"helper_cpu_limit,omitempty" json:"helper_cpu_limit" long:"helper-cpu-limit" env:"KUBERNETES_HELPER_CPU_LIMIT" description:"The CPU allocation given to build helper containers"`
+	HelperMemoryLimit             string                   `toml:"helper_memory_limit,omitempty" json:"helper_memory_limit" long:"helper-memory-limit" env:"KUBERNETES_HELPER_MEMORY_LIMIT" description:"The amount of memory allocated to build helper containers"`
+	CPURequest                    string                   `toml:"cpu_request,omitempty" json:"cpu_request" long:"cpu-request" env:"KUBERNETES_CPU_REQUEST" description:"The CPU allocation requested for build containers"`
+	MemoryRequest                 string                   `toml:"memory_request,omitempty" json:"memory_request" long:"memory-request" env:"KUBERNETES_MEMORY_REQUEST" description:"The amount of memory requested from build containers"`
+	ServiceCPURequest             string                   `toml:"service_cpu_request,omitempty" json:"service_cpu_request" long:"service-cpu-request" env:"KUBERNETES_SERVICE_CPU_REQUEST" description:"The CPU allocation requested for build service containers"`
+	ServiceMemoryRequest          string                   `toml:"service_memory_request,omitempty" json:"service_memory_request" long:"service-memory-request" env:"KUBERNETES_SERVICE_MEMORY_REQUEST" description:"The amount of memory requested for build service containers"`
+	HelperCPURequest              string                   `toml:"helper_cpu_request,omitempty" json:"helper_cpu_request" long:"helper-cpu-request" env:"KUBERNETES_HELPER_CPU_REQUEST" description:"The CPU allocation requested for build helper containers"`
+	HelperMemoryRequest           string                   `toml:"helper_memory_request,omitempty" json:"helper_memory_request" long:"helper-memory-request" env:"KUBERNETES_HELPER_MEMORY_REQUEST" description:"The amount of memory requested for build helper containers"`
+	PullPolicy                    KubernetesPullPolicy     `toml:"pull_policy,omitempty" json:"pull_policy" long:"pull-policy" env:"KUBERNETES_PULL_POLICY" description:"Policy for if/when to pull a container image (never, if-not-present, always). The cluster default will be used if not set"`
+	NodeSelector                  map[string]string        `toml:"node_selector,omitempty" json:"node_selector" long:"node-selector" description:"A toml table/json object of key=value. Value is expected to be a string. When set this will create pods on k8s nodes that match all the key=value pairs."`
+	ImagePullSecrets              []string                 `toml:"image_pull_secrets,omitempty" json:"image_pull_secrets" long:"image-pull-secrets" env:"KUBERNETES_IMAGE_PULL_SECRETS" description:"A list of image pull secrets that are used for pulling docker image"`
+	HelperImage                   string                   `toml:"helper_image,omitempty" json:"helper_image" long:"helper-image" env:"KUBERNETES_HELPER_IMAGE" description:"[ADVANCED] Override the default helper image used to clone repos and upload artifacts"`
+	TerminationGracePeriodSeconds int64                    `toml:"terminationGracePeriodSeconds,omitzero" json:"terminationGracePeriodSeconds" long:"terminationGracePeriodSeconds" env:"KUBERNETES_TERMINATIONGRACEPERIODSECONDS" description:"Duration after the processes running in the pod are sent a termination signal and the time when the processes are forcibly halted with a kill signal."`
+	PollInterval                  int                      `toml:"poll_interval,omitzero" json:"poll_interval" long:"poll-interval" env:"KUBERNETES_POLL_INTERVAL" description:"How frequently, in seconds, the runner will poll the Kubernetes pod it has just created to check its status"`
+	PollTimeout                   int                      `toml:"poll_timeout,omitzero" json:"poll_timeout" long:"poll-timeout" env:"KUBERNETES_POLL_TIMEOUT" description:"The total amount of time, in seconds, that needs to pass before the runner will timeout attempting to connect to the pod it has just created (useful for queueing more builds that the cluster can handle at a time)"`
+	VolumeMounts                  []*KubernetesVolumeMount `toml:"mounts" json:"mounts" description:"Defines where to mount volumes within the container"`
+	VolumeSources                 KubernetesVolumeSources  `toml:"volumes" json:"volumes" description:"Defines the volume sources to mount into the container"`
 }
 
 type RunnerCredentials struct {
