--- conflicted
+++ resolved
@@ -119,7 +119,6 @@
 	DisableSnapshots bool   `toml:"disable_snapshots,omitzero" json:"disable_snapshots" long:"disable-snapshots" env:"VIRTUALBOX_DISABLE_SNAPSHOTS" description:"Disable snapshoting to speedup VM creation"`
 }
 
-<<<<<<< HEAD
 
 // AnkaConfig represents the anka runner config
 type AnkaConfig struct {
@@ -130,7 +129,6 @@
 	Priority		   *int     `toml:"priority,omitzero" json:"priority" long:"priority" env:"PRIORITY" description:"(optional) Override the task's default priority"`
 	GroupId 		   *string  `toml:"group_id,omitempty" json:"group_id" long:"group-id" env:"GROUP_ID" description:"(optional) Run on a specific node group "`
 	KeepAliveOnError   bool     `toml:"keep_alive_on_error,omitzero" json:"keep_alive_on_error" long:"keep-alive-on-error" env:"KEEP_ALIVE_ON_ERROR" description:"(optional) Keep the VM alive in case of error for debugging purposes "`
-=======
 type CustomConfig struct {
 	ConfigExec        string   `toml:"config_exec,omitempty" json:"config_exec" long:"config-exec" env:"CUSTOM_CONFIG_EXEC" description:"Executable that allows to inject configuration values to the executor"`
 	ConfigArgs        []string `toml:"config_args,omitempty" json:"config_args" long:"config-args" description:"Arguments for the config executable"`
@@ -149,7 +147,6 @@
 
 	GracefulKillTimeout *int `toml:"graceful_kill_timeout,omitempty" json:"graceful_kill_timeout" long:"graceful-kill-timeout" env:"CUSTOM_GRACEFUL_KILL_TIMEOUT" description:"Graceful timeout for scripts execution after SIGTERM is sent to the process (in seconds). This limits the time given for scripts to perform the cleanup before exiting"`
 	ForceKillTimeout    *int `toml:"force_kill_timeout,omitempty" json:"force_kill_timeout" long:"force-kill-timeout" env:"CUSTOM_FORCE_KILL_TIMEOUT" description:"Force timeout for scripts execution (in seconds). Counted from the force kill call; if process will be not terminated, Runner will abandon process termination and log an error"`
->>>>>>> 05161b14
 }
 
 type KubernetesPullPolicy string
@@ -318,11 +315,8 @@
 	Cache          *CacheConfig      `toml:"cache,omitempty" json:"cache" group:"cache configuration" namespace:"cache"`
 	Machine        *DockerMachine    `toml:"machine,omitempty" json:"machine" group:"docker machine provider" namespace:"machine"`
 	Kubernetes     *KubernetesConfig `toml:"kubernetes,omitempty" json:"kubernetes" group:"kubernetes executor" namespace:"kubernetes"`
-<<<<<<< HEAD
 	Anka *AnkaConfig                 `toml:"anka,omitempty" json:"anka" group:"anka executor" namespace:"anka"`
-=======
 	Custom         *CustomConfig     `toml:"custom,omitempty" json:"custom" group:"custom executor" namespace:"custom"`
->>>>>>> 05161b14
 }
 
 type RunnerConfig struct {
