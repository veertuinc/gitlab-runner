package common

import (
	"bufio"
	"bytes"
	"encoding/json"
	"errors"
	"fmt"
	"io/ioutil"
	"math/big"
	"os"
	"path/filepath"
	"strconv"
	"strings"
	"time"

	"github.com/BurntSushi/toml"
	"github.com/docker/go-units"
	"github.com/sirupsen/logrus"
	api "k8s.io/api/core/v1"

	"gitlab.com/gitlab-org/gitlab-runner/helpers"
	"gitlab.com/gitlab-org/gitlab-runner/helpers/docker"
	"gitlab.com/gitlab-org/gitlab-runner/helpers/ssh"
	"gitlab.com/gitlab-org/gitlab-runner/helpers/timeperiod"
)

type DockerPullPolicy string
type DockerSysCtls map[string]string

const (
	PullPolicyAlways       = "always"
	PullPolicyNever        = "never"
	PullPolicyIfNotPresent = "if-not-present"

	defaultHelperImage = "gitlab/gitlab-runner-helper"
)

// Get returns one of the predefined values or returns an error if the value can't match the predefined
func (p DockerPullPolicy) Get() (DockerPullPolicy, error) {
	// Default policy is always
	if p == "" {
		return PullPolicyAlways, nil
	}

	// Verify pull policy
	if p != PullPolicyNever &&
		p != PullPolicyIfNotPresent &&
		p != PullPolicyAlways {
		return "", fmt.Errorf("unsupported docker-pull-policy: %v", p)
	}
	return p, nil
}

type DockerConfig struct {
	docker_helpers.DockerCredentials
	Hostname                   string            `toml:"hostname,omitempty" json:"hostname" long:"hostname" env:"DOCKER_HOSTNAME" description:"Custom container hostname"`
	Image                      string            `toml:"image" json:"image" long:"image" env:"DOCKER_IMAGE" description:"Docker image to be used"`
	Runtime                    string            `toml:"runtime,omitempty" json:"runtime" long:"runtime" env:"DOCKER_RUNTIME" description:"Docker runtime to be used"`
	Memory                     string            `toml:"memory,omitempty" json:"memory" long:"memory" env:"DOCKER_MEMORY" description:"Memory limit (format: <number>[<unit>]). Unit can be one of b, k, m, or g. Minimum is 4M."`
	MemorySwap                 string            `toml:"memory_swap,omitempty" json:"memory_swap" long:"memory-swap" env:"DOCKER_MEMORY_SWAP" description:"Total memory limit (memory + swap, format: <number>[<unit>]). Unit can be one of b, k, m, or g."`
	MemoryReservation          string            `toml:"memory_reservation,omitempty" json:"memory_reservation" long:"memory-reservation" env:"DOCKER_MEMORY_RESERVATION" description:"Memory soft limit (format: <number>[<unit>]). Unit can be one of b, k, m, or g."`
	CPUSetCPUs                 string            `toml:"cpuset_cpus,omitempty" json:"cpuset_cpus" long:"cpuset-cpus" env:"DOCKER_CPUSET_CPUS" description:"String value containing the cgroups CpusetCpus to use"`
	CPUS                       string            `toml:"cpus,omitempty" json:"cpus" long:"cpus" env:"DOCKER_CPUS" description:"Number of CPUs"`
	DNS                        []string          `toml:"dns,omitempty" json:"dns" long:"dns" env:"DOCKER_DNS" description:"A list of DNS servers for the container to use"`
	DNSSearch                  []string          `toml:"dns_search,omitempty" json:"dns_search" long:"dns-search" env:"DOCKER_DNS_SEARCH" description:"A list of DNS search domains"`
	Privileged                 bool              `toml:"privileged,omitzero" json:"privileged" long:"privileged" env:"DOCKER_PRIVILEGED" description:"Give extended privileges to container"`
	DisableEntrypointOverwrite bool              `toml:"disable_entrypoint_overwrite,omitzero" json:"disable_entrypoint_overwrite" long:"disable-entrypoint-overwrite" env:"DOCKER_DISABLE_ENTRYPOINT_OVERWRITE" description:"Disable the possibility for a container to overwrite the default image entrypoint"`
	UsernsMode                 string            `toml:"userns_mode,omitempty" json:"userns_mode" long:"userns" env:"DOCKER_USERNS_MODE" description:"User namespace to use"`
	CapAdd                     []string          `toml:"cap_add" json:"cap_add" long:"cap-add" env:"DOCKER_CAP_ADD" description:"Add Linux capabilities"`
	CapDrop                    []string          `toml:"cap_drop" json:"cap_drop" long:"cap-drop" env:"DOCKER_CAP_DROP" description:"Drop Linux capabilities"`
	OomKillDisable             bool              `toml:"oom_kill_disable,omitzero" json:"oom_kill_disable" long:"oom-kill-disable" env:"DOCKER_OOM_KILL_DISABLE" description:"Do not kill processes in a container if an out-of-memory (OOM) error occurs"`
	SecurityOpt                []string          `toml:"security_opt" json:"security_opt" long:"security-opt" env:"DOCKER_SECURITY_OPT" description:"Security Options"`
	Devices                    []string          `toml:"devices" json:"devices" long:"devices" env:"DOCKER_DEVICES" description:"Add a host device to the container"`
	DisableCache               bool              `toml:"disable_cache,omitzero" json:"disable_cache" long:"disable-cache" env:"DOCKER_DISABLE_CACHE" description:"Disable all container caching"`
	Volumes                    []string          `toml:"volumes,omitempty" json:"volumes" long:"volumes" env:"DOCKER_VOLUMES" description:"Bind-mount a volume and create it if it doesn't exist prior to mounting. Can be specified multiple times once per mountpoint, e.g. --docker-volumes 'test0:/test0' --docker-volumes 'test1:/test1'"`
	VolumeDriver               string            `toml:"volume_driver,omitempty" json:"volume_driver" long:"volume-driver" env:"DOCKER_VOLUME_DRIVER" description:"Volume driver to be used"`
	CacheDir                   string            `toml:"cache_dir,omitempty" json:"cache_dir" long:"cache-dir" env:"DOCKER_CACHE_DIR" description:"Directory where to store caches"`
	ExtraHosts                 []string          `toml:"extra_hosts,omitempty" json:"extra_hosts" long:"extra-hosts" env:"DOCKER_EXTRA_HOSTS" description:"Add a custom host-to-IP mapping"`
	VolumesFrom                []string          `toml:"volumes_from,omitempty" json:"volumes_from" long:"volumes-from" env:"DOCKER_VOLUMES_FROM" description:"A list of volumes to inherit from another container"`
	NetworkMode                string            `toml:"network_mode,omitempty" json:"network_mode" long:"network-mode" env:"DOCKER_NETWORK_MODE" description:"Add container to a custom network"`
	Links                      []string          `toml:"links,omitempty" json:"links" long:"links" env:"DOCKER_LINKS" description:"Add link to another container"`
	Services                   []string          `toml:"services,omitempty" json:"services" long:"services" env:"DOCKER_SERVICES" description:"Add service that is started with container"`
	WaitForServicesTimeout     int               `toml:"wait_for_services_timeout,omitzero" json:"wait_for_services_timeout" long:"wait-for-services-timeout" env:"DOCKER_WAIT_FOR_SERVICES_TIMEOUT" description:"How long to wait for service startup"`
	AllowedImages              []string          `toml:"allowed_images,omitempty" json:"allowed_images" long:"allowed-images" env:"DOCKER_ALLOWED_IMAGES" description:"Whitelist allowed images"`
	AllowedServices            []string          `toml:"allowed_services,omitempty" json:"allowed_services" long:"allowed-services" env:"DOCKER_ALLOWED_SERVICES" description:"Whitelist allowed services"`
	PullPolicy                 DockerPullPolicy  `toml:"pull_policy,omitempty" json:"pull_policy" long:"pull-policy" env:"DOCKER_PULL_POLICY" description:"Image pull policy: never, if-not-present, always"`
	ShmSize                    int64             `toml:"shm_size,omitempty" json:"shm_size" long:"shm-size" env:"DOCKER_SHM_SIZE" description:"Shared memory size for docker images (in bytes)"`
	Tmpfs                      map[string]string `toml:"tmpfs,omitempty" json:"tmpfs" long:"tmpfs" env:"DOCKER_TMPFS" description:"A toml table/json object with the format key=values. When set this will mount the specified path in the key as a tmpfs volume in the main container, using the options specified as key. For the supported options, see the documentation for the unix 'mount' command"`
	ServicesTmpfs              map[string]string `toml:"services_tmpfs,omitempty" json:"services_tmpfs" long:"services-tmpfs" env:"DOCKER_SERVICES_TMPFS" description:"A toml table/json object with the format key=values. When set this will mount the specified path in the key as a tmpfs volume in all the service containers, using the options specified as key. For the supported options, see the documentation for the unix 'mount' command"`
	SysCtls                    DockerSysCtls     `toml:"sysctls,omitempty" json:"sysctls" long:"sysctls" env:"DOCKER_SYSCTLS" description:"Sysctl options, a toml table/json object of key=value. Value is expected to be a string."`
	HelperImage                string            `toml:"helper_image,omitempty" json:"helper_image" long:"helper-image" env:"DOCKER_HELPER_IMAGE" description:"[ADVANCED] Override the default helper image used to clone repos and upload artifacts"`
}

type DockerMachine struct {
	IdleCount      int      `long:"idle-nodes" env:"MACHINE_IDLE_COUNT" description:"Maximum idle machines"`
	IdleTime       int      `toml:"IdleTime,omitzero" long:"idle-time" env:"MACHINE_IDLE_TIME" description:"Minimum time after node can be destroyed"`
	MaxBuilds      int      `toml:"MaxBuilds,omitzero" long:"max-builds" env:"MACHINE_MAX_BUILDS" description:"Maximum number of builds processed by machine"`
	MachineDriver  string   `long:"machine-driver" env:"MACHINE_DRIVER" description:"The driver to use when creating machine"`
	MachineName    string   `long:"machine-name" env:"MACHINE_NAME" description:"The template for machine name (needs to include %s)"`
	MachineOptions []string `long:"machine-options" env:"MACHINE_OPTIONS" description:"Additional machine creation options"`

	OffPeakPeriods   []string `long:"off-peak-periods" env:"MACHINE_OFF_PEAK_PERIODS" description:"Time periods when the scheduler is in the OffPeak mode"`
	OffPeakTimezone  string   `long:"off-peak-timezone" env:"MACHINE_OFF_PEAK_TIMEZONE" description:"Timezone for the OffPeak periods (defaults to Local)"`
	OffPeakIdleCount int      `long:"off-peak-idle-count" env:"MACHINE_OFF_PEAK_IDLE_COUNT" description:"Maximum idle machines when the scheduler is in the OffPeak mode"`
	OffPeakIdleTime  int      `long:"off-peak-idle-time" env:"MACHINE_OFF_PEAK_IDLE_TIME" description:"Minimum time after machine can be destroyed when the scheduler is in the OffPeak mode"`

	offPeakTimePeriods *timeperiod.TimePeriod
}

type ParallelsConfig struct {
	BaseName         string `toml:"base_name" json:"base_name" long:"base-name" env:"PARALLELS_BASE_NAME" description:"VM name to be used"`
	TemplateName     string `toml:"template_name,omitempty" json:"template_name" long:"template-name" env:"PARALLELS_TEMPLATE_NAME" description:"VM template to be created"`
	DisableSnapshots bool   `toml:"disable_snapshots,omitzero" json:"disable_snapshots" long:"disable-snapshots" env:"PARALLELS_DISABLE_SNAPSHOTS" description:"Disable snapshoting to speedup VM creation"`
	TimeServer       string `toml:"time_server,omitempty" json:"time_server" long:"time-server" env:"PARALLELS_TIME_SERVER" description:"Timeserver to sync the guests time from. Defaults to time.apple.com"`
}

type VirtualBoxConfig struct {
	BaseName         string `toml:"base_name" json:"base_name" long:"base-name" env:"VIRTUALBOX_BASE_NAME" description:"VM name to be used"`
	BaseSnapshot     string `toml:"base_snapshot,omitempty" json:"base_snapshot" long:"base-snapshot" env:"VIRTUALBOX_BASE_SNAPSHOT" description:"Name or UUID of a specific VM snapshot to clone"`
	DisableSnapshots bool   `toml:"disable_snapshots,omitzero" json:"disable_snapshots" long:"disable-snapshots" env:"VIRTUALBOX_DISABLE_SNAPSHOTS" description:"Disable snapshoting to speedup VM creation"`
}

<<<<<<< HEAD
=======

// AnkaConfig represents the anka runner config
type AnkaConfig struct {
	ControllerAddress  string  `toml:"controller_address" json:"controller_address" long:"controller-address" env:"CONTROLLER_ADDRESS" description:"Anka Cloud controller address, example: http://anka.controller.com[:8090]"`
	ImageId			   string  `toml:"image_id" json:"image_id" long:"image-id" env:"IMAGE_ID" description:"Image id to be used"`
	Tag                *string  `toml:"tag,omitempty" json:"tag" long:"tag" env:"TAG" description:"(optional) Tag to use"`
	NodeID             *string  `toml:"node_id,omitempty" json:"node_id" long:"node-id" env:"NODE_ID" description:"(optional) Run on a specific node"`
	Priority		   *int     `toml:"priority,omitzero" json:"priority" long:"priority" env:"PRIORITY" description:"(optional) Override the task's default priority"`
	GroupId 		   *string  `toml:"group_id,omitempty" json:"group_id" long:"group-id" env:"GROUP_ID" description:"(optional) Run on a specific node group "`
	KeepAliveOnError   bool     `toml:"keep_alive_on_error,omitzero" json:"keep_alive_on_error" long:"keep-alive-on-error" env:"KEEP_ALIVE_ON_ERROR" description:"(optional) Keep the VM alive in case of error for debugging purposes "`
}

>>>>>>> cb97d41d
type KubernetesPullPolicy string

// Get returns one of the predefined values in kubernetes notation or returns an error if the value can't match the predefined
func (p KubernetesPullPolicy) Get() (KubernetesPullPolicy, error) {
	switch {
	case p == "":
		return "", nil
	case p == PullPolicyAlways:
		return "Always", nil
	case p == PullPolicyNever:
		return "Never", nil
	case p == PullPolicyIfNotPresent:
		return "IfNotPresent", nil
	}
	return "", fmt.Errorf("unsupported kubernetes-pull-policy: %v", p)
}

type KubernetesConfig struct {
	Host                           string               `toml:"host" json:"host" long:"host" env:"KUBERNETES_HOST" description:"Optional Kubernetes master host URL (auto-discovery attempted if not specified)"`
	CertFile                       string               `toml:"cert_file,omitempty" json:"cert_file" long:"cert-file" env:"KUBERNETES_CERT_FILE" description:"Optional Kubernetes master auth certificate"`
	KeyFile                        string               `toml:"key_file,omitempty" json:"key_file" long:"key-file" env:"KUBERNETES_KEY_FILE" description:"Optional Kubernetes master auth private key"`
	CAFile                         string               `toml:"ca_file,omitempty" json:"ca_file" long:"ca-file" env:"KUBERNETES_CA_FILE" description:"Optional Kubernetes master auth ca certificate"`
	BearerTokenOverwriteAllowed    bool                 `toml:"bearer_token_overwrite_allowed" json:"bearer_token_overwrite_allowed" long:"bearer_token_overwrite_allowed" env:"KUBERNETES_BEARER_TOKEN_OVERWRITE_ALLOWED" description:"Bool to authorize builds to specify their own bearer token for creation."`
	BearerToken                    string               `toml:"bearer_token,omitempty" json:"bearer_token" long:"bearer_token" env:"KUBERNETES_BEARER_TOKEN" description:"Optional Kubernetes service account token used to start build pods."`
	Image                          string               `toml:"image" json:"image" long:"image" env:"KUBERNETES_IMAGE" description:"Default docker image to use for builds when none is specified"`
	Namespace                      string               `toml:"namespace" json:"namespace" long:"namespace" env:"KUBERNETES_NAMESPACE" description:"Namespace to run Kubernetes jobs in"`
	NamespaceOverwriteAllowed      string               `toml:"namespace_overwrite_allowed" json:"namespace_overwrite_allowed" long:"namespace_overwrite_allowed" env:"KUBERNETES_NAMESPACE_OVERWRITE_ALLOWED" description:"Regex to validate 'KUBERNETES_NAMESPACE_OVERWRITE' value"`
	Privileged                     bool                 `toml:"privileged,omitzero" json:"privileged" long:"privileged" env:"KUBERNETES_PRIVILEGED" description:"Run all containers with the privileged flag enabled"`
	CPULimit                       string               `toml:"cpu_limit,omitempty" json:"cpu_limit" long:"cpu-limit" env:"KUBERNETES_CPU_LIMIT" description:"The CPU allocation given to build containers"`
	MemoryLimit                    string               `toml:"memory_limit,omitempty" json:"memory_limit" long:"memory-limit" env:"KUBERNETES_MEMORY_LIMIT" description:"The amount of memory allocated to build containers"`
	ServiceCPULimit                string               `toml:"service_cpu_limit,omitempty" json:"service_cpu_limit" long:"service-cpu-limit" env:"KUBERNETES_SERVICE_CPU_LIMIT" description:"The CPU allocation given to build service containers"`
	ServiceMemoryLimit             string               `toml:"service_memory_limit,omitempty" json:"service_memory_limit" long:"service-memory-limit" env:"KUBERNETES_SERVICE_MEMORY_LIMIT" description:"The amount of memory allocated to build service containers"`
	HelperCPULimit                 string               `toml:"helper_cpu_limit,omitempty" json:"helper_cpu_limit" long:"helper-cpu-limit" env:"KUBERNETES_HELPER_CPU_LIMIT" description:"The CPU allocation given to build helper containers"`
	HelperMemoryLimit              string               `toml:"helper_memory_limit,omitempty" json:"helper_memory_limit" long:"helper-memory-limit" env:"KUBERNETES_HELPER_MEMORY_LIMIT" description:"The amount of memory allocated to build helper containers"`
	CPURequest                     string               `toml:"cpu_request,omitempty" json:"cpu_request" long:"cpu-request" env:"KUBERNETES_CPU_REQUEST" description:"The CPU allocation requested for build containers"`
	MemoryRequest                  string               `toml:"memory_request,omitempty" json:"memory_request" long:"memory-request" env:"KUBERNETES_MEMORY_REQUEST" description:"The amount of memory requested from build containers"`
	ServiceCPURequest              string               `toml:"service_cpu_request,omitempty" json:"service_cpu_request" long:"service-cpu-request" env:"KUBERNETES_SERVICE_CPU_REQUEST" description:"The CPU allocation requested for build service containers"`
	ServiceMemoryRequest           string               `toml:"service_memory_request,omitempty" json:"service_memory_request" long:"service-memory-request" env:"KUBERNETES_SERVICE_MEMORY_REQUEST" description:"The amount of memory requested for build service containers"`
	HelperCPURequest               string               `toml:"helper_cpu_request,omitempty" json:"helper_cpu_request" long:"helper-cpu-request" env:"KUBERNETES_HELPER_CPU_REQUEST" description:"The CPU allocation requested for build helper containers"`
	HelperMemoryRequest            string               `toml:"helper_memory_request,omitempty" json:"helper_memory_request" long:"helper-memory-request" env:"KUBERNETES_HELPER_MEMORY_REQUEST" description:"The amount of memory requested for build helper containers"`
	PullPolicy                     KubernetesPullPolicy `toml:"pull_policy,omitempty" json:"pull_policy" long:"pull-policy" env:"KUBERNETES_PULL_POLICY" description:"Policy for if/when to pull a container image (never, if-not-present, always). The cluster default will be used if not set"`
	NodeSelector                   map[string]string    `toml:"node_selector,omitempty" json:"node_selector" long:"node-selector" env:"KUBERNETES_NODE_SELECTOR" description:"A toml table/json object of key=value. Value is expected to be a string. When set this will create pods on k8s nodes that match all the key=value pairs."`
	NodeTolerations                map[string]string    `toml:"node_tolerations,omitempty" json:"node_tolerations" long:"node-tolerations" env:"KUBERNETES_NODE_TOLERATIONS" description:"A toml table/json object of key=value:effect. Value and effect are expected to be strings. When set, pods will tolerate the given taints. Only one toleration is supported through environment variable configuration."`
	ImagePullSecrets               []string             `toml:"image_pull_secrets,omitempty" json:"image_pull_secrets" long:"image-pull-secrets" env:"KUBERNETES_IMAGE_PULL_SECRETS" description:"A list of image pull secrets that are used for pulling docker image"`
	HelperImage                    string               `toml:"helper_image,omitempty" json:"helper_image" long:"helper-image" env:"KUBERNETES_HELPER_IMAGE" description:"[ADVANCED] Override the default helper image used to clone repos and upload artifacts"`
	TerminationGracePeriodSeconds  int64                `toml:"terminationGracePeriodSeconds,omitzero" json:"terminationGracePeriodSeconds" long:"terminationGracePeriodSeconds" env:"KUBERNETES_TERMINATIONGRACEPERIODSECONDS" description:"Duration after the processes running in the pod are sent a termination signal and the time when the processes are forcibly halted with a kill signal."`
	PollInterval                   int                  `toml:"poll_interval,omitzero" json:"poll_interval" long:"poll-interval" env:"KUBERNETES_POLL_INTERVAL" description:"How frequently, in seconds, the runner will poll the Kubernetes pod it has just created to check its status"`
	PollTimeout                    int                  `toml:"poll_timeout,omitzero" json:"poll_timeout" long:"poll-timeout" env:"KUBERNETES_POLL_TIMEOUT" description:"The total amount of time, in seconds, that needs to pass before the runner will timeout attempting to connect to the pod it has just created (useful for queueing more builds that the cluster can handle at a time)"`
	PodLabels                      map[string]string    `toml:"pod_labels,omitempty" json:"pod_labels" long:"pod-labels" description:"A toml table/json object of key-value. Value is expected to be a string. When set, this will create pods with the given pod labels. Environment variables will be substituted for values here."`
	ServiceAccount                 string               `toml:"service_account,omitempty" json:"service_account" long:"service-account" env:"KUBERNETES_SERVICE_ACCOUNT" description:"Executor pods will use this Service Account to talk to kubernetes API"`
	ServiceAccountOverwriteAllowed string               `toml:"service_account_overwrite_allowed" json:"service_account_overwrite_allowed" long:"service_account_overwrite_allowed" env:"KUBERNETES_SERVICE_ACCOUNT_OVERWRITE_ALLOWED" description:"Regex to validate 'KUBERNETES_SERVICE_ACCOUNT' value"`
	PodAnnotations                 map[string]string    `toml:"pod_annotations,omitempty" json:"pod_annotations" long:"pod-annotations" description:"A toml table/json object of key-value. Value is expected to be a string. When set, this will create pods with the given annotations. Can be overwritten in build with KUBERNETES_POD_ANNOTATIONS_* varialbes"`
	PodAnnotationsOverwriteAllowed string               `toml:"pod_annotations_overwrite_allowed" json:"pod_annotations_overwrite_allowed" long:"pod_annotations_overwrite_allowed" env:"KUBERNETES_POD_ANNOTATIONS_OVERWRITE_ALLOWED" description:"Regex to validate 'KUBERNETES_POD_ANNOTATIONS_*' values"`
	Volumes                        KubernetesVolumes    `toml:"volumes"`
}

type KubernetesVolumes struct {
	HostPaths  []KubernetesHostPath  `toml:"host_path" description:"The host paths which will be mounted"`
	PVCs       []KubernetesPVC       `toml:"pvc" description:"The persistent volume claims that will be mounted"`
	ConfigMaps []KubernetesConfigMap `toml:"config_map" description:"The config maps which will be mounted as volumes"`
	Secrets    []KubernetesSecret    `toml:"secret" description:"The secret maps which will be mounted"`
	EmptyDirs  []KubernetesEmptyDir  `toml:"empty_dir" description:"The empty dirs which will be mounted"`
}

type KubernetesConfigMap struct {
	Name      string            `toml:"name" json:"name" description:"The name of the volume and ConfigMap to use"`
	MountPath string            `toml:"mount_path" description:"Path where volume should be mounted inside of container"`
	ReadOnly  bool              `toml:"read_only,omitempty" description:"If this volume should be mounted read only"`
	Items     map[string]string `toml:"items,omitempty" description:"Key-to-path mapping for keys from the config map that should be used."`
}

type KubernetesHostPath struct {
	Name      string `toml:"name" json:"name" description:"The name of the volume"`
	MountPath string `toml:"mount_path" description:"Path where volume should be mounted inside of container"`
	ReadOnly  bool   `toml:"read_only,omitempty" description:"If this volume should be mounted read only"`
	HostPath  string `toml:"host_path,omitempty" description:"Path from the host that should be mounted as a volume"`
}

type KubernetesPVC struct {
	Name      string `toml:"name" json:"name" description:"The name of the volume and PVC to use"`
	MountPath string `toml:"mount_path" description:"Path where volume should be mounted inside of container"`
	ReadOnly  bool   `toml:"read_only,omitempty" description:"If this volume should be mounted read only"`
}

type KubernetesSecret struct {
	Name      string            `toml:"name" json:"name" description:"The name of the volume and Secret to use"`
	MountPath string            `toml:"mount_path" description:"Path where volume should be mounted inside of container"`
	ReadOnly  bool              `toml:"read_only,omitempty" description:"If this volume should be mounted read only"`
	Items     map[string]string `toml:"items,omitempty" description:"Key-to-path mapping for keys from the secret that should be used."`
}

type KubernetesEmptyDir struct {
	Name      string `toml:"name" json:"name" description:"The name of the volume and EmptyDir to use"`
	MountPath string `toml:"mount_path" description:"Path where volume should be mounted inside of container"`
	Medium    string `toml:"medium,omitempty" description:"Set to 'Memory' to have a tmpfs"`
}

type RunnerCredentials struct {
	URL         string `toml:"url" json:"url" short:"u" long:"url" env:"CI_SERVER_URL" required:"true" description:"Runner URL"`
	Token       string `toml:"token" json:"token" short:"t" long:"token" env:"CI_SERVER_TOKEN" required:"true" description:"Runner token"`
	TLSCAFile   string `toml:"tls-ca-file,omitempty" json:"tls-ca-file" long:"tls-ca-file" env:"CI_SERVER_TLS_CA_FILE" description:"File containing the certificates to verify the peer when using HTTPS"`
	TLSCertFile string `toml:"tls-cert-file,omitempty" json:"tls-cert-file" long:"tls-cert-file" env:"CI_SERVER_TLS_CERT_FILE" description:"File containing certificate for TLS client auth when using HTTPS"`
	TLSKeyFile  string `toml:"tls-key-file,omitempty" json:"tls-key-file" long:"tls-key-file" env:"CI_SERVER_TLS_KEY_FILE" description:"File containing private key for TLS client auth when using HTTPS"`
}

type CacheGCSCredentials struct {
	AccessID   string `toml:"AccessID,omitempty" long:"access-id" env:"CACHE_GCS_ACCESS_ID" description:"ID of GCP Service Account used to access the storage"`
	PrivateKey string `toml:"PrivateKey,omitempty" long:"private-key" env:"CACHE_GCS_PRIVATE_KEY" description:"Private key used to sign GCS requests"`
}

type CacheGCSConfig struct {
	CacheGCSCredentials
	CredentialsFile string `toml:"CredentialsFile,omitempty" long:"credentials-file" env:"GOOGLE_APPLICATION_CREDENTIALS" description:"File with GCP credentials, containing AccessID and PrivateKey"`
	BucketName      string `toml:"BucketName,omitempty" long:"bucket-name" env:"CACHE_GCS_BUCKET_NAME" description:"Name of the bucket where cache will be stored"`
}

type CacheS3Config struct {
	ServerAddress  string `toml:"ServerAddress,omitempty" long:"server-address" env:"CACHE_S3_SERVER_ADDRESS" description:"A host:port to the used S3-compatible server"`
	AccessKey      string `toml:"AccessKey,omitempty" long:"access-key" env:"CACHE_S3_ACCESS_KEY" description:"S3 Access Key"`
	SecretKey      string `toml:"SecretKey,omitempty" long:"secret-key" env:"CACHE_S3_SECRET_KEY" description:"S3 Secret Key"`
	BucketName     string `toml:"BucketName,omitempty" long:"bucket-name" env:"CACHE_S3_BUCKET_NAME" description:"Name of the bucket where cache will be stored"`
	BucketLocation string `toml:"BucketLocation,omitempty" long:"bucket-location" env:"CACHE_S3_BUCKET_LOCATION" description:"Name of S3 region"`
	Insecure       bool   `toml:"Insecure,omitempty" long:"insecure" env:"CACHE_S3_INSECURE" description:"Use insecure mode (without https)"`
}

type CacheConfig struct {
	Type   string `toml:"Type,omitempty" long:"type" env:"CACHE_TYPE" description:"Select caching method"`
	Path   string `toml:"Path,omitempty" long:"path" env:"CACHE_PATH" description:"Name of the path to prepend to the cache URL"`
	Shared bool   `toml:"Shared,omitempty" long:"shared" env:"CACHE_SHARED" description:"Enable cache sharing between runners."`

	S3  *CacheS3Config  `toml:"s3,omitempty" json:"s3" namespace:"s3"`
	GCS *CacheGCSConfig `toml:"gcs,omitempty" json:"gcs" namespace:"gcs"`

	// TODO: Remove in 12.0
	S3CachePath    string `toml:"-" long:"s3-cache-path" env:"S3_CACHE_PATH" description:"Name of the path to prepend to the cache URL. DEPRECATED"` // DEPRECATED
	CacheShared    bool   `toml:"-" long:"cache-shared" description:"Enable cache sharing between runners. DEPRECATED"`                              // DEPRECATED
	ServerAddress  string `toml:"ServerAddress,omitempty" description:"A host:port to the used S3-compatible server DEPRECATED"`                     // DEPRECATED
	AccessKey      string `toml:"AccessKey,omitempty" description:"S3 Access Key DEPRECATED"`                                                        // DEPRECATED
	SecretKey      string `toml:"SecretKey,omitempty" description:"S3 Secret Key DEPRECATED"`                                                        // DEPRECATED
	BucketName     string `toml:"BucketName,omitempty" description:"Name of the bucket where cache will be stored DEPRECATED"`                       // DEPRECATED
	BucketLocation string `toml:"BucketLocation,omitempty" description:"Name of S3 region DEPRECATED"`                                               // DEPRECATED
	Insecure       bool   `toml:"Insecure,omitempty" description:"Use insecure mode (without https) DEPRECATED"`                                     // DEPRECATED
}

type RunnerSettings struct {
	Executor  string `toml:"executor" json:"executor" long:"executor" env:"RUNNER_EXECUTOR" required:"true" description:"Select executor, eg. shell, docker, etc."`
	BuildsDir string `toml:"builds_dir,omitempty" json:"builds_dir" long:"builds-dir" env:"RUNNER_BUILDS_DIR" description:"Directory where builds are stored"`
	CacheDir  string `toml:"cache_dir,omitempty" json:"cache_dir" long:"cache-dir" env:"RUNNER_CACHE_DIR" description:"Directory where build cache is stored"`
	CloneURL  string `toml:"clone_url,omitempty" json:"clone_url" long:"clone-url" env:"CLONE_URL" description:"Overwrite the default URL used to clone or fetch the git ref"`

	Environment     []string `toml:"environment,omitempty" json:"environment" long:"env" env:"RUNNER_ENV" description:"Custom environment variables injected to build environment"`
	PreCloneScript  string   `toml:"pre_clone_script,omitempty" json:"pre_clone_script" long:"pre-clone-script" env:"RUNNER_PRE_CLONE_SCRIPT" description:"Runner-specific command script executed before code is pulled"`
	PreBuildScript  string   `toml:"pre_build_script,omitempty" json:"pre_build_script" long:"pre-build-script" env:"RUNNER_PRE_BUILD_SCRIPT" description:"Runner-specific command script executed after code is pulled, just before build executes"`
	PostBuildScript string   `toml:"post_build_script,omitempty" json:"post_build_script" long:"post-build-script" env:"RUNNER_POST_BUILD_SCRIPT" description:"Runner-specific command script executed after code is pulled and just after build executes"`

	DebugTraceDisabled bool `toml:"debug_trace_disabled,omitempty" json:"debug_trace_disabled" long:"debug-trace-disabled" env:"RUNNER_DEBUG_TRACE_DISABLED" description:"When set to true Runner will disable the possibility of using the CI_DEBUG_TRACE feature"`

	Shell string `toml:"shell,omitempty" json:"shell" long:"shell" env:"RUNNER_SHELL" description:"Select bash, cmd or powershell"`

	CustomBuildDir *CustomBuildDir   `toml:"custom_build_dir,omitempty" json:"custom_build_dir" group:"custom build dir configuration" namespace:"custom_build_dir"`
	SSH            *ssh.Config       `toml:"ssh,omitempty" json:"ssh" group:"ssh executor" namespace:"ssh"`
	Docker         *DockerConfig     `toml:"docker,omitempty" json:"docker" group:"docker executor" namespace:"docker"`
	Parallels      *ParallelsConfig  `toml:"parallels,omitempty" json:"parallels" group:"parallels executor" namespace:"parallels"`
	VirtualBox     *VirtualBoxConfig `toml:"virtualbox,omitempty" json:"virtualbox" group:"virtualbox executor" namespace:"virtualbox"`
	Cache          *CacheConfig      `toml:"cache,omitempty" json:"cache" group:"cache configuration" namespace:"cache"`
	Machine        *DockerMachine    `toml:"machine,omitempty" json:"machine" group:"docker machine provider" namespace:"machine"`
	Kubernetes     *KubernetesConfig `toml:"kubernetes,omitempty" json:"kubernetes" group:"kubernetes executor" namespace:"kubernetes"`
}

type RunnerConfig struct {
	Name               string `toml:"name" json:"name" short:"name" long:"description" env:"RUNNER_NAME" description:"Runner name"`
	Limit              int    `toml:"limit,omitzero" json:"limit" long:"limit" env:"RUNNER_LIMIT" description:"Maximum number of builds processed by this runner"`
	OutputLimit        int    `toml:"output_limit,omitzero" long:"output-limit" env:"RUNNER_OUTPUT_LIMIT" description:"Maximum build trace size in kilobytes"`
	RequestConcurrency int    `toml:"request_concurrency,omitzero" long:"request-concurrency" env:"RUNNER_REQUEST_CONCURRENCY" description:"Maximum concurrency for job requests"`

	RunnerCredentials
	RunnerSettings
}

type SessionServer struct {
	ListenAddress    string `toml:"listen_address,omitempty" json:"listen_address" description:"Address that the runner will communicate directly with"`
	AdvertiseAddress string `toml:"advertise_address,omitempty" json:"advertise_address" description:"Address the runner will expose to the world to connect to the session server"`
	SessionTimeout   int    `toml:"session_timeout,omitempty" json:"session_timeout" description:"How long a terminal session can be active after a build completes, in seconds"`
}

type Config struct {
	ListenAddress string        `toml:"listen_address,omitempty" json:"listen_address"`
	SessionServer SessionServer `toml:"session_server,omitempty" json:"session_server"`

	// TODO: Remove in 12.0
	MetricsServerAddress string `toml:"metrics_server,omitempty" json:"metrics_server"` // DEPRECATED

	Concurrent    int             `toml:"concurrent" json:"concurrent"`
	CheckInterval int             `toml:"check_interval" json:"check_interval" description:"Define active checking interval of jobs"`
	LogLevel      *string         `toml:"log_level" json:"log_level" description:"Define log level (one of: panic, fatal, error, warning, info, debug)"`
	LogFormat     *string         `toml:"log_format" json:"log_format" description:"Define log format (one of: runner, text, json)"`
	User          string          `toml:"user,omitempty" json:"user"`
	Runners       []*RunnerConfig `toml:"runners" json:"runners"`
	SentryDSN     *string         `toml:"sentry_dsn"`
	ModTime       time.Time       `toml:"-"`
	Loaded        bool            `toml:"-"`
}

type CustomBuildDir struct {
	Enabled bool `toml:"enabled,omitempty" json:"enabled" long:"enabled" env:"CUSTOM_BUILD_DIR_ENABLED" description:"Enable job specific build directories"`
}

func getDeprecatedStringSetting(setting string, tomlField string, envVariable string, tomlReplacement string, envReplacement string) string {
	if setting != "" {
		logrus.Warningf("%s setting is deprecated and will be removed in GitLab Runner 12.0. Please use %s instead", tomlField, tomlReplacement)
		return setting
	}

	value := os.Getenv(envVariable)
	if value != "" {
		logrus.Warningf("%s environment variables is deprecated and will be removed in GitLab Runner 12.0. Please use %s instead", envVariable, envReplacement)
	}

	return value
}

func getDeprecatedBoolSetting(setting bool, tomlField string, envVariable string, tomlReplacement string, envReplacement string) bool {
	if setting {
		logrus.Warningf("%s setting is deprecated and will be removed in GitLab Runner 12.0. Please use %s instead", tomlField, tomlReplacement)
		return setting
	}

	value, _ := strconv.ParseBool(os.Getenv(envVariable))
	if value {
		logrus.Warningf("%s environment variables is deprecated and will be removed in GitLab Runner 12.0. Please use %s instead", envVariable, envReplacement)
	}

	return value
}

func (c *CacheS3Config) ShouldUseIAMCredentials() bool {
	return c.ServerAddress == "" || c.AccessKey == "" || c.SecretKey == ""
}

func (c *CacheConfig) GetPath() string {
	if c.Path != "" {
		return c.Path
	}

	// TODO: Remove in 12.0
	if c.S3CachePath != "" {
		logrus.Warning("'--cache-s3-cache-path' command line option and `$S3_CACHE_PATH` environment variables are deprecated and will be removed in GitLab Runner 12.0. Please use '--cache-path' or '$CACHE_PATH' instead")
	}

	return c.S3CachePath
}

func (c *CacheConfig) GetShared() bool {
	if c.Shared {
		return c.Shared
	}

	// TODO: Remove in 12.0
	if c.CacheShared {
		logrus.Warning("'--cache-cache-shared' command line is deprecated and will be removed in GitLab Runner 12.0. Please use '--cache-shared' instead")
	}

	return c.CacheShared
}

// DEPRECATED
// TODO: Remove in 12.0
func (c *CacheConfig) GetServerAddress() string {
	return getDeprecatedStringSetting(
		c.ServerAddress,
		"[runners.cache] ServerAddress",
		"S3_SERVER_ADDRESS",
		"[runners.cache.s3] ServerAddress",
		"CACHE_S3_SERVER_ADDRESS")
}

// DEPRECATED
// TODO: Remove in 12.0
func (c *CacheConfig) GetAccessKey() string {
	return getDeprecatedStringSetting(
		c.AccessKey,
		"[runners.cache] AccessKey",
		"S3_ACCESS_KEY",
		"[runners.cache.s3] AccessKey",
		"CACHE_S3_ACCESS_KEY")
}

// DEPRECATED
// TODO: Remove in 12.0
func (c *CacheConfig) GetSecretKey() string {
	return getDeprecatedStringSetting(
		c.SecretKey,
		"[runners.cache] SecretKey",
		"S3_SECRET_KEY",
		"[runners.cache.s3] SecretKey",
		"CACHE_S3_SECRET_KEY")
}

// DEPRECATED
// TODO: Remove in 12.0
func (c *CacheConfig) GetBucketName() string {
	return getDeprecatedStringSetting(
		c.BucketName,
		"[runners.cache] BucketName",
		"S3_BUCKET_NAME",
		"[runners.cache.s3] BucketName",
		"CACHE_S3_BUCKET_NAME")
}

// DEPRECATED
// TODO: Remove in 12.0
func (c *CacheConfig) GetBucketLocation() string {
	return getDeprecatedStringSetting(
		c.BucketLocation,
		"[runners.cache] BucketLocation",
		"S3_BUCKET_LOCATION",
		"[runners.cache.s3] BucketLocation",
		"CACHE_S3_BUCKET_LOCATION")
}

// DEPRECATED
// TODO: Remove in 12.0
func (c *CacheConfig) GetInsecure() bool {
	return getDeprecatedBoolSetting(
		c.Insecure,
		"[runners.cache] Insecure",
		"S3_CACHE_INSECURE",
		"[runners.cache.s3] Insecure",
		"CACHE_S3_INSECURE")
}

func (c *SessionServer) GetSessionTimeout() time.Duration {
	if c.SessionTimeout > 0 {
		return time.Duration(c.SessionTimeout) * time.Second
	}

	return DefaultSessionTimeout
}

func (c *DockerConfig) GetNanoCPUs() (int64, error) {
	if c.CPUS == "" {
		return 0, nil
	}

	cpu, ok := new(big.Rat).SetString(c.CPUS)
	if !ok {
		return 0, fmt.Errorf("failed to parse %v as a rational number", c.CPUS)
	}

	nano, _ := cpu.Mul(cpu, big.NewRat(1e9, 1)).Float64()

	return int64(nano), nil
}

func (c *DockerConfig) getMemoryBytes(size string, fieldName string) int64 {
	if size == "" {
		return 0
	}

	bytes, err := units.RAMInBytes(size)
	if err != nil {
		logrus.Fatalf("Error parsing docker %s: %s", fieldName, err)
	}

	return bytes
}

func (c *DockerConfig) GetMemory() int64 {
	return c.getMemoryBytes(c.Memory, "memory")
}

func (c *DockerConfig) GetMemorySwap() int64 {
	return c.getMemoryBytes(c.MemorySwap, "memory_swap")
}

func (c *DockerConfig) GetMemoryReservation() int64 {
	return c.getMemoryBytes(c.MemoryReservation, "memory_reservation")
}

func (c *DockerConfig) GetOomKillDisable() *bool {
	return &c.OomKillDisable
}

func (c *KubernetesConfig) GetHelperImage() string {
	if len(c.HelperImage) > 0 {
		return c.HelperImage
	}

	rev := REVISION
	if rev == "HEAD" {
		rev = "latest"
	}

	return fmt.Sprintf("%s:x86_64-%s", defaultHelperImage, rev)
}

func (c *KubernetesConfig) GetPollAttempts() int {
	if c.PollTimeout <= 0 {
		c.PollTimeout = KubernetesPollTimeout
	}

	return c.PollTimeout / c.GetPollInterval()
}

func (c *KubernetesConfig) GetPollInterval() int {
	if c.PollInterval <= 0 {
		c.PollInterval = KubernetesPollInterval
	}

	return c.PollInterval
}

func (c *KubernetesConfig) GetNodeTolerations() []api.Toleration {
	var tolerations []api.Toleration

	for toleration, effect := range c.NodeTolerations {
		newToleration := api.Toleration{
			Effect: api.TaintEffect(effect),
		}

		if strings.Contains(toleration, "=") {
			parts := strings.Split(toleration, "=")
			newToleration.Key = parts[0]
			if len(parts) > 1 {
				newToleration.Value = parts[1]
			}
			newToleration.Operator = api.TolerationOpEqual
		} else {
			newToleration.Key = toleration
			newToleration.Operator = api.TolerationOpExists
		}

		tolerations = append(tolerations, newToleration)
	}

	return tolerations
}

func (c *DockerMachine) GetIdleCount() int {
	if c.isOffPeak() {
		return c.OffPeakIdleCount
	}

	return c.IdleCount
}

func (c *DockerMachine) GetIdleTime() int {
	if c.isOffPeak() {
		return c.OffPeakIdleTime
	}

	return c.IdleTime
}

func (c *DockerMachine) isOffPeak() bool {
	if c.offPeakTimePeriods == nil {
		c.CompileOffPeakPeriods()
	}

	return c.offPeakTimePeriods != nil && c.offPeakTimePeriods.InPeriod()
}

func (c *DockerMachine) CompileOffPeakPeriods() (err error) {
	c.offPeakTimePeriods, err = timeperiod.TimePeriods(c.OffPeakPeriods, c.OffPeakTimezone)
	if err != nil {
		err = errors.New(fmt.Sprint("Invalid OffPeakPeriods value: ", err))
	}

	return
}

func (c *RunnerCredentials) GetURL() string {
	return c.URL
}

func (c *RunnerCredentials) GetTLSCAFile() string {
	return c.TLSCAFile
}

func (c *RunnerCredentials) GetTLSCertFile() string {
	return c.TLSCertFile
}

func (c *RunnerCredentials) GetTLSKeyFile() string {
	return c.TLSKeyFile
}

func (c *RunnerCredentials) GetToken() string {
	return c.Token
}

func (c *RunnerCredentials) ShortDescription() string {
	return helpers.ShortenToken(c.Token)
}

func (c *RunnerCredentials) UniqueID() string {
	return c.URL + c.Token
}

func (c *RunnerCredentials) Log() *logrus.Entry {
	if c.ShortDescription() != "" {
		return logrus.WithField("runner", c.ShortDescription())
	}
	return logrus.WithFields(logrus.Fields{})
}

func (c *RunnerCredentials) SameAs(other *RunnerCredentials) bool {
	return c.URL == other.URL && c.Token == other.Token
}

func (c *RunnerConfig) String() string {
	return fmt.Sprintf("%v url=%v token=%v executor=%v", c.Name, c.URL, c.Token, c.Executor)
}

func (c *RunnerConfig) GetRequestConcurrency() int {
	if c.RequestConcurrency <= 0 {
		return 1
	}
	return c.RequestConcurrency
}

func (c *RunnerConfig) GetVariables() JobVariables {
	var variables JobVariables

	for _, environment := range c.Environment {
		if variable, err := ParseVariable(environment); err == nil {
			variable.Internal = true
			variables = append(variables, variable)
		}
	}

	return variables
}

// DeepCopy attempts to make a deep clone of the object
func (c *RunnerConfig) DeepCopy() (*RunnerConfig, error) {
	var r RunnerConfig

	bytes, err := json.Marshal(c)
	if err != nil {
		return nil, fmt.Errorf("serialization of runner config failed: %v", err)
	}

	err = json.Unmarshal(bytes, &r)
	if err != nil {
		return nil, fmt.Errorf("deserialization of runner config failed: %v", err)
	}

	return &r, err
}

func NewConfig() *Config {
	return &Config{
		Concurrent: 1,
		SessionServer: SessionServer{
			SessionTimeout: int(DefaultSessionTimeout.Seconds()),
		},
	}
}

func (c *Config) StatConfig(configFile string) error {
	_, err := os.Stat(configFile)
	if err != nil {
		return err
	}
	return nil
}

func (c *Config) LoadConfig(configFile string) error {
	info, err := os.Stat(configFile)

	// permission denied is soft error
	if os.IsNotExist(err) {
		return nil
	} else if err != nil {
		return err
	}

	if _, err = toml.DecodeFile(configFile, c); err != nil {
		return err
	}

	for _, runner := range c.Runners {
		if runner.Machine == nil {
			continue
		}

		err := runner.Machine.CompileOffPeakPeriods()
		if err != nil {
			return err
		}
	}

	c.ModTime = info.ModTime()
	c.Loaded = true
	return nil
}

func (c *Config) SaveConfig(configFile string) error {
	var newConfig bytes.Buffer
	newBuffer := bufio.NewWriter(&newConfig)

	if err := toml.NewEncoder(newBuffer).Encode(c); err != nil {
		logrus.Fatalf("Error encoding TOML: %s", err)
		return err
	}

	if err := newBuffer.Flush(); err != nil {
		return err
	}

	// create directory to store configuration
	os.MkdirAll(filepath.Dir(configFile), 0700)

	// write config file
	if err := ioutil.WriteFile(configFile, newConfig.Bytes(), 0600); err != nil {
		return err
	}

	c.Loaded = true
	return nil
}

func (c *Config) GetCheckInterval() time.Duration {
	if c.CheckInterval > 0 {
		return time.Duration(c.CheckInterval) * time.Second
	}
	return CheckInterval
}

func (c *Config) ListenOrServerMetricAddress() string {
	if c.ListenAddress != "" {
		return c.ListenAddress
	}

	// TODO: Remove in 12.0
	if c.MetricsServerAddress != "" {
		logrus.Warnln("'metrics_server' configuration entry is deprecated and will be removed in one of future releases; please use 'listen_address' instead")
	}

	return c.MetricsServerAddress
}<|MERGE_RESOLUTION|>--- conflicted
+++ resolved
@@ -121,8 +121,6 @@
 	DisableSnapshots bool   `toml:"disable_snapshots,omitzero" json:"disable_snapshots" long:"disable-snapshots" env:"VIRTUALBOX_DISABLE_SNAPSHOTS" description:"Disable snapshoting to speedup VM creation"`
 }
 
-<<<<<<< HEAD
-=======
 
 // AnkaConfig represents the anka runner config
 type AnkaConfig struct {
@@ -135,7 +133,6 @@
 	KeepAliveOnError   bool     `toml:"keep_alive_on_error,omitzero" json:"keep_alive_on_error" long:"keep-alive-on-error" env:"KEEP_ALIVE_ON_ERROR" description:"(optional) Keep the VM alive in case of error for debugging purposes "`
 }
 
->>>>>>> cb97d41d
 type KubernetesPullPolicy string
 
 // Get returns one of the predefined values in kubernetes notation or returns an error if the value can't match the predefined
@@ -303,6 +300,7 @@
 	Cache          *CacheConfig      `toml:"cache,omitempty" json:"cache" group:"cache configuration" namespace:"cache"`
 	Machine        *DockerMachine    `toml:"machine,omitempty" json:"machine" group:"docker machine provider" namespace:"machine"`
 	Kubernetes     *KubernetesConfig `toml:"kubernetes,omitempty" json:"kubernetes" group:"kubernetes executor" namespace:"kubernetes"`
+	Anka *AnkaConfig                 `toml:"anka,omitempty" json:"anka" group:"anka executor" namespace:"anka"`
 }
 
 type RunnerConfig struct {
