package common

import (
	"bufio"
	"bytes"
	"encoding/json"
	"fmt"
	"io/ioutil"
	"os"
	"path/filepath"
<<<<<<< HEAD
	"strings"
=======
>>>>>>> 7abc2d65
	"time"

	"github.com/BurntSushi/toml"
	"github.com/sirupsen/logrus"

	"gitlab.com/gitlab-org/gitlab-runner/helpers"
<<<<<<< HEAD
	"gitlab.com/gitlab-org/gitlab-runner/helpers/docker"
	"gitlab.com/gitlab-org/gitlab-runner/helpers/ssh"
	"gitlab.com/gitlab-org/gitlab-runner/helpers/timeperiod"
=======
	"gitlab.com/gitlab-org/gitlab-runner/helpers/ssh"
>>>>>>> 7abc2d65
	"gitlab.com/gitlab-org/gitlab-runner/referees"
)

type DockerPullPolicy string
type DockerSysCtls map[string]string

const (
	PullPolicyAlways       = "always"
	PullPolicyNever        = "never"
	PullPolicyIfNotPresent = "if-not-present"
)

// InvalidTimePeriodsError represents that the time period specified is not valid.
type InvalidTimePeriodsError struct {
	periods []string
	cause   error
}

func NewInvalidTimePeriodsError(periods []string, cause error) *InvalidTimePeriodsError {
	return &InvalidTimePeriodsError{periods: periods, cause: cause}
}

func (e *InvalidTimePeriodsError) Error() string {
	return fmt.Sprintf("invalid time periods %v, caused by: %v", e.periods, e.cause)
}

func (e *InvalidTimePeriodsError) Is(err error) bool {
	_, ok := err.(*InvalidTimePeriodsError)

	return ok
}

func (e *InvalidTimePeriodsError) Unwrap() error {
	return e.cause
}

// Get returns one of the predefined values or returns an error if the value can't match the predefined
// func (p DockerPullPolicy) Get() (DockerPullPolicy, error) {
// 	// Default policy is always
// 	if p == "" {
// 		return PullPolicyAlways, nil
// 	}

// 	// Verify pull policy
// 	if p != PullPolicyNever &&
// 		p != PullPolicyIfNotPresent &&
// 		p != PullPolicyAlways {
// 		return "", fmt.Errorf("unsupported docker-pull-policy: %v", p)
// 	}
// 	return p, nil
// }

// type DockerConfig struct {
// 	docker.Credentials
// 	Hostname                   string            `toml:"hostname,omitempty" json:"hostname" long:"hostname" env:"DOCKER_HOSTNAME" description:"Custom container hostname"`
// 	Image                      string            `toml:"image" json:"image" long:"image" env:"DOCKER_IMAGE" description:"Docker image to be used"`
// 	Runtime                    string            `toml:"runtime,omitempty" json:"runtime" long:"runtime" env:"DOCKER_RUNTIME" description:"Docker runtime to be used"`
// 	Memory                     string            `toml:"memory,omitempty" json:"memory" long:"memory" env:"DOCKER_MEMORY" description:"Memory limit (format: <number>[<unit>]). Unit can be one of b, k, m, or g. Minimum is 4M."`
// 	MemorySwap                 string            `toml:"memory_swap,omitempty" json:"memory_swap" long:"memory-swap" env:"DOCKER_MEMORY_SWAP" description:"Total memory limit (memory + swap, format: <number>[<unit>]). Unit can be one of b, k, m, or g."`
// 	MemoryReservation          string            `toml:"memory_reservation,omitempty" json:"memory_reservation" long:"memory-reservation" env:"DOCKER_MEMORY_RESERVATION" description:"Memory soft limit (format: <number>[<unit>]). Unit can be one of b, k, m, or g."`
// 	CPUSetCPUs                 string            `toml:"cpuset_cpus,omitempty" json:"cpuset_cpus" long:"cpuset-cpus" env:"DOCKER_CPUSET_CPUS" description:"String value containing the cgroups CpusetCpus to use"`
// 	CPUS                       string            `toml:"cpus,omitempty" json:"cpus" long:"cpus" env:"DOCKER_CPUS" description:"Number of CPUs"`
// 	CPUShares                  int64             `toml:"cpu_shares,omitzero" json:"cpu_shares" long:"cpu-shares" env:"DOCKER_CPU_SHARES" description:"Number of CPU shares"`
// 	DNS                        []string          `toml:"dns,omitempty" json:"dns" long:"dns" env:"DOCKER_DNS" description:"A list of DNS servers for the container to use"`
// 	DNSSearch                  []string          `toml:"dns_search,omitempty" json:"dns_search" long:"dns-search" env:"DOCKER_DNS_SEARCH" description:"A list of DNS search domains"`
// 	Privileged                 bool              `toml:"privileged,omitzero" json:"privileged" long:"privileged" env:"DOCKER_PRIVILEGED" description:"Give extended privileges to container"`
// 	DisableEntrypointOverwrite bool              `toml:"disable_entrypoint_overwrite,omitzero" json:"disable_entrypoint_overwrite" long:"disable-entrypoint-overwrite" env:"DOCKER_DISABLE_ENTRYPOINT_OVERWRITE" description:"Disable the possibility for a container to overwrite the default image entrypoint"`
// 	UsernsMode                 string            `toml:"userns_mode,omitempty" json:"userns_mode" long:"userns" env:"DOCKER_USERNS_MODE" description:"User namespace to use"`
// 	CapAdd                     []string          `toml:"cap_add" json:"cap_add" long:"cap-add" env:"DOCKER_CAP_ADD" description:"Add Linux capabilities"`
// 	CapDrop                    []string          `toml:"cap_drop" json:"cap_drop" long:"cap-drop" env:"DOCKER_CAP_DROP" description:"Drop Linux capabilities"`
// 	OomKillDisable             bool              `toml:"oom_kill_disable,omitzero" json:"oom_kill_disable" long:"oom-kill-disable" env:"DOCKER_OOM_KILL_DISABLE" description:"Do not kill processes in a container if an out-of-memory (OOM) error occurs"`
// 	OomScoreAdjust             int               `toml:"oom_score_adjust,omitzero" json:"oom_score_adjust" long:"oom-score-adjust" env:"DOCKER_OOM_SCORE_ADJUST" description:"Adjust OOM score"`
// 	SecurityOpt                []string          `toml:"security_opt" json:"security_opt" long:"security-opt" env:"DOCKER_SECURITY_OPT" description:"Security Options"`
// 	Devices                    []string          `toml:"devices" json:"devices" long:"devices" env:"DOCKER_DEVICES" description:"Add a host device to the container"`
// 	DisableCache               bool              `toml:"disable_cache,omitzero" json:"disable_cache" long:"disable-cache" env:"DOCKER_DISABLE_CACHE" description:"Disable all container caching"`
// 	Volumes                    []string          `toml:"volumes,omitempty" json:"volumes" long:"volumes" env:"DOCKER_VOLUMES" description:"Bind-mount a volume and create it if it doesn't exist prior to mounting. Can be specified multiple times once per mountpoint, e.g. --docker-volumes 'test0:/test0' --docker-volumes 'test1:/test1'"`
// 	VolumeDriver               string            `toml:"volume_driver,omitempty" json:"volume_driver" long:"volume-driver" env:"DOCKER_VOLUME_DRIVER" description:"Volume driver to be used"`
// 	CacheDir                   string            `toml:"cache_dir,omitempty" json:"cache_dir" long:"cache-dir" env:"DOCKER_CACHE_DIR" description:"Directory where to store caches"`
// 	ExtraHosts                 []string          `toml:"extra_hosts,omitempty" json:"extra_hosts" long:"extra-hosts" env:"DOCKER_EXTRA_HOSTS" description:"Add a custom host-to-IP mapping"`
// 	VolumesFrom                []string          `toml:"volumes_from,omitempty" json:"volumes_from" long:"volumes-from" env:"DOCKER_VOLUMES_FROM" description:"A list of volumes to inherit from another container"`
// 	NetworkMode                string            `toml:"network_mode,omitempty" json:"network_mode" long:"network-mode" env:"DOCKER_NETWORK_MODE" description:"Add container to a custom network"`
// 	Links                      []string          `toml:"links,omitempty" json:"links" long:"links" env:"DOCKER_LINKS" description:"Add link to another container"`
// 	Services                   []*DockerService  `toml:"services,omitempty"`
// 	WaitForServicesTimeout     int               `toml:"wait_for_services_timeout,omitzero" json:"wait_for_services_timeout" long:"wait-for-services-timeout" env:"DOCKER_WAIT_FOR_SERVICES_TIMEOUT" description:"How long to wait for service startup"`
// 	AllowedImages              []string          `toml:"allowed_images,omitempty" json:"allowed_images" long:"allowed-images" env:"DOCKER_ALLOWED_IMAGES" description:"Whitelist allowed images"`
// 	AllowedServices            []string          `toml:"allowed_services,omitempty" json:"allowed_services" long:"allowed-services" env:"DOCKER_ALLOWED_SERVICES" description:"Whitelist allowed services"`
// 	PullPolicy                 DockerPullPolicy  `toml:"pull_policy,omitempty" json:"pull_policy" long:"pull-policy" env:"DOCKER_PULL_POLICY" description:"Image pull policy: never, if-not-present, always"`
// 	ShmSize                    int64             `toml:"shm_size,omitempty" json:"shm_size" long:"shm-size" env:"DOCKER_SHM_SIZE" description:"Shared memory size for docker images (in bytes)"`
// 	Tmpfs                      map[string]string `toml:"tmpfs,omitempty" json:"tmpfs" long:"tmpfs" env:"DOCKER_TMPFS" description:"A toml table/json object with the format key=values. When set this will mount the specified path in the key as a tmpfs volume in the main container, using the options specified as key. For the supported options, see the documentation for the unix 'mount' command"`
// 	ServicesTmpfs              map[string]string `toml:"services_tmpfs,omitempty" json:"services_tmpfs" long:"services-tmpfs" env:"DOCKER_SERVICES_TMPFS" description:"A toml table/json object with the format key=values. When set this will mount the specified path in the key as a tmpfs volume in all the service containers, using the options specified as key. For the supported options, see the documentation for the unix 'mount' command"`
// 	SysCtls                    DockerSysCtls     `toml:"sysctls,omitempty" json:"sysctls" long:"sysctls" env:"DOCKER_SYSCTLS" description:"Sysctl options, a toml table/json object of key=value. Value is expected to be a string."`
// 	HelperImage                string            `toml:"helper_image,omitempty" json:"helper_image" long:"helper-image" env:"DOCKER_HELPER_IMAGE" description:"[ADVANCED] Override the default helper image used to clone repos and upload artifacts"`
// }

// type DockerMachine struct {
// 	IdleCount      int      `long:"idle-nodes" env:"MACHINE_IDLE_COUNT" description:"Maximum idle machines"`
// 	IdleTime       int      `toml:"IdleTime,omitzero" long:"idle-time" env:"MACHINE_IDLE_TIME" description:"Minimum time after node can be destroyed"`
// 	MaxBuilds      int      `toml:"MaxBuilds,omitzero" long:"max-builds" env:"MACHINE_MAX_BUILDS" description:"Maximum number of builds processed by machine"`
// 	MachineDriver  string   `long:"machine-driver" env:"MACHINE_DRIVER" description:"The driver to use when creating machine"`
// 	MachineName    string   `long:"machine-name" env:"MACHINE_NAME" description:"The template for machine name (needs to include %s)"`
// 	MachineOptions []string `long:"machine-options" env:"MACHINE_OPTIONS" description:"Additional machine creation options"`

// 	OffPeakPeriods   []string `long:"off-peak-periods" env:"MACHINE_OFF_PEAK_PERIODS" description:"Time periods when the scheduler is in the OffPeak mode"`
// 	OffPeakTimezone  string   `long:"off-peak-timezone" env:"MACHINE_OFF_PEAK_TIMEZONE" description:"Timezone for the OffPeak periods (defaults to Local)"`
// 	OffPeakIdleCount int      `long:"off-peak-idle-count" env:"MACHINE_OFF_PEAK_IDLE_COUNT" description:"Maximum idle machines when the scheduler is in the OffPeak mode"`
// 	OffPeakIdleTime  int      `long:"off-peak-idle-time" env:"MACHINE_OFF_PEAK_IDLE_TIME" description:"Minimum time after machine can be destroyed when the scheduler is in the OffPeak mode"`

// 	offPeakTimePeriods *timeperiod.TimePeriod
// }

// type ParallelsConfig struct {
// 	BaseName         string `toml:"base_name" json:"base_name" long:"base-name" env:"PARALLELS_BASE_NAME" description:"VM name to be used"`
// 	TemplateName     string `toml:"template_name,omitempty" json:"template_name" long:"template-name" env:"PARALLELS_TEMPLATE_NAME" description:"VM template to be created"`
// 	DisableSnapshots bool   `toml:"disable_snapshots,omitzero" json:"disable_snapshots" long:"disable-snapshots" env:"PARALLELS_DISABLE_SNAPSHOTS" description:"Disable snapshoting to speedup VM creation"`
// 	TimeServer       string `toml:"time_server,omitempty" json:"time_server" long:"time-server" env:"PARALLELS_TIME_SERVER" description:"Timeserver to sync the guests time from. Defaults to time.apple.com"`
// }

// type VirtualBoxConfig struct {
// 	BaseName         string `toml:"base_name" json:"base_name" long:"base-name" env:"VIRTUALBOX_BASE_NAME" description:"VM name to be used"`
// 	BaseSnapshot     string `toml:"base_snapshot,omitempty" json:"base_snapshot" long:"base-snapshot" env:"VIRTUALBOX_BASE_SNAPSHOT" description:"Name or UUID of a specific VM snapshot to clone"`
// 	DisableSnapshots bool   `toml:"disable_snapshots,omitzero" json:"disable_snapshots" long:"disable-snapshots" env:"VIRTUALBOX_DISABLE_SNAPSHOTS" description:"Disable snapshoting to speedup VM creation"`
// }

type AnkaConfig struct {
	ControllerAddress string  `toml:"controller_address" json:"controller_address" long:"controller-address" env:"CONTROLLER_ADDRESS" description:"Anka Cloud Controller address (example: http://anka-controller.mydomain.net[:8090])"`
	TemplateUUID      string  `toml:"template_uuid" json:"template_uuid" long:"template-uuid" env:"TEMPLATE_UUID" description:"Specify the VM Template UUID"`
	Tag               *string `toml:"tag,omitempty" json:"tag" long:"tag" env:"TAG" description:"Specify the Tag to use"`
	NodeID            *string `toml:"node_id,omitempty" json:"node_id" long:"node-id" env:"NODE_ID" description:"Specify the Node ID to run the job (you can find this in your Controller's Nodes page)"`
	Priority          *int    `toml:"priority,omitzero" json:"priority" long:"priority" env:"PRIORITY" description:"Set the job priority"`
	NodeGroup         *string `toml:"node_group,omitempty" json:"node_group" long:"node-group" env:"NODE_GROUP" description:"Limit jobs to a specific node group (accepts name or ID)"`
	RootCaPath        *string `toml:"root_ca_path,omitempty" json:"root_ca_path" long:"root-ca-path" env:"ROOT_CA_PATH" description:"Specify the path to your Controller's Root CA certificate"`
	CertPath          *string `toml:"cert_path,omitempty" json:"cert_path" long:"cert-path" env:"CERT_PATH" description:"Specify the path to the GitLab Certificate (used for connecting to the Controller) (requires you also specify the key)"`
	KeyPath           *string `toml:"key_path,omitempty" json:"key_path" long:"key-path" env:"KEY_PATH" description:"Specify the path to your GitLab Certificate Key (used for connecting to the Controller)"`
	// Be sure to use *bool or else setting --anka-skip-tls-verification true will ignore anything after it when you're doing register --non-interactive
	SkipTLSVerification bool `toml:"skip_tls_verification,omitzero" json:"skip_tls_verification" long:"skip-tls-verification" env:"SKIP_TLS_VERIFICATION" description:"Skip TLS Verification when connecting to your Controller"`
	KeepAliveOnError    bool `toml:"keep_alive_on_error,omitzero" json:"keep_alive_on_error" long:"keep-alive-on-error" env:"KEEP_ALIVE_ON_ERROR" description:"Keep the VM alive for debugging job failures"`
}

// type CustomConfig struct {
// 	ConfigExec        string   `toml:"config_exec,omitempty" json:"config_exec" long:"config-exec" env:"CUSTOM_CONFIG_EXEC" description:"Executable that allows to inject configuration values to the executor"`
// 	ConfigArgs        []string `toml:"config_args,omitempty" json:"config_args" long:"config-args" description:"Arguments for the config executable"`
// 	ConfigExecTimeout *int     `toml:"config_exec_timeout,omitempty" json:"config_exec_timeout" long:"config-exec-timeout" env:"CUSTOM_CONFIG_EXEC_TIMEOUT" description:"Timeout for the config executable (in seconds)"`

// 	PrepareExec        string   `toml:"prepare_exec,omitempty" json:"prepare_exec" long:"prepare-exec" env:"CUSTOM_PREPARE_EXEC" description:"Executable that prepares executor"`
// 	PrepareArgs        []string `toml:"prepare_args,omitempty" json:"prepare_args" long:"prepare-args" description:"Arguments for the prepare executable"`
// 	PrepareExecTimeout *int     `toml:"prepare_exec_timeout,omitempty" json:"prepare_exec_timeout" long:"prepare-exec-timeout" env:"CUSTOM_PREPARE_EXEC_TIMEOUT" description:"Timeout for the prepare executable (in seconds)"`

// 	RunExec string   `toml:"run_exec" json:"run_exec" long:"run-exec" env:"CUSTOM_RUN_EXEC" description:"Executable that runs the job script in executor"`
// 	RunArgs []string `toml:"run_args,omitempty" json:"run_args" long:"run-args" description:"Arguments for the run executable"`

// 	CleanupExec        string   `toml:"cleanup_exec,omitempty" json:"cleanup_exec" long:"cleanup-exec" env:"CUSTOM_CLEANUP_EXEC" description:"Executable that cleanups after executor run"`
// 	CleanupArgs        []string `toml:"cleanup_args,omitempty" json:"cleanup_args" long:"cleanup-args" description:"Arguments for the cleanup executable"`
// 	CleanupExecTimeout *int     `toml:"cleanup_exec_timeout,omitempty" json:"cleanup_exec_timeout" long:"cleanup-exec-timeout" env:"CUSTOM_CLEANUP_EXEC_TIMEOUT" description:"Timeout for the cleanup executable (in seconds)"`

// 	GracefulKillTimeout *int `toml:"graceful_kill_timeout,omitempty" json:"graceful_kill_timeout" long:"graceful-kill-timeout" env:"CUSTOM_GRACEFUL_KILL_TIMEOUT" description:"Graceful timeout for scripts execution after SIGTERM is sent to the process (in seconds). This limits the time given for scripts to perform the cleanup before exiting"`
// 	ForceKillTimeout    *int `toml:"force_kill_timeout,omitempty" json:"force_kill_timeout" long:"force-kill-timeout" env:"CUSTOM_FORCE_KILL_TIMEOUT" description:"Force timeout for scripts execution (in seconds). Counted from the force kill call; if process will be not terminated, Runner will abandon process termination and log an error"`
// }

// type KubernetesPullPolicy string

// // Get returns one of the predefined values in kubernetes notation or returns an error if the value can't match the predefined
// func (p KubernetesPullPolicy) Get() (KubernetesPullPolicy, error) {
// 	switch {
// 	case p == "":
// 		return "", nil
// 	case p == PullPolicyAlways:
// 		return "Always", nil
// 	case p == PullPolicyNever:
// 		return "Never", nil
// 	case p == PullPolicyIfNotPresent:
// 		return "IfNotPresent", nil
// 	}
// 	return "", fmt.Errorf("unsupported kubernetes-pull-policy: %v", p)
// }

// type KubernetesConfig struct {
// 	Host                             string                       `toml:"host" json:"host" long:"host" env:"KUBERNETES_HOST" description:"Optional Kubernetes master host URL (auto-discovery attempted if not specified)"`
// 	CertFile                         string                       `toml:"cert_file,omitempty" json:"cert_file" long:"cert-file" env:"KUBERNETES_CERT_FILE" description:"Optional Kubernetes master auth certificate"`
// 	KeyFile                          string                       `toml:"key_file,omitempty" json:"key_file" long:"key-file" env:"KUBERNETES_KEY_FILE" description:"Optional Kubernetes master auth private key"`
// 	CAFile                           string                       `toml:"ca_file,omitempty" json:"ca_file" long:"ca-file" env:"KUBERNETES_CA_FILE" description:"Optional Kubernetes master auth ca certificate"`
// 	BearerTokenOverwriteAllowed      bool                         `toml:"bearer_token_overwrite_allowed" json:"bearer_token_overwrite_allowed" long:"bearer_token_overwrite_allowed" env:"KUBERNETES_BEARER_TOKEN_OVERWRITE_ALLOWED" description:"Bool to authorize builds to specify their own bearer token for creation."`
// 	BearerToken                      string                       `toml:"bearer_token,omitempty" json:"bearer_token" long:"bearer_token" env:"KUBERNETES_BEARER_TOKEN" description:"Optional Kubernetes service account token used to start build pods."`
// 	Image                            string                       `toml:"image" json:"image" long:"image" env:"KUBERNETES_IMAGE" description:"Default docker image to use for builds when none is specified"`
// 	Namespace                        string                       `toml:"namespace" json:"namespace" long:"namespace" env:"KUBERNETES_NAMESPACE" description:"Namespace to run Kubernetes jobs in"`
// 	NamespaceOverwriteAllowed        string                       `toml:"namespace_overwrite_allowed" json:"namespace_overwrite_allowed" long:"namespace_overwrite_allowed" env:"KUBERNETES_NAMESPACE_OVERWRITE_ALLOWED" description:"Regex to validate 'KUBERNETES_NAMESPACE_OVERWRITE' value"`
// 	Privileged                       bool                         `toml:"privileged,omitzero" json:"privileged" long:"privileged" env:"KUBERNETES_PRIVILEGED" description:"Run all containers with the privileged flag enabled"`
// 	CPULimit                         string                       `toml:"cpu_limit,omitempty" json:"cpu_limit" long:"cpu-limit" env:"KUBERNETES_CPU_LIMIT" description:"The CPU allocation given to build containers"`
// 	CPULimitOverwriteMaxAllowed      string                       `toml:"cpu_limit_overwrite_max_allowed,omitempty" json:"cpu_limit_overwrite_max_allowed" long:"cpu-limit-overwrite-max-allowed" env:"KUBERNETES_CPU_LIMIT_OVERWRITE_MAX_ALLOWED" description:"If set, the max amount the cpu limit can be set to. Used with the KUBERNETES_CPU_LIMIT variable in the build."`
// 	MemoryLimit                      string                       `toml:"memory_limit,omitempty" json:"memory_limit" long:"memory-limit" env:"KUBERNETES_MEMORY_LIMIT" description:"The amount of memory allocated to build containers"`
// 	MemoryLimitOverwriteMaxAllowed   string                       `toml:"memory_limit_overwrite_max_allowed,omitempty" json:"memory_limit_overwrite_max_allowed" long:"memory-limit-overwrite-max-allowed" env:"KUBERNETES_MEMORY_LIMIT_OVERWRITE_MAX_ALLOWED" description:"If set, the max amount the memory limit can be set to. Used with the KUBERNETES_MEMORY_LIMIT variable in the build."`
// 	ServiceCPULimit                  string                       `toml:"service_cpu_limit,omitempty" json:"service_cpu_limit" long:"service-cpu-limit" env:"KUBERNETES_SERVICE_CPU_LIMIT" description:"The CPU allocation given to build service containers"`
// 	ServiceMemoryLimit               string                       `toml:"service_memory_limit,omitempty" json:"service_memory_limit" long:"service-memory-limit" env:"KUBERNETES_SERVICE_MEMORY_LIMIT" description:"The amount of memory allocated to build service containers"`
// 	HelperCPULimit                   string                       `toml:"helper_cpu_limit,omitempty" json:"helper_cpu_limit" long:"helper-cpu-limit" env:"KUBERNETES_HELPER_CPU_LIMIT" description:"The CPU allocation given to build helper containers"`
// 	HelperMemoryLimit                string                       `toml:"helper_memory_limit,omitempty" json:"helper_memory_limit" long:"helper-memory-limit" env:"KUBERNETES_HELPER_MEMORY_LIMIT" description:"The amount of memory allocated to build helper containers"`
// 	CPURequest                       string                       `toml:"cpu_request,omitempty" json:"cpu_request" long:"cpu-request" env:"KUBERNETES_CPU_REQUEST" description:"The CPU allocation requested for build containers"`
// 	CPURequestOverwriteMaxAllowed    string                       `toml:"cpu_request_overwrite_max_allowed,omitempty" json:"cpu_request_overwrite_max_allowed" long:"cpu-request-overwrite-max-allowed" env:"KUBERNETES_CPU_REQUEST_OVERWRITE_MAX_ALLOWED" description:"If set, the max amount the cpu request can be set to. Used with the KUBERNETES_CPU_REQUEST variable in the build."`
// 	MemoryRequest                    string                       `toml:"memory_request,omitempty" json:"memory_request" long:"memory-request" env:"KUBERNETES_MEMORY_REQUEST" description:"The amount of memory requested from build containers"`
// 	MemoryRequestOverwriteMaxAllowed string                       `toml:"memory_request_overwrite_max_allowed,omitempty" json:"memory_request_overwrite_max_allowed" long:"memory-request-overwrite-max-allowed" env:"KUBERNETES_MEMORY_REQUEST_OVERWRITE_MAX_ALLOWED" description:"If set, the max amount the memory request can be set to. Used with the KUBERNETES_MEMORY_REQUEST variable in the build."`
// 	ServiceCPURequest                string                       `toml:"service_cpu_request,omitempty" json:"service_cpu_request" long:"service-cpu-request" env:"KUBERNETES_SERVICE_CPU_REQUEST" description:"The CPU allocation requested for build service containers"`
// 	ServiceMemoryRequest             string                       `toml:"service_memory_request,omitempty" json:"service_memory_request" long:"service-memory-request" env:"KUBERNETES_SERVICE_MEMORY_REQUEST" description:"The amount of memory requested for build service containers"`
// 	HelperCPURequest                 string                       `toml:"helper_cpu_request,omitempty" json:"helper_cpu_request" long:"helper-cpu-request" env:"KUBERNETES_HELPER_CPU_REQUEST" description:"The CPU allocation requested for build helper containers"`
// 	HelperMemoryRequest              string                       `toml:"helper_memory_request,omitempty" json:"helper_memory_request" long:"helper-memory-request" env:"KUBERNETES_HELPER_MEMORY_REQUEST" description:"The amount of memory requested for build helper containers"`
// 	PullPolicy                       KubernetesPullPolicy         `toml:"pull_policy,omitempty" json:"pull_policy" long:"pull-policy" env:"KUBERNETES_PULL_POLICY" description:"Policy for if/when to pull a container image (never, if-not-present, always). The cluster default will be used if not set"`
// 	NodeSelector                     map[string]string            `toml:"node_selector,omitempty" json:"node_selector" long:"node-selector" env:"KUBERNETES_NODE_SELECTOR" description:"A toml table/json object of key=value. Value is expected to be a string. When set this will create pods on k8s nodes that match all the key=value pairs."`
// 	NodeTolerations                  map[string]string            `toml:"node_tolerations,omitempty" json:"node_tolerations" long:"node-tolerations" env:"KUBERNETES_NODE_TOLERATIONS" description:"A toml table/json object of key=value:effect. Value and effect are expected to be strings. When set, pods will tolerate the given taints. Only one toleration is supported through environment variable configuration."`
// 	ImagePullSecrets                 []string                     `toml:"image_pull_secrets,omitempty" json:"image_pull_secrets" long:"image-pull-secrets" env:"KUBERNETES_IMAGE_PULL_SECRETS" description:"A list of image pull secrets that are used for pulling docker image"`
// 	HelperImage                      string                       `toml:"helper_image,omitempty" json:"helper_image" long:"helper-image" env:"KUBERNETES_HELPER_IMAGE" description:"[ADVANCED] Override the default helper image used to clone repos and upload artifacts"`
// 	TerminationGracePeriodSeconds    int64                        `toml:"terminationGracePeriodSeconds,omitzero" json:"terminationGracePeriodSeconds" long:"terminationGracePeriodSeconds" env:"KUBERNETES_TERMINATIONGRACEPERIODSECONDS" description:"Duration after the processes running in the pod are sent a termination signal and the time when the processes are forcibly halted with a kill signal."`
// 	PollInterval                     int                          `toml:"poll_interval,omitzero" json:"poll_interval" long:"poll-interval" env:"KUBERNETES_POLL_INTERVAL" description:"How frequently, in seconds, the runner will poll the Kubernetes pod it has just created to check its status"`
// 	PollTimeout                      int                          `toml:"poll_timeout,omitzero" json:"poll_timeout" long:"poll-timeout" env:"KUBERNETES_POLL_TIMEOUT" description:"The total amount of time, in seconds, that needs to pass before the runner will timeout attempting to connect to the pod it has just created (useful for queueing more builds that the cluster can handle at a time)"`
// 	PodLabels                        map[string]string            `toml:"pod_labels,omitempty" json:"pod_labels" long:"pod-labels" description:"A toml table/json object of key-value. Value is expected to be a string. When set, this will create pods with the given pod labels. Environment variables will be substituted for values here."`
// 	ServiceAccount                   string                       `toml:"service_account,omitempty" json:"service_account" long:"service-account" env:"KUBERNETES_SERVICE_ACCOUNT" description:"Executor pods will use this Service Account to talk to kubernetes API"`
// 	ServiceAccountOverwriteAllowed   string                       `toml:"service_account_overwrite_allowed" json:"service_account_overwrite_allowed" long:"service_account_overwrite_allowed" env:"KUBERNETES_SERVICE_ACCOUNT_OVERWRITE_ALLOWED" description:"Regex to validate 'KUBERNETES_SERVICE_ACCOUNT' value"`
// 	PodAnnotations                   map[string]string            `toml:"pod_annotations,omitempty" json:"pod_annotations" long:"pod-annotations" description:"A toml table/json object of key-value. Value is expected to be a string. When set, this will create pods with the given annotations. Can be overwritten in build with KUBERNETES_POD_ANNOTATION_* variables"`
// 	PodAnnotationsOverwriteAllowed   string                       `toml:"pod_annotations_overwrite_allowed" json:"pod_annotations_overwrite_allowed" long:"pod_annotations_overwrite_allowed" env:"KUBERNETES_POD_ANNOTATIONS_OVERWRITE_ALLOWED" description:"Regex to validate 'KUBERNETES_POD_ANNOTATIONS_*' values"`
// 	PodSecurityContext               KubernetesPodSecurityContext `toml:"pod_security_context,omitempty" namespace:"pod-security-context" description:"A security context attached to each build pod"`
// 	Volumes                          KubernetesVolumes            `toml:"volumes"`
// 	Services                         []Service                    `toml:"services,omitempty" json:"services" long:"services" description:"Add service that is started with container"`
// }

// type KubernetesVolumes struct {
// 	HostPaths  []KubernetesHostPath  `toml:"host_path" description:"The host paths which will be mounted"`
// 	PVCs       []KubernetesPVC       `toml:"pvc" description:"The persistent volume claims that will be mounted"`
// 	ConfigMaps []KubernetesConfigMap `toml:"config_map" description:"The config maps which will be mounted as volumes"`
// 	Secrets    []KubernetesSecret    `toml:"secret" description:"The secret maps which will be mounted"`
// 	EmptyDirs  []KubernetesEmptyDir  `toml:"empty_dir" description:"The empty dirs which will be mounted"`
// }

// type KubernetesConfigMap struct {
// 	Name      string            `toml:"name" json:"name" description:"The name of the volume and ConfigMap to use"`
// 	MountPath string            `toml:"mount_path" description:"Path where volume should be mounted inside of container"`
// 	ReadOnly  bool              `toml:"read_only,omitempty" description:"If this volume should be mounted read only"`
// 	Items     map[string]string `toml:"items,omitempty" description:"Key-to-path mapping for keys from the config map that should be used."`
// }

// type KubernetesHostPath struct {
// 	Name      string `toml:"name" json:"name" description:"The name of the volume"`
// 	MountPath string `toml:"mount_path" description:"Path where volume should be mounted inside of container"`
// 	ReadOnly  bool   `toml:"read_only,omitempty" description:"If this volume should be mounted read only"`
// 	HostPath  string `toml:"host_path,omitempty" description:"Path from the host that should be mounted as a volume"`
// }

// type KubernetesPVC struct {
// 	Name      string `toml:"name" json:"name" description:"The name of the volume and PVC to use"`
// 	MountPath string `toml:"mount_path" description:"Path where volume should be mounted inside of container"`
// 	ReadOnly  bool   `toml:"read_only,omitempty" description:"If this volume should be mounted read only"`
// }

// type KubernetesSecret struct {
// 	Name      string            `toml:"name" json:"name" description:"The name of the volume and Secret to use"`
// 	MountPath string            `toml:"mount_path" description:"Path where volume should be mounted inside of container"`
// 	ReadOnly  bool              `toml:"read_only,omitempty" description:"If this volume should be mounted read only"`
// 	Items     map[string]string `toml:"items,omitempty" description:"Key-to-path mapping for keys from the secret that should be used."`
// }

// type KubernetesEmptyDir struct {
// 	Name      string `toml:"name" json:"name" description:"The name of the volume and EmptyDir to use"`
// 	MountPath string `toml:"mount_path" description:"Path where volume should be mounted inside of container"`
// 	Medium    string `toml:"medium,omitempty" description:"Set to 'Memory' to have a tmpfs"`
// }

// type KubernetesPodSecurityContext struct {
// 	FSGroup            *int64  `toml:"fs_group,omitempty" long:"fs-group" env:"KUBERNETES_POD_SECURITY_CONTEXT_FS_GROUP" description:"A special supplemental group that applies to all containers in a pod"`
// 	RunAsGroup         *int64  `toml:"run_as_group,omitempty" long:"run-as-group" env:"KUBERNETES_POD_SECURITY_CONTEXT_RUN_AS_GROUP" description:"The GID to run the entrypoint of the container process"`
// 	RunAsNonRoot       *bool   `toml:"run_as_non_root,omitempty" long:"run-as-non-root" env:"KUBERNETES_POD_SECURITY_CONTEXT_RUN_AS_NON_ROOT" description:"Indicates that the container must run as a non-root user"`
// 	RunAsUser          *int64  `toml:"run_as_user,omitempty" long:"run-as-user" env:"KUBERNETES_POD_SECURITY_CONTEXT_RUN_AS_USER" description:"The UID to run the entrypoint of the container process"`
// 	SupplementalGroups []int64 `toml:"supplemental_groups,omitempty" long:"supplemental-groups" description:"A list of groups applied to the first process run in each container, in addition to the container's primary GID"`
// }

// TODO: Remove in 13.0 https://gitlab.com/gitlab-org/gitlab-runner/issues/4922
// type DockerService struct {
// 	Service
// }

// TODO: Remove in 13.0 https://gitlab.com/gitlab-org/gitlab-runner/issues/4922
// we should fallback to the default toml parsing
// func (s *DockerService) UnmarshalTOML(data interface{}) error {
// 	switch v := data.(type) {
// 	case string:
// 		logrus.Warning("Setting runners.docker.services as array is deprecated and will be removed in 13.0. " +
// 			"Please use the array of tables syntax instead. More info at " +
// 			"[https://docs.gitlab.com/runner/executors/docker.html#define-image-and-services-in-configtoml].")
// 		s.Name = v

// 		return nil
// 	case map[string]interface{}:
// 		name, err := tryGetTomlValue(v, "name")
// 		if err != nil {
// 			return err
// 		}

// 		alias, err := tryGetTomlValue(v, "alias")
// 		if err != nil {
// 			return err
// 		}

// 		s.Name = name
// 		s.Alias = alias

// 		return nil
// 	}

// 	return fmt.Errorf("toml: type mismatch for config.DockerService: expected table but found %T", data)
// }

func tryGetTomlValue(data map[string]interface{}, key string) (string, error) {
	value, ok := data[key]
	if !ok {
		return "", nil
	}

	switch v := value.(type) {
	case string:
		return v, nil
	}
<<<<<<< HEAD
	return p, nil
}

//nolint:lll
type DockerConfig struct {
	docker.Credentials
	Hostname                   string            `toml:"hostname,omitempty" json:"hostname" long:"hostname" env:"DOCKER_HOSTNAME" description:"Custom container hostname"`
	Image                      string            `toml:"image" json:"image" long:"image" env:"DOCKER_IMAGE" description:"Docker image to be used"`
	Runtime                    string            `toml:"runtime,omitempty" json:"runtime" long:"runtime" env:"DOCKER_RUNTIME" description:"Docker runtime to be used"`
	Memory                     string            `toml:"memory,omitempty" json:"memory" long:"memory" env:"DOCKER_MEMORY" description:"Memory limit (format: <number>[<unit>]). Unit can be one of b, k, m, or g. Minimum is 4M."`
	MemorySwap                 string            `toml:"memory_swap,omitempty" json:"memory_swap" long:"memory-swap" env:"DOCKER_MEMORY_SWAP" description:"Total memory limit (memory + swap, format: <number>[<unit>]). Unit can be one of b, k, m, or g."`
	MemoryReservation          string            `toml:"memory_reservation,omitempty" json:"memory_reservation" long:"memory-reservation" env:"DOCKER_MEMORY_RESERVATION" description:"Memory soft limit (format: <number>[<unit>]). Unit can be one of b, k, m, or g."`
	CPUSetCPUs                 string            `toml:"cpuset_cpus,omitempty" json:"cpuset_cpus" long:"cpuset-cpus" env:"DOCKER_CPUSET_CPUS" description:"String value containing the cgroups CpusetCpus to use"`
	CPUS                       string            `toml:"cpus,omitempty" json:"cpus" long:"cpus" env:"DOCKER_CPUS" description:"Number of CPUs"`
	CPUShares                  int64             `toml:"cpu_shares,omitzero" json:"cpu_shares" long:"cpu-shares" env:"DOCKER_CPU_SHARES" description:"Number of CPU shares"`
	DNS                        []string          `toml:"dns,omitempty" json:"dns" long:"dns" env:"DOCKER_DNS" description:"A list of DNS servers for the container to use"`
	DNSSearch                  []string          `toml:"dns_search,omitempty" json:"dns_search" long:"dns-search" env:"DOCKER_DNS_SEARCH" description:"A list of DNS search domains"`
	Privileged                 bool              `toml:"privileged,omitzero" json:"privileged" long:"privileged" env:"DOCKER_PRIVILEGED" description:"Give extended privileges to container"`
	DisableEntrypointOverwrite bool              `toml:"disable_entrypoint_overwrite,omitzero" json:"disable_entrypoint_overwrite" long:"disable-entrypoint-overwrite" env:"DOCKER_DISABLE_ENTRYPOINT_OVERWRITE" description:"Disable the possibility for a container to overwrite the default image entrypoint"`
	UsernsMode                 string            `toml:"userns_mode,omitempty" json:"userns_mode" long:"userns" env:"DOCKER_USERNS_MODE" description:"User namespace to use"`
	CapAdd                     []string          `toml:"cap_add" json:"cap_add" long:"cap-add" env:"DOCKER_CAP_ADD" description:"Add Linux capabilities"`
	CapDrop                    []string          `toml:"cap_drop" json:"cap_drop" long:"cap-drop" env:"DOCKER_CAP_DROP" description:"Drop Linux capabilities"`
	OomKillDisable             bool              `toml:"oom_kill_disable,omitzero" json:"oom_kill_disable" long:"oom-kill-disable" env:"DOCKER_OOM_KILL_DISABLE" description:"Do not kill processes in a container if an out-of-memory (OOM) error occurs"`
	OomScoreAdjust             int               `toml:"oom_score_adjust,omitzero" json:"oom_score_adjust" long:"oom-score-adjust" env:"DOCKER_OOM_SCORE_ADJUST" description:"Adjust OOM score"`
	SecurityOpt                []string          `toml:"security_opt" json:"security_opt" long:"security-opt" env:"DOCKER_SECURITY_OPT" description:"Security Options"`
	Devices                    []string          `toml:"devices" json:"devices" long:"devices" env:"DOCKER_DEVICES" description:"Add a host device to the container"`
	DisableCache               bool              `toml:"disable_cache,omitzero" json:"disable_cache" long:"disable-cache" env:"DOCKER_DISABLE_CACHE" description:"Disable all container caching"`
	Volumes                    []string          `toml:"volumes,omitempty" json:"volumes" long:"volumes" env:"DOCKER_VOLUMES" description:"Bind-mount a volume and create it if it doesn't exist prior to mounting. Can be specified multiple times once per mountpoint, e.g. --docker-volumes 'test0:/test0' --docker-volumes 'test1:/test1'"`
	VolumeDriver               string            `toml:"volume_driver,omitempty" json:"volume_driver" long:"volume-driver" env:"DOCKER_VOLUME_DRIVER" description:"Volume driver to be used"`
	CacheDir                   string            `toml:"cache_dir,omitempty" json:"cache_dir" long:"cache-dir" env:"DOCKER_CACHE_DIR" description:"Directory where to store caches"`
	ExtraHosts                 []string          `toml:"extra_hosts,omitempty" json:"extra_hosts" long:"extra-hosts" env:"DOCKER_EXTRA_HOSTS" description:"Add a custom host-to-IP mapping"`
	VolumesFrom                []string          `toml:"volumes_from,omitempty" json:"volumes_from" long:"volumes-from" env:"DOCKER_VOLUMES_FROM" description:"A list of volumes to inherit from another container"`
	NetworkMode                string            `toml:"network_mode,omitempty" json:"network_mode" long:"network-mode" env:"DOCKER_NETWORK_MODE" description:"Add container to a custom network"`
	Links                      []string          `toml:"links,omitempty" json:"links" long:"links" env:"DOCKER_LINKS" description:"Add link to another container"`
	Services                   []Service         `toml:"services,omitempty" json:"services" description:"Add service that is started with container"`
	WaitForServicesTimeout     int               `toml:"wait_for_services_timeout,omitzero" json:"wait_for_services_timeout" long:"wait-for-services-timeout" env:"DOCKER_WAIT_FOR_SERVICES_TIMEOUT" description:"How long to wait for service startup"`
	AllowedImages              []string          `toml:"allowed_images,omitempty" json:"allowed_images" long:"allowed-images" env:"DOCKER_ALLOWED_IMAGES" description:"Image allowlist"`
	AllowedServices            []string          `toml:"allowed_services,omitempty" json:"allowed_services" long:"allowed-services" env:"DOCKER_ALLOWED_SERVICES" description:"Service allowlist"`
	PullPolicy                 DockerPullPolicy  `toml:"pull_policy,omitempty" json:"pull_policy" long:"pull-policy" env:"DOCKER_PULL_POLICY" description:"Image pull policy: never, if-not-present, always"`
	ShmSize                    int64             `toml:"shm_size,omitempty" json:"shm_size" long:"shm-size" env:"DOCKER_SHM_SIZE" description:"Shared memory size for docker images (in bytes)"`
	Tmpfs                      map[string]string `toml:"tmpfs,omitempty" json:"tmpfs" long:"tmpfs" env:"DOCKER_TMPFS" description:"A toml table/json object with the format key=values. When set this will mount the specified path in the key as a tmpfs volume in the main container, using the options specified as key. For the supported options, see the documentation for the unix 'mount' command"`
	ServicesTmpfs              map[string]string `toml:"services_tmpfs,omitempty" json:"services_tmpfs" long:"services-tmpfs" env:"DOCKER_SERVICES_TMPFS" description:"A toml table/json object with the format key=values. When set this will mount the specified path in the key as a tmpfs volume in all the service containers, using the options specified as key. For the supported options, see the documentation for the unix 'mount' command"`
	SysCtls                    DockerSysCtls     `toml:"sysctls,omitempty" json:"sysctls" long:"sysctls" env:"DOCKER_SYSCTLS" description:"Sysctl options, a toml table/json object of key=value. Value is expected to be a string."`
	HelperImage                string            `toml:"helper_image,omitempty" json:"helper_image" long:"helper-image" env:"DOCKER_HELPER_IMAGE" description:"[ADVANCED] Override the default helper image used to clone repos and upload artifacts"`
}

//nolint:lll
type DockerMachine struct {
	IdleCount      int      `long:"idle-nodes" env:"MACHINE_IDLE_COUNT" description:"Maximum idle machines"`
	IdleTime       int      `toml:"IdleTime,omitzero" long:"idle-time" env:"MACHINE_IDLE_TIME" description:"Minimum time after node can be destroyed"`
	MaxBuilds      int      `toml:"MaxBuilds,omitzero" long:"max-builds" env:"MACHINE_MAX_BUILDS" description:"Maximum number of builds processed by machine"`
	MachineDriver  string   `long:"machine-driver" env:"MACHINE_DRIVER" description:"The driver to use when creating machine"`
	MachineName    string   `long:"machine-name" env:"MACHINE_NAME" description:"The template for machine name (needs to include %s)"`
	MachineOptions []string `long:"machine-options" env:"MACHINE_OPTIONS" description:"Additional machine creation options"`

	OffPeakPeriods   []string `long:"off-peak-periods" env:"MACHINE_OFF_PEAK_PERIODS" description:"Time periods when the scheduler is in the OffPeak mode. DEPRECATED"`                                    // DEPRECATED
	OffPeakTimezone  string   `long:"off-peak-timezone" env:"MACHINE_OFF_PEAK_TIMEZONE" description:"Timezone for the OffPeak periods (defaults to Local). DEPRECATED"`                                    // DEPRECATED
	OffPeakIdleCount int      `long:"off-peak-idle-count" env:"MACHINE_OFF_PEAK_IDLE_COUNT" description:"Maximum idle machines when the scheduler is in the OffPeak mode. DEPRECATED"`                     // DEPRECATED
	OffPeakIdleTime  int      `long:"off-peak-idle-time" env:"MACHINE_OFF_PEAK_IDLE_TIME" description:"Minimum time after machine can be destroyed when the scheduler is in the OffPeak mode. DEPRECATED"` // DEPRECATED

	AutoscalingConfigs []*DockerMachineAutoscaling `toml:"autoscaling" description:"Ordered list of configurations for autoscaling periods (last match wins)"`

	offPeakTimePeriods *timeperiod.TimePeriod // DEPRECATED
}

//nolint:lll
type DockerMachineAutoscaling struct {
	Periods         []string `long:"periods" description:"List of crontab expressions for this autoscaling configuration"`
	Timezone        string   `long:"timezone" description:"Timezone for the periods (defaults to Local)"`
	IdleCount       int      `long:"idle-count" description:"Maximum idle machines when this configuration is active"`
	IdleTime        int      `long:"idle-time" description:"Minimum time after which and idle machine can be destroyed when this configuration is active"`
	compiledPeriods *timeperiod.TimePeriod
}

//nolint:lll
type ParallelsConfig struct {
	BaseName         string `toml:"base_name" json:"base_name" long:"base-name" env:"PARALLELS_BASE_NAME" description:"VM name to be used"`
	TemplateName     string `toml:"template_name,omitempty" json:"template_name" long:"template-name" env:"PARALLELS_TEMPLATE_NAME" description:"VM template to be created"`
	DisableSnapshots bool   `toml:"disable_snapshots,omitzero" json:"disable_snapshots" long:"disable-snapshots" env:"PARALLELS_DISABLE_SNAPSHOTS" description:"Disable snapshoting to speedup VM creation"`
	TimeServer       string `toml:"time_server,omitempty" json:"time_server" long:"time-server" env:"PARALLELS_TIME_SERVER" description:"Timeserver to sync the guests time from. Defaults to time.apple.com"`
}

//nolint:lll
type VirtualBoxConfig struct {
	BaseName         string `toml:"base_name" json:"base_name" long:"base-name" env:"VIRTUALBOX_BASE_NAME" description:"VM name to be used"`
	BaseSnapshot     string `toml:"base_snapshot,omitempty" json:"base_snapshot" long:"base-snapshot" env:"VIRTUALBOX_BASE_SNAPSHOT" description:"Name or UUID of a specific VM snapshot to clone"`
	DisableSnapshots bool   `toml:"disable_snapshots,omitzero" json:"disable_snapshots" long:"disable-snapshots" env:"VIRTUALBOX_DISABLE_SNAPSHOTS" description:"Disable snapshoting to speedup VM creation"`
}

//nolint:lll
type CustomConfig struct {
	ConfigExec        string   `toml:"config_exec,omitempty" json:"config_exec" long:"config-exec" env:"CUSTOM_CONFIG_EXEC" description:"Executable that allows to inject configuration values to the executor"`
	ConfigArgs        []string `toml:"config_args,omitempty" json:"config_args" long:"config-args" description:"Arguments for the config executable"`
	ConfigExecTimeout *int     `toml:"config_exec_timeout,omitempty" json:"config_exec_timeout" long:"config-exec-timeout" env:"CUSTOM_CONFIG_EXEC_TIMEOUT" description:"Timeout for the config executable (in seconds)"`

	PrepareExec        string   `toml:"prepare_exec,omitempty" json:"prepare_exec" long:"prepare-exec" env:"CUSTOM_PREPARE_EXEC" description:"Executable that prepares executor"`
	PrepareArgs        []string `toml:"prepare_args,omitempty" json:"prepare_args" long:"prepare-args" description:"Arguments for the prepare executable"`
	PrepareExecTimeout *int     `toml:"prepare_exec_timeout,omitempty" json:"prepare_exec_timeout" long:"prepare-exec-timeout" env:"CUSTOM_PREPARE_EXEC_TIMEOUT" description:"Timeout for the prepare executable (in seconds)"`

	RunExec string   `toml:"run_exec" json:"run_exec" long:"run-exec" env:"CUSTOM_RUN_EXEC" description:"Executable that runs the job script in executor"`
	RunArgs []string `toml:"run_args,omitempty" json:"run_args" long:"run-args" description:"Arguments for the run executable"`

	CleanupExec        string   `toml:"cleanup_exec,omitempty" json:"cleanup_exec" long:"cleanup-exec" env:"CUSTOM_CLEANUP_EXEC" description:"Executable that cleanups after executor run"`
	CleanupArgs        []string `toml:"cleanup_args,omitempty" json:"cleanup_args" long:"cleanup-args" description:"Arguments for the cleanup executable"`
	CleanupExecTimeout *int     `toml:"cleanup_exec_timeout,omitempty" json:"cleanup_exec_timeout" long:"cleanup-exec-timeout" env:"CUSTOM_CLEANUP_EXEC_TIMEOUT" description:"Timeout for the cleanup executable (in seconds)"`

	GracefulKillTimeout *int `toml:"graceful_kill_timeout,omitempty" json:"graceful_kill_timeout" long:"graceful-kill-timeout" env:"CUSTOM_GRACEFUL_KILL_TIMEOUT" description:"Graceful timeout for scripts execution after SIGTERM is sent to the process (in seconds). This limits the time given for scripts to perform the cleanup before exiting"`
	ForceKillTimeout    *int `toml:"force_kill_timeout,omitempty" json:"force_kill_timeout" long:"force-kill-timeout" env:"CUSTOM_FORCE_KILL_TIMEOUT" description:"Force timeout for scripts execution (in seconds). Counted from the force kill call; if process will be not terminated, Runner will abandon process termination and log an error"`
}

type KubernetesPullPolicy string

// Get returns one of the predefined values in kubernetes notation
// or returns an error if the value can't match the predefined
func (p KubernetesPullPolicy) Get() (KubernetesPullPolicy, error) {
	switch {
	case p == "":
		return "", nil
	case p == PullPolicyAlways:
		return "Always", nil
	case p == PullPolicyNever:
		return "Never", nil
	case p == PullPolicyIfNotPresent:
		return "IfNotPresent", nil
	}
	return "", fmt.Errorf("unsupported kubernetes-pull-policy: %v", p)
}

//nolint:lll
type KubernetesConfig struct {
	Host                                              string                       `toml:"host" json:"host" long:"host" env:"KUBERNETES_HOST" description:"Optional Kubernetes master host URL (auto-discovery attempted if not specified)"`
	CertFile                                          string                       `toml:"cert_file,omitempty" json:"cert_file" long:"cert-file" env:"KUBERNETES_CERT_FILE" description:"Optional Kubernetes master auth certificate"`
	KeyFile                                           string                       `toml:"key_file,omitempty" json:"key_file" long:"key-file" env:"KUBERNETES_KEY_FILE" description:"Optional Kubernetes master auth private key"`
	CAFile                                            string                       `toml:"ca_file,omitempty" json:"ca_file" long:"ca-file" env:"KUBERNETES_CA_FILE" description:"Optional Kubernetes master auth ca certificate"`
	BearerTokenOverwriteAllowed                       bool                         `toml:"bearer_token_overwrite_allowed" json:"bearer_token_overwrite_allowed" long:"bearer_token_overwrite_allowed" env:"KUBERNETES_BEARER_TOKEN_OVERWRITE_ALLOWED" description:"Bool to authorize builds to specify their own bearer token for creation."`
	BearerToken                                       string                       `toml:"bearer_token,omitempty" json:"bearer_token" long:"bearer_token" env:"KUBERNETES_BEARER_TOKEN" description:"Optional Kubernetes service account token used to start build pods."`
	Image                                             string                       `toml:"image" json:"image" long:"image" env:"KUBERNETES_IMAGE" description:"Default docker image to use for builds when none is specified"`
	Namespace                                         string                       `toml:"namespace" json:"namespace" long:"namespace" env:"KUBERNETES_NAMESPACE" description:"Namespace to run Kubernetes jobs in"`
	NamespaceOverwriteAllowed                         string                       `toml:"namespace_overwrite_allowed" json:"namespace_overwrite_allowed" long:"namespace_overwrite_allowed" env:"KUBERNETES_NAMESPACE_OVERWRITE_ALLOWED" description:"Regex to validate 'KUBERNETES_NAMESPACE_OVERWRITE' value"`
	Privileged                                        bool                         `toml:"privileged,omitzero" json:"privileged" long:"privileged" env:"KUBERNETES_PRIVILEGED" description:"Run all containers with the privileged flag enabled"`
	CPULimit                                          string                       `toml:"cpu_limit,omitempty" json:"cpu_limit" long:"cpu-limit" env:"KUBERNETES_CPU_LIMIT" description:"The CPU allocation given to build containers"`
	CPULimitOverwriteMaxAllowed                       string                       `toml:"cpu_limit_overwrite_max_allowed,omitempty" json:"cpu_limit_overwrite_max_allowed" long:"cpu-limit-overwrite-max-allowed" env:"KUBERNETES_CPU_LIMIT_OVERWRITE_MAX_ALLOWED" description:"If set, the max amount the cpu limit can be set to. Used with the KUBERNETES_CPU_LIMIT variable in the build."`
	CPURequest                                        string                       `toml:"cpu_request,omitempty" json:"cpu_request" long:"cpu-request" env:"KUBERNETES_CPU_REQUEST" description:"The CPU allocation requested for build containers"`
	CPURequestOverwriteMaxAllowed                     string                       `toml:"cpu_request_overwrite_max_allowed,omitempty" json:"cpu_request_overwrite_max_allowed" long:"cpu-request-overwrite-max-allowed" env:"KUBERNETES_CPU_REQUEST_OVERWRITE_MAX_ALLOWED" description:"If set, the max amount the cpu request can be set to. Used with the KUBERNETES_CPU_REQUEST variable in the build."`
	MemoryLimit                                       string                       `toml:"memory_limit,omitempty" json:"memory_limit" long:"memory-limit" env:"KUBERNETES_MEMORY_LIMIT" description:"The amount of memory allocated to build containers"`
	MemoryLimitOverwriteMaxAllowed                    string                       `toml:"memory_limit_overwrite_max_allowed,omitempty" json:"memory_limit_overwrite_max_allowed" long:"memory-limit-overwrite-max-allowed" env:"KUBERNETES_MEMORY_LIMIT_OVERWRITE_MAX_ALLOWED" description:"If set, the max amount the memory limit can be set to. Used with the KUBERNETES_MEMORY_LIMIT variable in the build."`
	MemoryRequest                                     string                       `toml:"memory_request,omitempty" json:"memory_request" long:"memory-request" env:"KUBERNETES_MEMORY_REQUEST" description:"The amount of memory requested from build containers"`
	MemoryRequestOverwriteMaxAllowed                  string                       `toml:"memory_request_overwrite_max_allowed,omitempty" json:"memory_request_overwrite_max_allowed" long:"memory-request-overwrite-max-allowed" env:"KUBERNETES_MEMORY_REQUEST_OVERWRITE_MAX_ALLOWED" description:"If set, the max amount the memory request can be set to. Used with the KUBERNETES_MEMORY_REQUEST variable in the build."`
	EphemeralStorageLimit                             string                       `toml:"ephemeral_storage_limit,omitempty" json:"ephemeral_storage_limit" long:"ephemeral-storage-limit" env:"KUBERNETES_EPHEMERAL_STORAGE_LIMIT" description:"The amount of ephemeral storage allocated to build containers"`
	EphemeralStorageLimitOverwriteMaxAllowed          string                       `toml:"ephemeral_storage_limit_overwrite_max_allowed,omitempty" json:"ephemeral_storage_limit_overwrite_max_allowed" long:"ephemeral-storage-limit-overwrite-max-allowed" env:"KUBERNETES_EPHEMERAL_STORAGE_LIMIT_OVERWRITE_MAX_ALLOWED" description:"If set, the max amount the ephemeral limit can be set to. Used with the KUBERNETES_EPHEMERAL_STORAGE_LIMIT variable in the build."`
	EphemeralStorageRequest                           string                       `toml:"ephemeral_storage_request,omitempty" json:"ephemeral_storage_request" long:"ephemeral-storage-request" env:"KUBERNETES_EPHEMERAL_STORAGE_REQUEST" description:"The amount of ephemeral storage requested from build containers"`
	EphemeralStorageRequestOverwriteMaxAllowed        string                       `toml:"ephemeral_storage_request_overwrite_max_allowed,omitempty" json:"ephemeral_storage_request_overwrite_max_allowed" long:"ephemeral-storage-request-overwrite-max-allowed" env:"KUBERNETES_EPHEMERAL_STORAGE_REQUEST_OVERWRITE_MAX_ALLOWED" description:"If set, the max amount the ephemeral storage request can be set to. Used with the KUBERNETES_EPHEMERAL_STORAGE_REQUEST variable in the build."`
	ServiceCPULimit                                   string                       `toml:"service_cpu_limit,omitempty" json:"service_cpu_limit" long:"service-cpu-limit" env:"KUBERNETES_SERVICE_CPU_LIMIT" description:"The CPU allocation given to build service containers"`
	ServiceCPULimitOverwriteMaxAllowed                string                       `toml:"service_cpu_limit_overwrite_max_allowed,omitempty" json:"service_cpu_limit_overwrite_max_allowed" long:"service-cpu-limit-overwrite-max-allowed" env:"KUBERNETES_SERVICE_CPU_LIMIT_OVERWRITE_MAX_ALLOWED" description:"If set, the max amount the service cpu limit can be set to. Used with the KUBERNETES_SERVICE_CPU_LIMIT variable in the build."`
	ServiceCPURequest                                 string                       `toml:"service_cpu_request,omitempty" json:"service_cpu_request" long:"service-cpu-request" env:"KUBERNETES_SERVICE_CPU_REQUEST" description:"The CPU allocation requested for build service containers"`
	ServiceCPURequestOverwriteMaxAllowed              string                       `toml:"service_cpu_request_overwrite_max_allowed,omitempty" json:"service_cpu_request_overwrite_max_allowed" long:"service-cpu-request-overwrite-max-allowed" env:"KUBERNETES_SERVICE_CPU_REQUEST_OVERWRITE_MAX_ALLOWED" description:"If set, the max amount the service cpu request can be set to. Used with the KUBERNETES_SERVICE_CPU_REQUEST variable in the build."`
	ServiceMemoryLimit                                string                       `toml:"service_memory_limit,omitempty" json:"service_memory_limit" long:"service-memory-limit" env:"KUBERNETES_SERVICE_MEMORY_LIMIT" description:"The amount of memory allocated to build service containers"`
	ServiceMemoryLimitOverwriteMaxAllowed             string                       `toml:"service_memory_limit_overwrite_max_allowed,omitempty" json:"service_memory_limit_overwrite_max_allowed" long:"service-memory-limit-overwrite-max-allowed" env:"KUBERNETES_SERVICE_MEMORY_LIMIT_OVERWRITE_MAX_ALLOWED" description:"If set, the max amount the service memory limit can be set to. Used with the KUBERNETES_SERVICE_MEMORY_LIMIT variable in the build."`
	ServiceMemoryRequest                              string                       `toml:"service_memory_request,omitempty" json:"service_memory_request" long:"service-memory-request" env:"KUBERNETES_SERVICE_MEMORY_REQUEST" description:"The amount of memory requested for build service containers"`
	ServiceMemoryRequestOverwriteMaxAllowed           string                       `toml:"service_memory_request_overwrite_max_allowed,omitempty" json:"service_memory_request_overwrite_max_allowed" long:"service-memory-request-overwrite-max-allowed" env:"KUBERNETES_SERVICE_MEMORY_REQUEST_OVERWRITE_MAX_ALLOWED" description:"If set, the max amount the service memory request can be set to. Used with the KUBERNETES_SERVICE_MEMORY_REQUEST variable in the build."`
	ServiceEphemeralStorageLimit                      string                       `toml:"service_ephemeral_storage_limit,omitempty" json:"service_ephemeral_storage_limit" long:"service-ephemeral_storage-limit" env:"KUBERNETES_SERVICE_EPHEMERAL_STORAGE_LIMIT" description:"The amount of ephemeral storage allocated to build service containers"`
	ServiceEphemeralStorageLimitOverwriteMaxAllowed   string                       `toml:"service_ephemeral_storage_limit_overwrite_max_allowed,omitempty" json:"service_ephemeral_storage_limit_overwrite_max_allowed" long:"service-ephemeral_storage-limit-overwrite-max-allowed" env:"KUBERNETES_SERVICE_EPHEMERAL_STORAGE_LIMIT_OVERWRITE_MAX_ALLOWED" description:"If set, the max amount the service ephemeral storage limit can be set to. Used with the KUBERNETES_SERVICE_EPHEMERAL_STORAGE_LIMIT variable in the build."`
	ServiceEphemeralStorageRequest                    string                       `toml:"service_ephemeral_storage_request,omitempty" json:"service_ephemeral_storage_request" long:"service-ephemeral_storage-request" env:"KUBERNETES_SERVICE_EPHEMERAL_STORAGE_REQUEST" description:"The amount of ephemeral storage requested for build service containers"`
	ServiceEphemeralStorageRequestOverwriteMaxAllowed string                       `toml:"service_ephemeral_storage_request_overwrite_max_allowed,omitempty" json:"service_ephemeral_storage_request_overwrite_max_allowed" long:"service-ephemeral_storage-request-overwrite-max-allowed" env:"KUBERNETES_SERVICE_EPHEMERAL_STORAGE_REQUEST_OVERWRITE_MAX_ALLOWED" description:"If set, the max amount the service ephemeral storage request can be set to. Used with the KUBERNETES_SERVICE_EPHEMERAL_STORAGE_REQUEST variable in the build."`
	HelperCPULimit                                    string                       `toml:"helper_cpu_limit,omitempty" json:"helper_cpu_limit" long:"helper-cpu-limit" env:"KUBERNETES_HELPER_CPU_LIMIT" description:"The CPU allocation given to build helper containers"`
	HelperCPULimitOverwriteMaxAllowed                 string                       `toml:"helper_cpu_limit_overwrite_max_allowed,omitempty" json:"helper_cpu_limit_overwrite_max_allowed" long:"helper-cpu-limit-overwrite-max-allowed" env:"KUBERNETES_HELPER_CPU_LIMIT_OVERWRITE_MAX_ALLOWED" description:"If set, the max amount the helper cpu limit can be set to. Used with the KUBERNETES_HELPER_CPU_LIMIT variable in the build."`
	HelperCPURequest                                  string                       `toml:"helper_cpu_request,omitempty" json:"helper_cpu_request" long:"helper-cpu-request" env:"KUBERNETES_HELPER_CPU_REQUEST" description:"The CPU allocation requested for build helper containers"`
	HelperCPURequestOverwriteMaxAllowed               string                       `toml:"helper_cpu_request_overwrite_max_allowed,omitempty" json:"helper_cpu_request_overwrite_max_allowed" long:"helper-cpu-request-overwrite-max-allowed" env:"KUBERNETES_HELPER_CPU_REQUEST_OVERWRITE_MAX_ALLOWED" description:"If set, the max amount the helper cpu request can be set to. Used with the KUBERNETES_HELPER_CPU_REQUEST variable in the build."`
	HelperMemoryLimit                                 string                       `toml:"helper_memory_limit,omitempty" json:"helper_memory_limit" long:"helper-memory-limit" env:"KUBERNETES_HELPER_MEMORY_LIMIT" description:"The amount of memory allocated to build helper containers"`
	HelperMemoryLimitOverwriteMaxAllowed              string                       `toml:"helper_memory_limit_overwrite_max_allowed,omitempty" json:"helper_memory_limit_overwrite_max_allowed" long:"helper-memory-limit-overwrite-max-allowed" env:"KUBERNETES_HELPER_MEMORY_LIMIT_OVERWRITE_MAX_ALLOWED" description:"If set, the max amount the helper memory limit can be set to. Used with the KUBERNETES_HELPER_MEMORY_LIMIT variable in the build."`
	HelperMemoryRequest                               string                       `toml:"helper_memory_request,omitempty" json:"helper_memory_request" long:"helper-memory-request" env:"KUBERNETES_HELPER_MEMORY_REQUEST" description:"The amount of memory requested for build helper containers"`
	HelperMemoryRequestOverwriteMaxAllowed            string                       `toml:"helper_memory_request_overwrite_max_allowed,omitempty" json:"helper_memory_request_overwrite_max_allowed" long:"helper-memory-request-overwrite-max-allowed" env:"KUBERNETES_HELPER_MEMORY_REQUEST_OVERWRITE_MAX_ALLOWED" description:"If set, the max amount the helper memory request can be set to. Used with the KUBERNETES_HELPER_MEMORY_REQUEST variable in the build."`
	HelperEphemeralStorageLimit                       string                       `toml:"helper_ephemeral_storage_limit,omitempty" json:"helper_ephemeral_storage_limit" long:"helper-ephemeral_storage-limit" env:"KUBERNETES_HELPER_EPHEMERAL_STORAGE_LIMIT" description:"The amount of ephemeral storage allocated to build helper containers"`
	HelperEphemeralStorageLimitOverwriteMaxAllowed    string                       `toml:"helper_ephemeral_storage_limit_overwrite_max_allowed,omitempty" json:"helper_ephemeral_storage_limit_overwrite_max_allowed" long:"helper-ephemeral_storage-limit-overwrite-max-allowed" env:"KUBERNETES_HELPER_EPHEMERAL_STORAGE_LIMIT_OVERWRITE_MAX_ALLOWED" description:"If set, the max amount the helper ephemeral storage limit can be set to. Used with the KUBERNETES_HELPER_EPHEMERAL_STORAGE_LIMIT variable in the build."`
	HelperEphemeralStorageRequest                     string                       `toml:"helper_ephemeral_storage_request,omitempty" json:"helper_ephemeral_storage_request" long:"helper-ephemeral_storage-request" env:"KUBERNETES_HELPER_EPHEMERAL_STORAGE_REQUEST" description:"The amount of ephemeral storage requested for build helper containers"`
	HelperEphemeralStorageRequestOverwriteMaxAllowed  string                       `toml:"helper_ephemeral_storage_request_overwrite_max_allowed,omitempty" json:"helper_ephemeral_storage_request_overwrite_max_allowed" long:"helper-ephemeral_storage-request-overwrite-max-allowed" env:"KUBERNETES_HELPER_EPHEMERAL_STORAGE_REQUEST_OVERWRITE_MAX_ALLOWED" description:"If set, the max amount the helper ephemeral storage request can be set to. Used with the KUBERNETES_HELPER_EPHEMERAL_STORAGE_REQUEST variable in the build."`
	PullPolicy                                        KubernetesPullPolicy         `toml:"pull_policy,omitempty" json:"pull_policy" long:"pull-policy" env:"KUBERNETES_PULL_POLICY" description:"Policy for if/when to pull a container image (never, if-not-present, always). The cluster default will be used if not set"`
	NodeSelector                                      map[string]string            `toml:"node_selector,omitempty" json:"node_selector" long:"node-selector" env:"KUBERNETES_NODE_SELECTOR" description:"A toml table/json object of key=value. Value is expected to be a string. When set this will create pods on k8s nodes that match all the key=value pairs."`
	NodeTolerations                                   map[string]string            `toml:"node_tolerations,omitempty" json:"node_tolerations" long:"node-tolerations" env:"KUBERNETES_NODE_TOLERATIONS" description:"A toml table/json object of key=value:effect. Value and effect are expected to be strings. When set, pods will tolerate the given taints. Only one toleration is supported through environment variable configuration."`
	Affinity                                          KubernetesAffinity           `toml:"affinity,omitempty" json:"affinity" long:"affinity" description:"Kubernetes Affinity setting that is used to select the node that spawns a pod"`
	ImagePullSecrets                                  []string                     `toml:"image_pull_secrets,omitempty" json:"image_pull_secrets" long:"image-pull-secrets" env:"KUBERNETES_IMAGE_PULL_SECRETS" description:"A list of image pull secrets that are used for pulling docker image"`
	HelperImage                                       string                       `toml:"helper_image,omitempty" json:"helper_image" long:"helper-image" env:"KUBERNETES_HELPER_IMAGE" description:"[ADVANCED] Override the default helper image used to clone repos and upload artifacts"`
	TerminationGracePeriodSeconds                     int64                        `toml:"terminationGracePeriodSeconds,omitzero" json:"terminationGracePeriodSeconds" long:"terminationGracePeriodSeconds" env:"KUBERNETES_TERMINATIONGRACEPERIODSECONDS" description:"Duration after the processes running in the pod are sent a termination signal and the time when the processes are forcibly halted with a kill signal."`
	PollInterval                                      int                          `toml:"poll_interval,omitzero" json:"poll_interval" long:"poll-interval" env:"KUBERNETES_POLL_INTERVAL" description:"How frequently, in seconds, the runner will poll the Kubernetes pod it has just created to check its status"`
	PollTimeout                                       int                          `toml:"poll_timeout,omitzero" json:"poll_timeout" long:"poll-timeout" env:"KUBERNETES_POLL_TIMEOUT" description:"The total amount of time, in seconds, that needs to pass before the runner will timeout attempting to connect to the pod it has just created (useful for queueing more builds that the cluster can handle at a time)"`
	PodLabels                                         map[string]string            `toml:"pod_labels,omitempty" json:"pod_labels" long:"pod-labels" description:"A toml table/json object of key-value. Value is expected to be a string. When set, this will create pods with the given pod labels. Environment variables will be substituted for values here."`
	ServiceAccount                                    string                       `toml:"service_account,omitempty" json:"service_account" long:"service-account" env:"KUBERNETES_SERVICE_ACCOUNT" description:"Executor pods will use this Service Account to talk to kubernetes API"`
	ServiceAccountOverwriteAllowed                    string                       `toml:"service_account_overwrite_allowed" json:"service_account_overwrite_allowed" long:"service_account_overwrite_allowed" env:"KUBERNETES_SERVICE_ACCOUNT_OVERWRITE_ALLOWED" description:"Regex to validate 'KUBERNETES_SERVICE_ACCOUNT' value"`
	PodAnnotations                                    map[string]string            `toml:"pod_annotations,omitempty" json:"pod_annotations" long:"pod-annotations" description:"A toml table/json object of key-value. Value is expected to be a string. When set, this will create pods with the given annotations. Can be overwritten in build with KUBERNETES_POD_ANNOTATION_* variables"`
	PodAnnotationsOverwriteAllowed                    string                       `toml:"pod_annotations_overwrite_allowed" json:"pod_annotations_overwrite_allowed" long:"pod_annotations_overwrite_allowed" env:"KUBERNETES_POD_ANNOTATIONS_OVERWRITE_ALLOWED" description:"Regex to validate 'KUBERNETES_POD_ANNOTATIONS_*' values"`
	PodSecurityContext                                KubernetesPodSecurityContext `toml:"pod_security_context,omitempty" namespace:"pod-security-context" description:"A security context attached to each build pod"`
	Volumes                                           KubernetesVolumes            `toml:"volumes"`
	Services                                          []Service                    `toml:"services,omitempty" json:"services" description:"Add service that is started with container"`
	CapAdd                                            []string                     `toml:"cap_add" json:"cap_add" long:"cap-add" env:"KUBERNETES_CAP_ADD" description:"Add Linux capabilities"`
	CapDrop                                           []string                     `toml:"cap_drop" json:"cap_drop" long:"cap-drop" env:"KUBERNETES_CAP_DROP" description:"Drop Linux capabilities"`
}

type KubernetesVolumes struct {
	HostPaths  []KubernetesHostPath  `toml:"host_path" description:"The host paths which will be mounted"`
	PVCs       []KubernetesPVC       `toml:"pvc" description:"The persistent volume claims that will be mounted"`
	ConfigMaps []KubernetesConfigMap `toml:"config_map" description:"The config maps which will be mounted as volumes"`
	Secrets    []KubernetesSecret    `toml:"secret" description:"The secret maps which will be mounted"`
	EmptyDirs  []KubernetesEmptyDir  `toml:"empty_dir" description:"The empty dirs which will be mounted"`
}

//nolint:lll
type KubernetesConfigMap struct {
	Name      string            `toml:"name" json:"name" description:"The name of the volume and ConfigMap to use"`
	MountPath string            `toml:"mount_path" description:"Path where volume should be mounted inside of container"`
	ReadOnly  bool              `toml:"read_only,omitempty" description:"If this volume should be mounted read only"`
	Items     map[string]string `toml:"items,omitempty" description:"Key-to-path mapping for keys from the config map that should be used."`
}

type KubernetesHostPath struct {
	Name      string `toml:"name" json:"name" description:"The name of the volume"`
	MountPath string `toml:"mount_path" description:"Path where volume should be mounted inside of container"`
	ReadOnly  bool   `toml:"read_only,omitempty" description:"If this volume should be mounted read only"`
	HostPath  string `toml:"host_path,omitempty" description:"Path from the host that should be mounted as a volume"`
}

type KubernetesPVC struct {
	Name      string `toml:"name" json:"name" description:"The name of the volume and PVC to use"`
	MountPath string `toml:"mount_path" description:"Path where volume should be mounted inside of container"`
	ReadOnly  bool   `toml:"read_only,omitempty" description:"If this volume should be mounted read only"`
}

//nolint:lll
type KubernetesSecret struct {
	Name      string            `toml:"name" json:"name" description:"The name of the volume and Secret to use"`
	MountPath string            `toml:"mount_path" description:"Path where volume should be mounted inside of container"`
	ReadOnly  bool              `toml:"read_only,omitempty" description:"If this volume should be mounted read only"`
	Items     map[string]string `toml:"items,omitempty" description:"Key-to-path mapping for keys from the secret that should be used."`
}

type KubernetesEmptyDir struct {
	Name      string `toml:"name" json:"name" description:"The name of the volume and EmptyDir to use"`
	MountPath string `toml:"mount_path" description:"Path where volume should be mounted inside of container"`
	Medium    string `toml:"medium,omitempty" description:"Set to 'Memory' to have a tmpfs"`
}

//nolint:lll
type KubernetesPodSecurityContext struct {
	FSGroup            *int64  `toml:"fs_group,omitempty" long:"fs-group" env:"KUBERNETES_POD_SECURITY_CONTEXT_FS_GROUP" description:"A special supplemental group that applies to all containers in a pod"`
	RunAsGroup         *int64  `toml:"run_as_group,omitempty" long:"run-as-group" env:"KUBERNETES_POD_SECURITY_CONTEXT_RUN_AS_GROUP" description:"The GID to run the entrypoint of the container process"`
	RunAsNonRoot       *bool   `toml:"run_as_non_root,omitempty" long:"run-as-non-root" env:"KUBERNETES_POD_SECURITY_CONTEXT_RUN_AS_NON_ROOT" description:"Indicates that the container must run as a non-root user"`
	RunAsUser          *int64  `toml:"run_as_user,omitempty" long:"run-as-user" env:"KUBERNETES_POD_SECURITY_CONTEXT_RUN_AS_USER" description:"The UID to run the entrypoint of the container process"`
	SupplementalGroups []int64 `toml:"supplemental_groups,omitempty" long:"supplemental-groups" description:"A list of groups applied to the first process run in each container, in addition to the container's primary GID"`
}

//nolint:lll
type KubernetesAffinity struct {
	NodeAffinity *KubernetesNodeAffinity `toml:"node_affinity,omitempty" json:"node_affinity" long:"node-affinity" description:"Node affinity is conceptually similar to nodeSelector -- it allows you to constrain which nodes your pod is eligible to be scheduled on, based on labels on the node."`
}

//nolint:lll
type KubernetesNodeAffinity struct {
	RequiredDuringSchedulingIgnoredDuringExecution  *NodeSelector             `toml:"required_during_scheduling_ignored_during_execution,omitempty" json:"required_during_scheduling_ignored_during_execution"`
	PreferredDuringSchedulingIgnoredDuringExecution []PreferredSchedulingTerm `toml:"preferred_during_scheduling_ignored_during_execution,omitempty" json:"preferred_during_scheduling_ignored_during_execution"`
}

type NodeSelector struct {
	NodeSelectorTerms []NodeSelectorTerm `toml:"node_selector_terms" json:"node_selector_terms"`
}

type PreferredSchedulingTerm struct {
	Weight     int32            `toml:"weight" json:"weight"`
	Preference NodeSelectorTerm `toml:"preference" json:"preference"`
}

type NodeSelectorTerm struct {
	MatchExpressions []NodeSelectorRequirement `toml:"match_expressions,omitempty" json:"match_expressions"`
	MatchFields      []NodeSelectorRequirement `toml:"match_fields,omitempty" json:"match_fields"`
}

//nolint:lll
type NodeSelectorRequirement struct {
	Key      string   `toml:"key,omitempty" json:"key"`
	Operator string   `toml:"operator,omitempty" json:"operator"`
	Values   []string `toml:"values,omitempty" json:"values"`
}

type Service struct {
	Name  string `toml:"name" long:"name" description:"The image path for the service"`
	Alias string `toml:"alias,omitempty" long:"alias" description:"The alias of the service"`
}

func (s *Service) ToImageDefinition() Image {
	return Image{
		Name:  s.Name,
		Alias: s.Alias,
	}
}

//nolint:lll
=======

	return "", fmt.Errorf("toml: cannot load TOML value of type %T into a Go string", value)
}

type Service struct {
	Name  string `toml:"name" long:"name" description:"The image path for the service"`
	Alias string `toml:"alias,omitempty" long:"alias" description:"The alias of the service"`
}

func (s *Service) ToImageDefinition() Image {
	return Image{
		Name:  s.Name,
		Alias: s.Alias,
	}
}

//nolint:lll
>>>>>>> 7abc2d65
type RunnerCredentials struct {
	URL         string `toml:"url" json:"url" short:"u" long:"url" env:"CI_SERVER_URL" required:"true" description:"Runner URL"`
	Token       string `toml:"token" json:"token" short:"t" long:"token" env:"CI_SERVER_TOKEN" required:"true" description:"Runner token"`
	TLSCAFile   string `toml:"tls-ca-file,omitempty" json:"tls-ca-file" long:"tls-ca-file" env:"CI_SERVER_TLS_CA_FILE" description:"File containing the certificates to verify the peer when using HTTPS"`
	TLSCertFile string `toml:"tls-cert-file,omitempty" json:"tls-cert-file" long:"tls-cert-file" env:"CI_SERVER_TLS_CERT_FILE" description:"File containing certificate for TLS client auth when using HTTPS"`
	TLSKeyFile  string `toml:"tls-key-file,omitempty" json:"tls-key-file" long:"tls-key-file" env:"CI_SERVER_TLS_KEY_FILE" description:"File containing private key for TLS client auth when using HTTPS"`
}

//nolint:lll
type CacheGCSCredentials struct {
	AccessID   string `toml:"AccessID,omitempty" long:"access-id" env:"CACHE_GCS_ACCESS_ID" description:"ID of GCP Service Account used to access the storage"`
	PrivateKey string `toml:"PrivateKey,omitempty" long:"private-key" env:"CACHE_GCS_PRIVATE_KEY" description:"Private key used to sign GCS requests"`
}

//nolint:lll
type CacheGCSConfig struct {
	CacheGCSCredentials
	CredentialsFile string `toml:"CredentialsFile,omitempty" long:"credentials-file" env:"GOOGLE_APPLICATION_CREDENTIALS" description:"File with GCP credentials, containing AccessID and PrivateKey"`
	BucketName      string `toml:"BucketName,omitempty" long:"bucket-name" env:"CACHE_GCS_BUCKET_NAME" description:"Name of the bucket where cache will be stored"`
}

//nolint:lll
type CacheS3Config struct {
	ServerAddress  string `toml:"ServerAddress,omitempty" long:"server-address" env:"CACHE_S3_SERVER_ADDRESS" description:"A host:port to the used S3-compatible server"`
	AccessKey      string `toml:"AccessKey,omitempty" long:"access-key" env:"CACHE_S3_ACCESS_KEY" description:"S3 Access Key"`
	SecretKey      string `toml:"SecretKey,omitempty" long:"secret-key" env:"CACHE_S3_SECRET_KEY" description:"S3 Secret Key"`
	BucketName     string `toml:"BucketName,omitempty" long:"bucket-name" env:"CACHE_S3_BUCKET_NAME" description:"Name of the bucket where cache will be stored"`
	BucketLocation string `toml:"BucketLocation,omitempty" long:"bucket-location" env:"CACHE_S3_BUCKET_LOCATION" description:"Name of S3 region"`
	Insecure       bool   `toml:"Insecure,omitempty" long:"insecure" env:"CACHE_S3_INSECURE" description:"Use insecure mode (without https)"`
}

//nolint:lll
<<<<<<< HEAD
type CacheAzureCredentials struct {
	AccountName string `toml:"AccountName,omitempty" long:"account-name" env:"CACHE_AZURE_ACCOUNT_NAME" description:"Account name for Azure Blob Storage"`
	AccountKey  string `toml:"AccountKey,omitempty" long:"account-key" env:"CACHE_AZURE_ACCOUNT_KEY" description:"Access key for Azure Blob Storage"`
}

//nolint:lll
type CacheAzureConfig struct {
	CacheAzureCredentials
	ContainerName string `toml:"ContainerName,omitempty" long:"container-name" env:"CACHE_AZURE_CONTAINER_NAME" description:"Name of the Azure container where cache will be stored"`
	StorageDomain string `toml:"StorageDomain,omitempty" long:"storage-domain" env:"CACHE_AZURE_STORAGE_DOMAIN" description:"Domain name of the Azure storage (e.g. blob.core.windows.net)"`
}

//nolint:lll
=======
>>>>>>> 7abc2d65
type CacheConfig struct {
	Type   string `toml:"Type,omitempty" long:"type" env:"CACHE_TYPE" description:"Select caching method"`
	Path   string `toml:"Path,omitempty" long:"path" env:"CACHE_PATH" description:"Name of the path to prepend to the cache URL"`
	Shared bool   `toml:"Shared,omitempty" long:"shared" env:"CACHE_SHARED" description:"Enable cache sharing between runners."`

	S3    *CacheS3Config    `toml:"s3,omitempty" json:"s3" namespace:"s3"`
	GCS   *CacheGCSConfig   `toml:"gcs,omitempty" json:"gcs" namespace:"gcs"`
	Azure *CacheAzureConfig `toml:"azure,omitempty" json:"azure" namespace:"azure"`
}

//nolint:lll
type RunnerSettings struct {
	Executor  string `toml:"executor" json:"executor" long:"executor" env:"RUNNER_EXECUTOR" required:"true" description:"Select executor (anka or ssh)"`
	BuildsDir string `toml:"builds_dir,omitempty" json:"builds_dir" long:"builds-dir" env:"RUNNER_BUILDS_DIR" description:"Directory where builds are stored"`
	CacheDir  string `toml:"cache_dir,omitempty" json:"cache_dir" long:"cache-dir" env:"RUNNER_CACHE_DIR" description:"Directory where build cache is stored"`
	CloneURL  string `toml:"clone_url,omitempty" json:"clone_url" long:"clone-url" env:"CLONE_URL" description:"Overwrite the default URL used to clone or fetch the git ref"`

	Environment     []string `toml:"environment,omitempty" json:"environment" long:"env" env:"RUNNER_ENV" description:"Custom environment variables injected to build environment"`
	PreCloneScript  string   `toml:"pre_clone_script,omitempty" json:"pre_clone_script" long:"pre-clone-script" env:"RUNNER_PRE_CLONE_SCRIPT" description:"Runner-specific command script executed before code is pulled"`
	PreBuildScript  string   `toml:"pre_build_script,omitempty" json:"pre_build_script" long:"pre-build-script" env:"RUNNER_PRE_BUILD_SCRIPT" description:"Runner-specific command script executed after code is pulled, just before build executes"`
	PostBuildScript string   `toml:"post_build_script,omitempty" json:"post_build_script" long:"post-build-script" env:"RUNNER_POST_BUILD_SCRIPT" description:"Runner-specific command script executed after code is pulled and just after build executes"`

	DebugTraceDisabled bool `toml:"debug_trace_disabled,omitempty" json:"debug_trace_disabled" long:"debug-trace-disabled" env:"RUNNER_DEBUG_TRACE_DISABLED" description:"When set to true Runner will disable the possibility of using the CI_DEBUG_TRACE feature"`

	Shell          string           `toml:"shell,omitempty" json:"shell" long:"shell" env:"RUNNER_SHELL" description:"Select bash, cmd or powershell"`
	CustomBuildDir *CustomBuildDir  `toml:"custom_build_dir,omitempty" json:"custom_build_dir" group:"custom build dir configuration" namespace:"custom_build_dir"`
	Referees       *referees.Config `toml:"referees,omitempty" json:"referees" group:"referees configuration" namespace:"referees"`
	Cache          *CacheConfig     `toml:"cache,omitempty" json:"cache" group:"cache configuration" namespace:"cache"`
<<<<<<< HEAD

	SSH        *ssh.Config       `toml:"ssh,omitempty" json:"ssh" group:"ssh executor" namespace:"ssh"`
	Docker     *DockerConfig     `toml:"docker,omitempty" json:"docker" group:"docker executor" namespace:"docker"`
	Parallels  *ParallelsConfig  `toml:"parallels,omitempty" json:"parallels" group:"parallels executor" namespace:"parallels"`
	VirtualBox *VirtualBoxConfig `toml:"virtualbox,omitempty" json:"virtualbox" group:"virtualbox executor" namespace:"virtualbox"`
	Machine    *DockerMachine    `toml:"machine,omitempty" json:"machine" group:"docker machine provider" namespace:"machine"`
	Kubernetes *KubernetesConfig `toml:"kubernetes,omitempty" json:"kubernetes" group:"kubernetes executor" namespace:"kubernetes"`
	Custom     *CustomConfig     `toml:"custom,omitempty" json:"custom" group:"custom executor" namespace:"custom"`
=======

	PreparationRetries int `toml:"preparation_retries,omitzero" json:"preparation_retries" long:"preparation-retries" env:"PREPARATION_RETRIES" description:"Set the amount of preparation retries for a job"`

	SSH *ssh.Config `toml:"ssh,omitempty" json:"ssh" group:"ssh executor" namespace:"ssh"`
	// Docker     *DockerConfig     `toml:"docker,omitempty" json:"docker" group:"docker executor" namespace:"docker"`
	// Parallels  *ParallelsConfig  `toml:"parallels,omitempty" json:"parallels" group:"parallels executor" namespace:"parallels"`
	// VirtualBox *VirtualBoxConfig `toml:"virtualbox,omitempty" json:"virtualbox" group:"virtualbox executor" namespace:"virtualbox"`
	// Machine    *DockerMachine    `toml:"machine,omitempty" json:"machine" group:"docker machine provider" namespace:"machine"`
	// Kubernetes *KubernetesConfig `toml:"kubernetes,omitempty" json:"kubernetes" group:"kubernetes executor" namespace:"kubernetes"`
	// Custom     *CustomConfig     `toml:"custom,omitempty" json:"custom" group:"custom executor" namespace:"custom"`
	Anka *AnkaConfig `toml:"anka,omitempty" json:"anka" group:"anka executor" namespace:"anka"`
>>>>>>> 7abc2d65
}

//nolint:lll
type RunnerConfig struct {
	Name               string `toml:"name" json:"name" short:"name" long:"description" env:"RUNNER_NAME" description:"Runner name"`
	Limit              int    `toml:"limit,omitzero" json:"limit" long:"limit" env:"RUNNER_LIMIT" description:"Maximum number of builds processed by this runner"`
	OutputLimit        int    `toml:"output_limit,omitzero" long:"output-limit" env:"RUNNER_OUTPUT_LIMIT" description:"Maximum build trace size in kilobytes"`
	RequestConcurrency int    `toml:"request_concurrency,omitzero" long:"request-concurrency" env:"RUNNER_REQUEST_CONCURRENCY" description:"Maximum concurrency for job requests"`

	RunnerCredentials
	RunnerSettings
}

//nolint:lll
type SessionServer struct {
	ListenAddress    string `toml:"listen_address,omitempty" json:"listen_address" description:"Address that the runner will communicate directly with"`
	AdvertiseAddress string `toml:"advertise_address,omitempty" json:"advertise_address" description:"Address the runner will expose to the world to connect to the session server"`
	SessionTimeout   int    `toml:"session_timeout,omitempty" json:"session_timeout" description:"How long a terminal session can be active after a build completes, in seconds"`
}

//nolint:lll
type Config struct {
	ListenAddress string          `toml:"listen_address,omitempty" json:"listen_address"`
	SessionServer SessionServer   `toml:"session_server,omitempty" json:"session_server"`
	Concurrent    int             `toml:"concurrent" json:"concurrent"`
	CheckInterval int             `toml:"check_interval" json:"check_interval" description:"Define active checking interval of jobs"`
	LogLevel      *string         `toml:"log_level" json:"log_level" description:"Define log level (one of: panic, fatal, error, warning, info, debug)"`
	LogFormat     *string         `toml:"log_format" json:"log_format" description:"Define log format (one of: runner, text, json)"`
	User          string          `toml:"user,omitempty" json:"user"`
	Runners       []*RunnerConfig `toml:"runners" json:"runners"`
	SentryDSN     *string         `toml:"sentry_dsn"`
	ModTime       time.Time       `toml:"-"`
	Loaded        bool            `toml:"-"`
}

//nolint:lll
type CustomBuildDir struct {
	Enabled bool `toml:"enabled,omitempty" json:"enabled" long:"enabled" env:"CUSTOM_BUILD_DIR_ENABLED" description:"Enable job specific build directories"`
}

func (c *CacheS3Config) ShouldUseIAMCredentials() bool {
	return c.ServerAddress == "" || c.AccessKey == "" || c.SecretKey == ""
}

func (c *CacheConfig) GetPath() string {
	return c.Path
}

func (c *CacheConfig) GetShared() bool {
	return c.Shared
}

func (c *SessionServer) GetSessionTimeout() time.Duration {
	if c.SessionTimeout > 0 {
		return time.Duration(c.SessionTimeout) * time.Second
	}

	return DefaultSessionTimeout
}

<<<<<<< HEAD
func (c *DockerConfig) GetNanoCPUs() (int64, error) {
	if c.CPUS == "" {
		return 0, nil
	}

	cpu, ok := new(big.Rat).SetString(c.CPUS)
	if !ok {
		return 0, fmt.Errorf("failed to parse %v as a rational number", c.CPUS)
	}

	nano, _ := cpu.Mul(cpu, big.NewRat(1e9, 1)).Float64()

	return int64(nano), nil
}

func (c *DockerConfig) getMemoryBytes(size string, fieldName string) int64 {
	if size == "" {
		return 0
	}

	bytes, err := units.RAMInBytes(size)
	if err != nil {
		logrus.Fatalf("Error parsing docker %s: %s", fieldName, err)
	}

	return bytes
}

func (c *DockerConfig) GetMemory() int64 {
	return c.getMemoryBytes(c.Memory, "memory")
}

func (c *DockerConfig) GetMemorySwap() int64 {
	return c.getMemoryBytes(c.MemorySwap, "memory_swap")
}

func (c *DockerConfig) GetMemoryReservation() int64 {
	return c.getMemoryBytes(c.MemoryReservation, "memory_reservation")
}

func (c *DockerConfig) GetOomKillDisable() *bool {
	return &c.OomKillDisable
}

func (c *KubernetesConfig) GetPollAttempts() int {
	if c.PollTimeout <= 0 {
		c.PollTimeout = KubernetesPollTimeout
	}

	return c.PollTimeout / c.GetPollInterval()
}

func (c *KubernetesConfig) GetPollInterval() int {
	if c.PollInterval <= 0 {
		c.PollInterval = KubernetesPollInterval
	}

	return c.PollInterval
}

func (c *KubernetesConfig) GetNodeTolerations() []api.Toleration {
	var tolerations []api.Toleration

	for toleration, effect := range c.NodeTolerations {
		newToleration := api.Toleration{
			Effect: api.TaintEffect(effect),
		}

		if strings.Contains(toleration, "=") {
			parts := strings.Split(toleration, "=")
			newToleration.Key = parts[0]
			if len(parts) > 1 {
				newToleration.Value = parts[1]
			}
			newToleration.Operator = api.TolerationOpEqual
		} else {
			newToleration.Key = toleration
			newToleration.Operator = api.TolerationOpExists
		}

		tolerations = append(tolerations, newToleration)
	}

	return tolerations
}

func (c *KubernetesConfig) GetPodSecurityContext() *api.PodSecurityContext {
	podSecurityContext := c.PodSecurityContext

	if podSecurityContext.FSGroup == nil &&
		podSecurityContext.RunAsGroup == nil &&
		podSecurityContext.RunAsNonRoot == nil &&
		podSecurityContext.RunAsUser == nil &&
		len(podSecurityContext.SupplementalGroups) == 0 {
		return nil
	}

	return &api.PodSecurityContext{
		FSGroup:            podSecurityContext.FSGroup,
		RunAsGroup:         podSecurityContext.RunAsGroup,
		RunAsNonRoot:       podSecurityContext.RunAsNonRoot,
		RunAsUser:          podSecurityContext.RunAsUser,
		SupplementalGroups: podSecurityContext.SupplementalGroups,
	}
}

func (c *KubernetesConfig) GetAffinity() *api.Affinity {
	var affinity api.Affinity

	if c.Affinity.NodeAffinity != nil {
		affinity.NodeAffinity = c.GetNodeAffinity()
	}

	return &affinity
}

//nolint:lll
func (c *KubernetesConfig) GetNodeAffinity() *api.NodeAffinity {
	var nodeAffinity api.NodeAffinity

	if c.Affinity.NodeAffinity.RequiredDuringSchedulingIgnoredDuringExecution != nil {
		nodeAffinity.RequiredDuringSchedulingIgnoredDuringExecution = c.Affinity.NodeAffinity.RequiredDuringSchedulingIgnoredDuringExecution.GetNodeSelector()
	}

	for _, preferred := range c.Affinity.NodeAffinity.PreferredDuringSchedulingIgnoredDuringExecution {
		nodeAffinity.PreferredDuringSchedulingIgnoredDuringExecution = append(nodeAffinity.PreferredDuringSchedulingIgnoredDuringExecution, preferred.GetPreferredSchedulingTerm())
	}
	return &nodeAffinity
}

func (c *NodeSelector) GetNodeSelector() *api.NodeSelector {
	var nodeSelector api.NodeSelector
	for _, selector := range c.NodeSelectorTerms {
		nodeSelector.NodeSelectorTerms = append(nodeSelector.NodeSelectorTerms, selector.GetNodeSelectorTerm())
	}
	return &nodeSelector
}

func (c *NodeSelectorRequirement) GetNodeSelectorRequirement() api.NodeSelectorRequirement {
	return api.NodeSelectorRequirement{
		Key:      c.Key,
		Operator: api.NodeSelectorOperator(c.Operator),
		Values:   c.Values,
	}
}

//nolint:lll
func (c *NodeSelectorTerm) GetNodeSelectorTerm() api.NodeSelectorTerm {
	var nodeSelectorTerm = api.NodeSelectorTerm{}
	for _, expression := range c.MatchExpressions {
		nodeSelectorTerm.MatchExpressions = append(nodeSelectorTerm.MatchExpressions, expression.GetNodeSelectorRequirement())
	}
	for _, fields := range c.MatchFields {
		nodeSelectorTerm.MatchFields = append(nodeSelectorTerm.MatchFields, fields.GetNodeSelectorRequirement())
	}
	return nodeSelectorTerm
}

func (c *PreferredSchedulingTerm) GetPreferredSchedulingTerm() api.PreferredSchedulingTerm {
	return api.PreferredSchedulingTerm{
		Weight:     c.Weight,
		Preference: c.Preference.GetNodeSelectorTerm(),
	}
}

func (c *DockerMachine) GetIdleCount() int {
	autoscaling := c.getActiveAutoscalingConfig()
	if autoscaling != nil {
		return autoscaling.IdleCount
	}

	return c.IdleCount
}

func (c *DockerMachine) GetIdleTime() int {
	autoscaling := c.getActiveAutoscalingConfig()
	if autoscaling != nil {
		return autoscaling.IdleTime
	}

	return c.IdleTime
}

// getActiveAutoscalingConfig returns the autoscaling config matching the current time.
// It goes through the [[docker.machine.autoscaling]] entries and returns the last one to match.
// Returns nil on no matching entries.
func (c *DockerMachine) getActiveAutoscalingConfig() *DockerMachineAutoscaling {
	if len(c.AutoscalingConfigs) == 0 && len(c.OffPeakPeriods) > 0 {
		return c.getLegacyAutoscalingConfigWithOffpeak()
	}

	var activeConf *DockerMachineAutoscaling
	for _, conf := range c.AutoscalingConfigs {
		if conf.compiledPeriods.InPeriod() {
			activeConf = conf
		}
	}

	return activeConf
}

// TODO: remove in 14.0: https://gitlab.com/gitlab-org/gitlab-runner/-/issues/25555
func (c *DockerMachine) getLegacyAutoscalingConfigWithOffpeak() *DockerMachineAutoscaling {
	if c.offPeakTimePeriods.InPeriod() {
		return &DockerMachineAutoscaling{
			IdleCount: c.OffPeakIdleCount,
			IdleTime:  c.OffPeakIdleTime,
		}
	}

	return nil
}

func (c *DockerMachine) CompilePeriods() error {
	err := c.legacyCompilePeriods()
	if err != nil {
		return err
	}

	for _, a := range c.AutoscalingConfigs {
		err = a.compilePeriods()
		if err != nil {
			return err
		}
	}

	return nil
}

var periodTimer = time.Now

// TODO: remove in 14.0: https://gitlab.com/gitlab-org/gitlab-runner/-/issues/25555
func (c *DockerMachine) legacyCompilePeriods() error {
	if len(c.OffPeakPeriods) != 0 {
		periods, err := timeperiod.TimePeriodsWithTimer(c.OffPeakPeriods, c.OffPeakTimezone, periodTimer)
		if err != nil {
			return NewInvalidTimePeriodsError(c.OffPeakPeriods, err)
		}

		c.offPeakTimePeriods = periods
	}

	return nil
}

func (a *DockerMachineAutoscaling) compilePeriods() error {
	periods, err := timeperiod.TimePeriodsWithTimer(a.Periods, a.Timezone, periodTimer)
	if err != nil {
		return NewInvalidTimePeriodsError(a.Periods, err)
	}

	a.compiledPeriods = periods

	return nil
}

func (c *DockerMachine) logDeprecationWarning() {
	if len(c.OffPeakPeriods) != 0 {
		logrus.Warning("OffPeak docker machine configuration is deprecated and will be removed in 14.0. " +
			"Please use [[docker.machine.autoscaling]] configuration instead: " +
			"https://docs.gitlab.com/runner/configuration/autoscale.html#autoscaling-periods-configuration")
	}
	if len(c.AutoscalingConfigs) != 0 && len(c.OffPeakPeriods) != 0 {
		logrus.Warning("You are using both deprecated Offpeak config and [[docker.machine.autoscaling]] setting. " +
			"The legacy configuration will be ignored. See: " +
			"https://docs.gitlab.com/runner/configuration/autoscale.html#deprecated-off-peak-time-mode-configuration")
	}
}

=======
>>>>>>> 7abc2d65
func (c *RunnerCredentials) GetURL() string {
	return c.URL
}

func (c *RunnerCredentials) GetTLSCAFile() string {
	return c.TLSCAFile
}

func (c *RunnerCredentials) GetTLSCertFile() string {
	return c.TLSCertFile
}

func (c *RunnerCredentials) GetTLSKeyFile() string {
	return c.TLSKeyFile
}

func (c *RunnerCredentials) GetToken() string {
	return c.Token
}

func (c *RunnerCredentials) ShortDescription() string {
	return helpers.ShortenToken(c.Token)
}

func (c *RunnerCredentials) UniqueID() string {
	return c.URL + c.Token
}

func (c *RunnerCredentials) Log() *logrus.Entry {
	if c.ShortDescription() != "" {
		return logrus.WithField("runner", c.ShortDescription())
	}
	return logrus.WithFields(logrus.Fields{})
}

func (c *RunnerCredentials) SameAs(other *RunnerCredentials) bool {
	return c.URL == other.URL && c.Token == other.Token
}

func (c *RunnerConfig) String() string {
	return fmt.Sprintf("%v url=%v token=%v executor=%v", c.Name, c.URL, c.Token, c.Executor)
}

func (c *RunnerConfig) GetRequestConcurrency() int {
	if c.RequestConcurrency <= 0 {
		return 1
	}
	return c.RequestConcurrency
}

func (c *RunnerConfig) GetVariables() JobVariables {
	variables := JobVariables{
		{Key: "CI_RUNNER_SHORT_TOKEN", Value: c.ShortDescription(), Public: true, Internal: true, File: false},
	}

	for _, environment := range c.Environment {
		if variable, err := ParseVariable(environment); err == nil {
			variable.Internal = true
			variables = append(variables, variable)
		}
	}

	return variables
}

// DeepCopy attempts to make a deep clone of the object
func (c *RunnerConfig) DeepCopy() (*RunnerConfig, error) {
	var r RunnerConfig

	bytes, err := json.Marshal(c)
	if err != nil {
		return nil, fmt.Errorf("serialization of runner config failed: %w", err)
	}

	err = json.Unmarshal(bytes, &r)
	if err != nil {
		return nil, fmt.Errorf("deserialization of runner config failed: %w", err)
	}

	return &r, err
}

func NewConfig() *Config {
	return &Config{
		Concurrent: 1,
		SessionServer: SessionServer{
			SessionTimeout: int(DefaultSessionTimeout.Seconds()),
		},
	}
}

func (c *Config) StatConfig(configFile string) error {
	_, err := os.Stat(configFile)
	if err != nil {
		return err
	}
	return nil
}

func (c *Config) LoadConfig(configFile string) error {
	info, err := os.Stat(configFile)

	// permission denied is soft error
	if os.IsNotExist(err) {
		return nil
	} else if err != nil {
		return err
	}

	if _, err = toml.DecodeFile(configFile, c); err != nil {
		return err
	}

<<<<<<< HEAD
	for _, runner := range c.Runners {
		if runner.Machine == nil {
			continue
		}

		err := runner.Machine.CompilePeriods()
		if err != nil {
			return err
		}
		runner.Machine.logDeprecationWarning()
	}
=======
	// // TODO POTENTIALLY REMOVE THIS?
	// for _, runner := range c.Runners {
	// 	if runner.Machine == nil {
	// 		continue
	// 	}
	// 	err := runner.Machine.CompilePeriods()
	// 	if err != nil {
	// 		return err
	// 	}
	// 	runner.Machine.logDeprecationWarning()
	// }
>>>>>>> 7abc2d65

	c.ModTime = info.ModTime()
	c.Loaded = true
	return nil
}

func (c *Config) SaveConfig(configFile string) error {
	var newConfig bytes.Buffer
	newBuffer := bufio.NewWriter(&newConfig)

	if err := toml.NewEncoder(newBuffer).Encode(c); err != nil {
		logrus.Fatalf("Error encoding TOML: %s", err)
		return err
	}

	if err := newBuffer.Flush(); err != nil {
		return err
	}

	// create directory to store configuration
	err := os.MkdirAll(filepath.Dir(configFile), 0700)
	if err != nil {
		return err
	}

	// write config file
	if err := ioutil.WriteFile(configFile, newConfig.Bytes(), 0600); err != nil {
		return err
	}

	c.Loaded = true
	return nil
}

func (c *Config) GetCheckInterval() time.Duration {
	if c.CheckInterval > 0 {
		return time.Duration(c.CheckInterval) * time.Second
	}
	return CheckInterval
}<|MERGE_RESOLUTION|>--- conflicted
+++ resolved
@@ -8,23 +8,15 @@
 	"io/ioutil"
 	"os"
 	"path/filepath"
-<<<<<<< HEAD
 	"strings"
-=======
->>>>>>> 7abc2d65
 	"time"
 
 	"github.com/BurntSushi/toml"
 	"github.com/sirupsen/logrus"
 
 	"gitlab.com/gitlab-org/gitlab-runner/helpers"
-<<<<<<< HEAD
-	"gitlab.com/gitlab-org/gitlab-runner/helpers/docker"
 	"gitlab.com/gitlab-org/gitlab-runner/helpers/ssh"
 	"gitlab.com/gitlab-org/gitlab-runner/helpers/timeperiod"
-=======
-	"gitlab.com/gitlab-org/gitlab-runner/helpers/ssh"
->>>>>>> 7abc2d65
 	"gitlab.com/gitlab-org/gitlab-runner/referees"
 )
 
@@ -60,93 +52,6 @@
 func (e *InvalidTimePeriodsError) Unwrap() error {
 	return e.cause
 }
-
-// Get returns one of the predefined values or returns an error if the value can't match the predefined
-// func (p DockerPullPolicy) Get() (DockerPullPolicy, error) {
-// 	// Default policy is always
-// 	if p == "" {
-// 		return PullPolicyAlways, nil
-// 	}
-
-// 	// Verify pull policy
-// 	if p != PullPolicyNever &&
-// 		p != PullPolicyIfNotPresent &&
-// 		p != PullPolicyAlways {
-// 		return "", fmt.Errorf("unsupported docker-pull-policy: %v", p)
-// 	}
-// 	return p, nil
-// }
-
-// type DockerConfig struct {
-// 	docker.Credentials
-// 	Hostname                   string            `toml:"hostname,omitempty" json:"hostname" long:"hostname" env:"DOCKER_HOSTNAME" description:"Custom container hostname"`
-// 	Image                      string            `toml:"image" json:"image" long:"image" env:"DOCKER_IMAGE" description:"Docker image to be used"`
-// 	Runtime                    string            `toml:"runtime,omitempty" json:"runtime" long:"runtime" env:"DOCKER_RUNTIME" description:"Docker runtime to be used"`
-// 	Memory                     string            `toml:"memory,omitempty" json:"memory" long:"memory" env:"DOCKER_MEMORY" description:"Memory limit (format: <number>[<unit>]). Unit can be one of b, k, m, or g. Minimum is 4M."`
-// 	MemorySwap                 string            `toml:"memory_swap,omitempty" json:"memory_swap" long:"memory-swap" env:"DOCKER_MEMORY_SWAP" description:"Total memory limit (memory + swap, format: <number>[<unit>]). Unit can be one of b, k, m, or g."`
-// 	MemoryReservation          string            `toml:"memory_reservation,omitempty" json:"memory_reservation" long:"memory-reservation" env:"DOCKER_MEMORY_RESERVATION" description:"Memory soft limit (format: <number>[<unit>]). Unit can be one of b, k, m, or g."`
-// 	CPUSetCPUs                 string            `toml:"cpuset_cpus,omitempty" json:"cpuset_cpus" long:"cpuset-cpus" env:"DOCKER_CPUSET_CPUS" description:"String value containing the cgroups CpusetCpus to use"`
-// 	CPUS                       string            `toml:"cpus,omitempty" json:"cpus" long:"cpus" env:"DOCKER_CPUS" description:"Number of CPUs"`
-// 	CPUShares                  int64             `toml:"cpu_shares,omitzero" json:"cpu_shares" long:"cpu-shares" env:"DOCKER_CPU_SHARES" description:"Number of CPU shares"`
-// 	DNS                        []string          `toml:"dns,omitempty" json:"dns" long:"dns" env:"DOCKER_DNS" description:"A list of DNS servers for the container to use"`
-// 	DNSSearch                  []string          `toml:"dns_search,omitempty" json:"dns_search" long:"dns-search" env:"DOCKER_DNS_SEARCH" description:"A list of DNS search domains"`
-// 	Privileged                 bool              `toml:"privileged,omitzero" json:"privileged" long:"privileged" env:"DOCKER_PRIVILEGED" description:"Give extended privileges to container"`
-// 	DisableEntrypointOverwrite bool              `toml:"disable_entrypoint_overwrite,omitzero" json:"disable_entrypoint_overwrite" long:"disable-entrypoint-overwrite" env:"DOCKER_DISABLE_ENTRYPOINT_OVERWRITE" description:"Disable the possibility for a container to overwrite the default image entrypoint"`
-// 	UsernsMode                 string            `toml:"userns_mode,omitempty" json:"userns_mode" long:"userns" env:"DOCKER_USERNS_MODE" description:"User namespace to use"`
-// 	CapAdd                     []string          `toml:"cap_add" json:"cap_add" long:"cap-add" env:"DOCKER_CAP_ADD" description:"Add Linux capabilities"`
-// 	CapDrop                    []string          `toml:"cap_drop" json:"cap_drop" long:"cap-drop" env:"DOCKER_CAP_DROP" description:"Drop Linux capabilities"`
-// 	OomKillDisable             bool              `toml:"oom_kill_disable,omitzero" json:"oom_kill_disable" long:"oom-kill-disable" env:"DOCKER_OOM_KILL_DISABLE" description:"Do not kill processes in a container if an out-of-memory (OOM) error occurs"`
-// 	OomScoreAdjust             int               `toml:"oom_score_adjust,omitzero" json:"oom_score_adjust" long:"oom-score-adjust" env:"DOCKER_OOM_SCORE_ADJUST" description:"Adjust OOM score"`
-// 	SecurityOpt                []string          `toml:"security_opt" json:"security_opt" long:"security-opt" env:"DOCKER_SECURITY_OPT" description:"Security Options"`
-// 	Devices                    []string          `toml:"devices" json:"devices" long:"devices" env:"DOCKER_DEVICES" description:"Add a host device to the container"`
-// 	DisableCache               bool              `toml:"disable_cache,omitzero" json:"disable_cache" long:"disable-cache" env:"DOCKER_DISABLE_CACHE" description:"Disable all container caching"`
-// 	Volumes                    []string          `toml:"volumes,omitempty" json:"volumes" long:"volumes" env:"DOCKER_VOLUMES" description:"Bind-mount a volume and create it if it doesn't exist prior to mounting. Can be specified multiple times once per mountpoint, e.g. --docker-volumes 'test0:/test0' --docker-volumes 'test1:/test1'"`
-// 	VolumeDriver               string            `toml:"volume_driver,omitempty" json:"volume_driver" long:"volume-driver" env:"DOCKER_VOLUME_DRIVER" description:"Volume driver to be used"`
-// 	CacheDir                   string            `toml:"cache_dir,omitempty" json:"cache_dir" long:"cache-dir" env:"DOCKER_CACHE_DIR" description:"Directory where to store caches"`
-// 	ExtraHosts                 []string          `toml:"extra_hosts,omitempty" json:"extra_hosts" long:"extra-hosts" env:"DOCKER_EXTRA_HOSTS" description:"Add a custom host-to-IP mapping"`
-// 	VolumesFrom                []string          `toml:"volumes_from,omitempty" json:"volumes_from" long:"volumes-from" env:"DOCKER_VOLUMES_FROM" description:"A list of volumes to inherit from another container"`
-// 	NetworkMode                string            `toml:"network_mode,omitempty" json:"network_mode" long:"network-mode" env:"DOCKER_NETWORK_MODE" description:"Add container to a custom network"`
-// 	Links                      []string          `toml:"links,omitempty" json:"links" long:"links" env:"DOCKER_LINKS" description:"Add link to another container"`
-// 	Services                   []*DockerService  `toml:"services,omitempty"`
-// 	WaitForServicesTimeout     int               `toml:"wait_for_services_timeout,omitzero" json:"wait_for_services_timeout" long:"wait-for-services-timeout" env:"DOCKER_WAIT_FOR_SERVICES_TIMEOUT" description:"How long to wait for service startup"`
-// 	AllowedImages              []string          `toml:"allowed_images,omitempty" json:"allowed_images" long:"allowed-images" env:"DOCKER_ALLOWED_IMAGES" description:"Whitelist allowed images"`
-// 	AllowedServices            []string          `toml:"allowed_services,omitempty" json:"allowed_services" long:"allowed-services" env:"DOCKER_ALLOWED_SERVICES" description:"Whitelist allowed services"`
-// 	PullPolicy                 DockerPullPolicy  `toml:"pull_policy,omitempty" json:"pull_policy" long:"pull-policy" env:"DOCKER_PULL_POLICY" description:"Image pull policy: never, if-not-present, always"`
-// 	ShmSize                    int64             `toml:"shm_size,omitempty" json:"shm_size" long:"shm-size" env:"DOCKER_SHM_SIZE" description:"Shared memory size for docker images (in bytes)"`
-// 	Tmpfs                      map[string]string `toml:"tmpfs,omitempty" json:"tmpfs" long:"tmpfs" env:"DOCKER_TMPFS" description:"A toml table/json object with the format key=values. When set this will mount the specified path in the key as a tmpfs volume in the main container, using the options specified as key. For the supported options, see the documentation for the unix 'mount' command"`
-// 	ServicesTmpfs              map[string]string `toml:"services_tmpfs,omitempty" json:"services_tmpfs" long:"services-tmpfs" env:"DOCKER_SERVICES_TMPFS" description:"A toml table/json object with the format key=values. When set this will mount the specified path in the key as a tmpfs volume in all the service containers, using the options specified as key. For the supported options, see the documentation for the unix 'mount' command"`
-// 	SysCtls                    DockerSysCtls     `toml:"sysctls,omitempty" json:"sysctls" long:"sysctls" env:"DOCKER_SYSCTLS" description:"Sysctl options, a toml table/json object of key=value. Value is expected to be a string."`
-// 	HelperImage                string            `toml:"helper_image,omitempty" json:"helper_image" long:"helper-image" env:"DOCKER_HELPER_IMAGE" description:"[ADVANCED] Override the default helper image used to clone repos and upload artifacts"`
-// }
-
-// type DockerMachine struct {
-// 	IdleCount      int      `long:"idle-nodes" env:"MACHINE_IDLE_COUNT" description:"Maximum idle machines"`
-// 	IdleTime       int      `toml:"IdleTime,omitzero" long:"idle-time" env:"MACHINE_IDLE_TIME" description:"Minimum time after node can be destroyed"`
-// 	MaxBuilds      int      `toml:"MaxBuilds,omitzero" long:"max-builds" env:"MACHINE_MAX_BUILDS" description:"Maximum number of builds processed by machine"`
-// 	MachineDriver  string   `long:"machine-driver" env:"MACHINE_DRIVER" description:"The driver to use when creating machine"`
-// 	MachineName    string   `long:"machine-name" env:"MACHINE_NAME" description:"The template for machine name (needs to include %s)"`
-// 	MachineOptions []string `long:"machine-options" env:"MACHINE_OPTIONS" description:"Additional machine creation options"`
-
-// 	OffPeakPeriods   []string `long:"off-peak-periods" env:"MACHINE_OFF_PEAK_PERIODS" description:"Time periods when the scheduler is in the OffPeak mode"`
-// 	OffPeakTimezone  string   `long:"off-peak-timezone" env:"MACHINE_OFF_PEAK_TIMEZONE" description:"Timezone for the OffPeak periods (defaults to Local)"`
-// 	OffPeakIdleCount int      `long:"off-peak-idle-count" env:"MACHINE_OFF_PEAK_IDLE_COUNT" description:"Maximum idle machines when the scheduler is in the OffPeak mode"`
-// 	OffPeakIdleTime  int      `long:"off-peak-idle-time" env:"MACHINE_OFF_PEAK_IDLE_TIME" description:"Minimum time after machine can be destroyed when the scheduler is in the OffPeak mode"`
-
-// 	offPeakTimePeriods *timeperiod.TimePeriod
-// }
-
-// type ParallelsConfig struct {
-// 	BaseName         string `toml:"base_name" json:"base_name" long:"base-name" env:"PARALLELS_BASE_NAME" description:"VM name to be used"`
-// 	TemplateName     string `toml:"template_name,omitempty" json:"template_name" long:"template-name" env:"PARALLELS_TEMPLATE_NAME" description:"VM template to be created"`
-// 	DisableSnapshots bool   `toml:"disable_snapshots,omitzero" json:"disable_snapshots" long:"disable-snapshots" env:"PARALLELS_DISABLE_SNAPSHOTS" description:"Disable snapshoting to speedup VM creation"`
-// 	TimeServer       string `toml:"time_server,omitempty" json:"time_server" long:"time-server" env:"PARALLELS_TIME_SERVER" description:"Timeserver to sync the guests time from. Defaults to time.apple.com"`
-// }
-
-// type VirtualBoxConfig struct {
-// 	BaseName         string `toml:"base_name" json:"base_name" long:"base-name" env:"VIRTUALBOX_BASE_NAME" description:"VM name to be used"`
-// 	BaseSnapshot     string `toml:"base_snapshot,omitempty" json:"base_snapshot" long:"base-snapshot" env:"VIRTUALBOX_BASE_SNAPSHOT" description:"Name or UUID of a specific VM snapshot to clone"`
-// 	DisableSnapshots bool   `toml:"disable_snapshots,omitzero" json:"disable_snapshots" long:"disable-snapshots" env:"VIRTUALBOX_DISABLE_SNAPSHOTS" description:"Disable snapshoting to speedup VM creation"`
-// }
 
 type AnkaConfig struct {
 	ControllerAddress string  `toml:"controller_address" json:"controller_address" long:"controller-address" env:"CONTROLLER_ADDRESS" description:"Anka Cloud Controller address (example: http://anka-controller.mydomain.net[:8090])"`
@@ -163,173 +68,6 @@
 	KeepAliveOnError    bool `toml:"keep_alive_on_error,omitzero" json:"keep_alive_on_error" long:"keep-alive-on-error" env:"KEEP_ALIVE_ON_ERROR" description:"Keep the VM alive for debugging job failures"`
 }
 
-// type CustomConfig struct {
-// 	ConfigExec        string   `toml:"config_exec,omitempty" json:"config_exec" long:"config-exec" env:"CUSTOM_CONFIG_EXEC" description:"Executable that allows to inject configuration values to the executor"`
-// 	ConfigArgs        []string `toml:"config_args,omitempty" json:"config_args" long:"config-args" description:"Arguments for the config executable"`
-// 	ConfigExecTimeout *int     `toml:"config_exec_timeout,omitempty" json:"config_exec_timeout" long:"config-exec-timeout" env:"CUSTOM_CONFIG_EXEC_TIMEOUT" description:"Timeout for the config executable (in seconds)"`
-
-// 	PrepareExec        string   `toml:"prepare_exec,omitempty" json:"prepare_exec" long:"prepare-exec" env:"CUSTOM_PREPARE_EXEC" description:"Executable that prepares executor"`
-// 	PrepareArgs        []string `toml:"prepare_args,omitempty" json:"prepare_args" long:"prepare-args" description:"Arguments for the prepare executable"`
-// 	PrepareExecTimeout *int     `toml:"prepare_exec_timeout,omitempty" json:"prepare_exec_timeout" long:"prepare-exec-timeout" env:"CUSTOM_PREPARE_EXEC_TIMEOUT" description:"Timeout for the prepare executable (in seconds)"`
-
-// 	RunExec string   `toml:"run_exec" json:"run_exec" long:"run-exec" env:"CUSTOM_RUN_EXEC" description:"Executable that runs the job script in executor"`
-// 	RunArgs []string `toml:"run_args,omitempty" json:"run_args" long:"run-args" description:"Arguments for the run executable"`
-
-// 	CleanupExec        string   `toml:"cleanup_exec,omitempty" json:"cleanup_exec" long:"cleanup-exec" env:"CUSTOM_CLEANUP_EXEC" description:"Executable that cleanups after executor run"`
-// 	CleanupArgs        []string `toml:"cleanup_args,omitempty" json:"cleanup_args" long:"cleanup-args" description:"Arguments for the cleanup executable"`
-// 	CleanupExecTimeout *int     `toml:"cleanup_exec_timeout,omitempty" json:"cleanup_exec_timeout" long:"cleanup-exec-timeout" env:"CUSTOM_CLEANUP_EXEC_TIMEOUT" description:"Timeout for the cleanup executable (in seconds)"`
-
-// 	GracefulKillTimeout *int `toml:"graceful_kill_timeout,omitempty" json:"graceful_kill_timeout" long:"graceful-kill-timeout" env:"CUSTOM_GRACEFUL_KILL_TIMEOUT" description:"Graceful timeout for scripts execution after SIGTERM is sent to the process (in seconds). This limits the time given for scripts to perform the cleanup before exiting"`
-// 	ForceKillTimeout    *int `toml:"force_kill_timeout,omitempty" json:"force_kill_timeout" long:"force-kill-timeout" env:"CUSTOM_FORCE_KILL_TIMEOUT" description:"Force timeout for scripts execution (in seconds). Counted from the force kill call; if process will be not terminated, Runner will abandon process termination and log an error"`
-// }
-
-// type KubernetesPullPolicy string
-
-// // Get returns one of the predefined values in kubernetes notation or returns an error if the value can't match the predefined
-// func (p KubernetesPullPolicy) Get() (KubernetesPullPolicy, error) {
-// 	switch {
-// 	case p == "":
-// 		return "", nil
-// 	case p == PullPolicyAlways:
-// 		return "Always", nil
-// 	case p == PullPolicyNever:
-// 		return "Never", nil
-// 	case p == PullPolicyIfNotPresent:
-// 		return "IfNotPresent", nil
-// 	}
-// 	return "", fmt.Errorf("unsupported kubernetes-pull-policy: %v", p)
-// }
-
-// type KubernetesConfig struct {
-// 	Host                             string                       `toml:"host" json:"host" long:"host" env:"KUBERNETES_HOST" description:"Optional Kubernetes master host URL (auto-discovery attempted if not specified)"`
-// 	CertFile                         string                       `toml:"cert_file,omitempty" json:"cert_file" long:"cert-file" env:"KUBERNETES_CERT_FILE" description:"Optional Kubernetes master auth certificate"`
-// 	KeyFile                          string                       `toml:"key_file,omitempty" json:"key_file" long:"key-file" env:"KUBERNETES_KEY_FILE" description:"Optional Kubernetes master auth private key"`
-// 	CAFile                           string                       `toml:"ca_file,omitempty" json:"ca_file" long:"ca-file" env:"KUBERNETES_CA_FILE" description:"Optional Kubernetes master auth ca certificate"`
-// 	BearerTokenOverwriteAllowed      bool                         `toml:"bearer_token_overwrite_allowed" json:"bearer_token_overwrite_allowed" long:"bearer_token_overwrite_allowed" env:"KUBERNETES_BEARER_TOKEN_OVERWRITE_ALLOWED" description:"Bool to authorize builds to specify their own bearer token for creation."`
-// 	BearerToken                      string                       `toml:"bearer_token,omitempty" json:"bearer_token" long:"bearer_token" env:"KUBERNETES_BEARER_TOKEN" description:"Optional Kubernetes service account token used to start build pods."`
-// 	Image                            string                       `toml:"image" json:"image" long:"image" env:"KUBERNETES_IMAGE" description:"Default docker image to use for builds when none is specified"`
-// 	Namespace                        string                       `toml:"namespace" json:"namespace" long:"namespace" env:"KUBERNETES_NAMESPACE" description:"Namespace to run Kubernetes jobs in"`
-// 	NamespaceOverwriteAllowed        string                       `toml:"namespace_overwrite_allowed" json:"namespace_overwrite_allowed" long:"namespace_overwrite_allowed" env:"KUBERNETES_NAMESPACE_OVERWRITE_ALLOWED" description:"Regex to validate 'KUBERNETES_NAMESPACE_OVERWRITE' value"`
-// 	Privileged                       bool                         `toml:"privileged,omitzero" json:"privileged" long:"privileged" env:"KUBERNETES_PRIVILEGED" description:"Run all containers with the privileged flag enabled"`
-// 	CPULimit                         string                       `toml:"cpu_limit,omitempty" json:"cpu_limit" long:"cpu-limit" env:"KUBERNETES_CPU_LIMIT" description:"The CPU allocation given to build containers"`
-// 	CPULimitOverwriteMaxAllowed      string                       `toml:"cpu_limit_overwrite_max_allowed,omitempty" json:"cpu_limit_overwrite_max_allowed" long:"cpu-limit-overwrite-max-allowed" env:"KUBERNETES_CPU_LIMIT_OVERWRITE_MAX_ALLOWED" description:"If set, the max amount the cpu limit can be set to. Used with the KUBERNETES_CPU_LIMIT variable in the build."`
-// 	MemoryLimit                      string                       `toml:"memory_limit,omitempty" json:"memory_limit" long:"memory-limit" env:"KUBERNETES_MEMORY_LIMIT" description:"The amount of memory allocated to build containers"`
-// 	MemoryLimitOverwriteMaxAllowed   string                       `toml:"memory_limit_overwrite_max_allowed,omitempty" json:"memory_limit_overwrite_max_allowed" long:"memory-limit-overwrite-max-allowed" env:"KUBERNETES_MEMORY_LIMIT_OVERWRITE_MAX_ALLOWED" description:"If set, the max amount the memory limit can be set to. Used with the KUBERNETES_MEMORY_LIMIT variable in the build."`
-// 	ServiceCPULimit                  string                       `toml:"service_cpu_limit,omitempty" json:"service_cpu_limit" long:"service-cpu-limit" env:"KUBERNETES_SERVICE_CPU_LIMIT" description:"The CPU allocation given to build service containers"`
-// 	ServiceMemoryLimit               string                       `toml:"service_memory_limit,omitempty" json:"service_memory_limit" long:"service-memory-limit" env:"KUBERNETES_SERVICE_MEMORY_LIMIT" description:"The amount of memory allocated to build service containers"`
-// 	HelperCPULimit                   string                       `toml:"helper_cpu_limit,omitempty" json:"helper_cpu_limit" long:"helper-cpu-limit" env:"KUBERNETES_HELPER_CPU_LIMIT" description:"The CPU allocation given to build helper containers"`
-// 	HelperMemoryLimit                string                       `toml:"helper_memory_limit,omitempty" json:"helper_memory_limit" long:"helper-memory-limit" env:"KUBERNETES_HELPER_MEMORY_LIMIT" description:"The amount of memory allocated to build helper containers"`
-// 	CPURequest                       string                       `toml:"cpu_request,omitempty" json:"cpu_request" long:"cpu-request" env:"KUBERNETES_CPU_REQUEST" description:"The CPU allocation requested for build containers"`
-// 	CPURequestOverwriteMaxAllowed    string                       `toml:"cpu_request_overwrite_max_allowed,omitempty" json:"cpu_request_overwrite_max_allowed" long:"cpu-request-overwrite-max-allowed" env:"KUBERNETES_CPU_REQUEST_OVERWRITE_MAX_ALLOWED" description:"If set, the max amount the cpu request can be set to. Used with the KUBERNETES_CPU_REQUEST variable in the build."`
-// 	MemoryRequest                    string                       `toml:"memory_request,omitempty" json:"memory_request" long:"memory-request" env:"KUBERNETES_MEMORY_REQUEST" description:"The amount of memory requested from build containers"`
-// 	MemoryRequestOverwriteMaxAllowed string                       `toml:"memory_request_overwrite_max_allowed,omitempty" json:"memory_request_overwrite_max_allowed" long:"memory-request-overwrite-max-allowed" env:"KUBERNETES_MEMORY_REQUEST_OVERWRITE_MAX_ALLOWED" description:"If set, the max amount the memory request can be set to. Used with the KUBERNETES_MEMORY_REQUEST variable in the build."`
-// 	ServiceCPURequest                string                       `toml:"service_cpu_request,omitempty" json:"service_cpu_request" long:"service-cpu-request" env:"KUBERNETES_SERVICE_CPU_REQUEST" description:"The CPU allocation requested for build service containers"`
-// 	ServiceMemoryRequest             string                       `toml:"service_memory_request,omitempty" json:"service_memory_request" long:"service-memory-request" env:"KUBERNETES_SERVICE_MEMORY_REQUEST" description:"The amount of memory requested for build service containers"`
-// 	HelperCPURequest                 string                       `toml:"helper_cpu_request,omitempty" json:"helper_cpu_request" long:"helper-cpu-request" env:"KUBERNETES_HELPER_CPU_REQUEST" description:"The CPU allocation requested for build helper containers"`
-// 	HelperMemoryRequest              string                       `toml:"helper_memory_request,omitempty" json:"helper_memory_request" long:"helper-memory-request" env:"KUBERNETES_HELPER_MEMORY_REQUEST" description:"The amount of memory requested for build helper containers"`
-// 	PullPolicy                       KubernetesPullPolicy         `toml:"pull_policy,omitempty" json:"pull_policy" long:"pull-policy" env:"KUBERNETES_PULL_POLICY" description:"Policy for if/when to pull a container image (never, if-not-present, always). The cluster default will be used if not set"`
-// 	NodeSelector                     map[string]string            `toml:"node_selector,omitempty" json:"node_selector" long:"node-selector" env:"KUBERNETES_NODE_SELECTOR" description:"A toml table/json object of key=value. Value is expected to be a string. When set this will create pods on k8s nodes that match all the key=value pairs."`
-// 	NodeTolerations                  map[string]string            `toml:"node_tolerations,omitempty" json:"node_tolerations" long:"node-tolerations" env:"KUBERNETES_NODE_TOLERATIONS" description:"A toml table/json object of key=value:effect. Value and effect are expected to be strings. When set, pods will tolerate the given taints. Only one toleration is supported through environment variable configuration."`
-// 	ImagePullSecrets                 []string                     `toml:"image_pull_secrets,omitempty" json:"image_pull_secrets" long:"image-pull-secrets" env:"KUBERNETES_IMAGE_PULL_SECRETS" description:"A list of image pull secrets that are used for pulling docker image"`
-// 	HelperImage                      string                       `toml:"helper_image,omitempty" json:"helper_image" long:"helper-image" env:"KUBERNETES_HELPER_IMAGE" description:"[ADVANCED] Override the default helper image used to clone repos and upload artifacts"`
-// 	TerminationGracePeriodSeconds    int64                        `toml:"terminationGracePeriodSeconds,omitzero" json:"terminationGracePeriodSeconds" long:"terminationGracePeriodSeconds" env:"KUBERNETES_TERMINATIONGRACEPERIODSECONDS" description:"Duration after the processes running in the pod are sent a termination signal and the time when the processes are forcibly halted with a kill signal."`
-// 	PollInterval                     int                          `toml:"poll_interval,omitzero" json:"poll_interval" long:"poll-interval" env:"KUBERNETES_POLL_INTERVAL" description:"How frequently, in seconds, the runner will poll the Kubernetes pod it has just created to check its status"`
-// 	PollTimeout                      int                          `toml:"poll_timeout,omitzero" json:"poll_timeout" long:"poll-timeout" env:"KUBERNETES_POLL_TIMEOUT" description:"The total amount of time, in seconds, that needs to pass before the runner will timeout attempting to connect to the pod it has just created (useful for queueing more builds that the cluster can handle at a time)"`
-// 	PodLabels                        map[string]string            `toml:"pod_labels,omitempty" json:"pod_labels" long:"pod-labels" description:"A toml table/json object of key-value. Value is expected to be a string. When set, this will create pods with the given pod labels. Environment variables will be substituted for values here."`
-// 	ServiceAccount                   string                       `toml:"service_account,omitempty" json:"service_account" long:"service-account" env:"KUBERNETES_SERVICE_ACCOUNT" description:"Executor pods will use this Service Account to talk to kubernetes API"`
-// 	ServiceAccountOverwriteAllowed   string                       `toml:"service_account_overwrite_allowed" json:"service_account_overwrite_allowed" long:"service_account_overwrite_allowed" env:"KUBERNETES_SERVICE_ACCOUNT_OVERWRITE_ALLOWED" description:"Regex to validate 'KUBERNETES_SERVICE_ACCOUNT' value"`
-// 	PodAnnotations                   map[string]string            `toml:"pod_annotations,omitempty" json:"pod_annotations" long:"pod-annotations" description:"A toml table/json object of key-value. Value is expected to be a string. When set, this will create pods with the given annotations. Can be overwritten in build with KUBERNETES_POD_ANNOTATION_* variables"`
-// 	PodAnnotationsOverwriteAllowed   string                       `toml:"pod_annotations_overwrite_allowed" json:"pod_annotations_overwrite_allowed" long:"pod_annotations_overwrite_allowed" env:"KUBERNETES_POD_ANNOTATIONS_OVERWRITE_ALLOWED" description:"Regex to validate 'KUBERNETES_POD_ANNOTATIONS_*' values"`
-// 	PodSecurityContext               KubernetesPodSecurityContext `toml:"pod_security_context,omitempty" namespace:"pod-security-context" description:"A security context attached to each build pod"`
-// 	Volumes                          KubernetesVolumes            `toml:"volumes"`
-// 	Services                         []Service                    `toml:"services,omitempty" json:"services" long:"services" description:"Add service that is started with container"`
-// }
-
-// type KubernetesVolumes struct {
-// 	HostPaths  []KubernetesHostPath  `toml:"host_path" description:"The host paths which will be mounted"`
-// 	PVCs       []KubernetesPVC       `toml:"pvc" description:"The persistent volume claims that will be mounted"`
-// 	ConfigMaps []KubernetesConfigMap `toml:"config_map" description:"The config maps which will be mounted as volumes"`
-// 	Secrets    []KubernetesSecret    `toml:"secret" description:"The secret maps which will be mounted"`
-// 	EmptyDirs  []KubernetesEmptyDir  `toml:"empty_dir" description:"The empty dirs which will be mounted"`
-// }
-
-// type KubernetesConfigMap struct {
-// 	Name      string            `toml:"name" json:"name" description:"The name of the volume and ConfigMap to use"`
-// 	MountPath string            `toml:"mount_path" description:"Path where volume should be mounted inside of container"`
-// 	ReadOnly  bool              `toml:"read_only,omitempty" description:"If this volume should be mounted read only"`
-// 	Items     map[string]string `toml:"items,omitempty" description:"Key-to-path mapping for keys from the config map that should be used."`
-// }
-
-// type KubernetesHostPath struct {
-// 	Name      string `toml:"name" json:"name" description:"The name of the volume"`
-// 	MountPath string `toml:"mount_path" description:"Path where volume should be mounted inside of container"`
-// 	ReadOnly  bool   `toml:"read_only,omitempty" description:"If this volume should be mounted read only"`
-// 	HostPath  string `toml:"host_path,omitempty" description:"Path from the host that should be mounted as a volume"`
-// }
-
-// type KubernetesPVC struct {
-// 	Name      string `toml:"name" json:"name" description:"The name of the volume and PVC to use"`
-// 	MountPath string `toml:"mount_path" description:"Path where volume should be mounted inside of container"`
-// 	ReadOnly  bool   `toml:"read_only,omitempty" description:"If this volume should be mounted read only"`
-// }
-
-// type KubernetesSecret struct {
-// 	Name      string            `toml:"name" json:"name" description:"The name of the volume and Secret to use"`
-// 	MountPath string            `toml:"mount_path" description:"Path where volume should be mounted inside of container"`
-// 	ReadOnly  bool              `toml:"read_only,omitempty" description:"If this volume should be mounted read only"`
-// 	Items     map[string]string `toml:"items,omitempty" description:"Key-to-path mapping for keys from the secret that should be used."`
-// }
-
-// type KubernetesEmptyDir struct {
-// 	Name      string `toml:"name" json:"name" description:"The name of the volume and EmptyDir to use"`
-// 	MountPath string `toml:"mount_path" description:"Path where volume should be mounted inside of container"`
-// 	Medium    string `toml:"medium,omitempty" description:"Set to 'Memory' to have a tmpfs"`
-// }
-
-// type KubernetesPodSecurityContext struct {
-// 	FSGroup            *int64  `toml:"fs_group,omitempty" long:"fs-group" env:"KUBERNETES_POD_SECURITY_CONTEXT_FS_GROUP" description:"A special supplemental group that applies to all containers in a pod"`
-// 	RunAsGroup         *int64  `toml:"run_as_group,omitempty" long:"run-as-group" env:"KUBERNETES_POD_SECURITY_CONTEXT_RUN_AS_GROUP" description:"The GID to run the entrypoint of the container process"`
-// 	RunAsNonRoot       *bool   `toml:"run_as_non_root,omitempty" long:"run-as-non-root" env:"KUBERNETES_POD_SECURITY_CONTEXT_RUN_AS_NON_ROOT" description:"Indicates that the container must run as a non-root user"`
-// 	RunAsUser          *int64  `toml:"run_as_user,omitempty" long:"run-as-user" env:"KUBERNETES_POD_SECURITY_CONTEXT_RUN_AS_USER" description:"The UID to run the entrypoint of the container process"`
-// 	SupplementalGroups []int64 `toml:"supplemental_groups,omitempty" long:"supplemental-groups" description:"A list of groups applied to the first process run in each container, in addition to the container's primary GID"`
-// }
-
-// TODO: Remove in 13.0 https://gitlab.com/gitlab-org/gitlab-runner/issues/4922
-// type DockerService struct {
-// 	Service
-// }
-
-// TODO: Remove in 13.0 https://gitlab.com/gitlab-org/gitlab-runner/issues/4922
-// we should fallback to the default toml parsing
-// func (s *DockerService) UnmarshalTOML(data interface{}) error {
-// 	switch v := data.(type) {
-// 	case string:
-// 		logrus.Warning("Setting runners.docker.services as array is deprecated and will be removed in 13.0. " +
-// 			"Please use the array of tables syntax instead. More info at " +
-// 			"[https://docs.gitlab.com/runner/executors/docker.html#define-image-and-services-in-configtoml].")
-// 		s.Name = v
-
-// 		return nil
-// 	case map[string]interface{}:
-// 		name, err := tryGetTomlValue(v, "name")
-// 		if err != nil {
-// 			return err
-// 		}
-
-// 		alias, err := tryGetTomlValue(v, "alias")
-// 		if err != nil {
-// 			return err
-// 		}
-
-// 		s.Name = name
-// 		s.Alias = alias
-
-// 		return nil
-// 	}
-
-// 	return fmt.Errorf("toml: type mismatch for config.DockerService: expected table but found %T", data)
-// }
-
 func tryGetTomlValue(data map[string]interface{}, key string) (string, error) {
 	value, ok := data[key]
 	if !ok {
@@ -340,286 +78,7 @@
 	case string:
 		return v, nil
 	}
-<<<<<<< HEAD
 	return p, nil
-}
-
-//nolint:lll
-type DockerConfig struct {
-	docker.Credentials
-	Hostname                   string            `toml:"hostname,omitempty" json:"hostname" long:"hostname" env:"DOCKER_HOSTNAME" description:"Custom container hostname"`
-	Image                      string            `toml:"image" json:"image" long:"image" env:"DOCKER_IMAGE" description:"Docker image to be used"`
-	Runtime                    string            `toml:"runtime,omitempty" json:"runtime" long:"runtime" env:"DOCKER_RUNTIME" description:"Docker runtime to be used"`
-	Memory                     string            `toml:"memory,omitempty" json:"memory" long:"memory" env:"DOCKER_MEMORY" description:"Memory limit (format: <number>[<unit>]). Unit can be one of b, k, m, or g. Minimum is 4M."`
-	MemorySwap                 string            `toml:"memory_swap,omitempty" json:"memory_swap" long:"memory-swap" env:"DOCKER_MEMORY_SWAP" description:"Total memory limit (memory + swap, format: <number>[<unit>]). Unit can be one of b, k, m, or g."`
-	MemoryReservation          string            `toml:"memory_reservation,omitempty" json:"memory_reservation" long:"memory-reservation" env:"DOCKER_MEMORY_RESERVATION" description:"Memory soft limit (format: <number>[<unit>]). Unit can be one of b, k, m, or g."`
-	CPUSetCPUs                 string            `toml:"cpuset_cpus,omitempty" json:"cpuset_cpus" long:"cpuset-cpus" env:"DOCKER_CPUSET_CPUS" description:"String value containing the cgroups CpusetCpus to use"`
-	CPUS                       string            `toml:"cpus,omitempty" json:"cpus" long:"cpus" env:"DOCKER_CPUS" description:"Number of CPUs"`
-	CPUShares                  int64             `toml:"cpu_shares,omitzero" json:"cpu_shares" long:"cpu-shares" env:"DOCKER_CPU_SHARES" description:"Number of CPU shares"`
-	DNS                        []string          `toml:"dns,omitempty" json:"dns" long:"dns" env:"DOCKER_DNS" description:"A list of DNS servers for the container to use"`
-	DNSSearch                  []string          `toml:"dns_search,omitempty" json:"dns_search" long:"dns-search" env:"DOCKER_DNS_SEARCH" description:"A list of DNS search domains"`
-	Privileged                 bool              `toml:"privileged,omitzero" json:"privileged" long:"privileged" env:"DOCKER_PRIVILEGED" description:"Give extended privileges to container"`
-	DisableEntrypointOverwrite bool              `toml:"disable_entrypoint_overwrite,omitzero" json:"disable_entrypoint_overwrite" long:"disable-entrypoint-overwrite" env:"DOCKER_DISABLE_ENTRYPOINT_OVERWRITE" description:"Disable the possibility for a container to overwrite the default image entrypoint"`
-	UsernsMode                 string            `toml:"userns_mode,omitempty" json:"userns_mode" long:"userns" env:"DOCKER_USERNS_MODE" description:"User namespace to use"`
-	CapAdd                     []string          `toml:"cap_add" json:"cap_add" long:"cap-add" env:"DOCKER_CAP_ADD" description:"Add Linux capabilities"`
-	CapDrop                    []string          `toml:"cap_drop" json:"cap_drop" long:"cap-drop" env:"DOCKER_CAP_DROP" description:"Drop Linux capabilities"`
-	OomKillDisable             bool              `toml:"oom_kill_disable,omitzero" json:"oom_kill_disable" long:"oom-kill-disable" env:"DOCKER_OOM_KILL_DISABLE" description:"Do not kill processes in a container if an out-of-memory (OOM) error occurs"`
-	OomScoreAdjust             int               `toml:"oom_score_adjust,omitzero" json:"oom_score_adjust" long:"oom-score-adjust" env:"DOCKER_OOM_SCORE_ADJUST" description:"Adjust OOM score"`
-	SecurityOpt                []string          `toml:"security_opt" json:"security_opt" long:"security-opt" env:"DOCKER_SECURITY_OPT" description:"Security Options"`
-	Devices                    []string          `toml:"devices" json:"devices" long:"devices" env:"DOCKER_DEVICES" description:"Add a host device to the container"`
-	DisableCache               bool              `toml:"disable_cache,omitzero" json:"disable_cache" long:"disable-cache" env:"DOCKER_DISABLE_CACHE" description:"Disable all container caching"`
-	Volumes                    []string          `toml:"volumes,omitempty" json:"volumes" long:"volumes" env:"DOCKER_VOLUMES" description:"Bind-mount a volume and create it if it doesn't exist prior to mounting. Can be specified multiple times once per mountpoint, e.g. --docker-volumes 'test0:/test0' --docker-volumes 'test1:/test1'"`
-	VolumeDriver               string            `toml:"volume_driver,omitempty" json:"volume_driver" long:"volume-driver" env:"DOCKER_VOLUME_DRIVER" description:"Volume driver to be used"`
-	CacheDir                   string            `toml:"cache_dir,omitempty" json:"cache_dir" long:"cache-dir" env:"DOCKER_CACHE_DIR" description:"Directory where to store caches"`
-	ExtraHosts                 []string          `toml:"extra_hosts,omitempty" json:"extra_hosts" long:"extra-hosts" env:"DOCKER_EXTRA_HOSTS" description:"Add a custom host-to-IP mapping"`
-	VolumesFrom                []string          `toml:"volumes_from,omitempty" json:"volumes_from" long:"volumes-from" env:"DOCKER_VOLUMES_FROM" description:"A list of volumes to inherit from another container"`
-	NetworkMode                string            `toml:"network_mode,omitempty" json:"network_mode" long:"network-mode" env:"DOCKER_NETWORK_MODE" description:"Add container to a custom network"`
-	Links                      []string          `toml:"links,omitempty" json:"links" long:"links" env:"DOCKER_LINKS" description:"Add link to another container"`
-	Services                   []Service         `toml:"services,omitempty" json:"services" description:"Add service that is started with container"`
-	WaitForServicesTimeout     int               `toml:"wait_for_services_timeout,omitzero" json:"wait_for_services_timeout" long:"wait-for-services-timeout" env:"DOCKER_WAIT_FOR_SERVICES_TIMEOUT" description:"How long to wait for service startup"`
-	AllowedImages              []string          `toml:"allowed_images,omitempty" json:"allowed_images" long:"allowed-images" env:"DOCKER_ALLOWED_IMAGES" description:"Image allowlist"`
-	AllowedServices            []string          `toml:"allowed_services,omitempty" json:"allowed_services" long:"allowed-services" env:"DOCKER_ALLOWED_SERVICES" description:"Service allowlist"`
-	PullPolicy                 DockerPullPolicy  `toml:"pull_policy,omitempty" json:"pull_policy" long:"pull-policy" env:"DOCKER_PULL_POLICY" description:"Image pull policy: never, if-not-present, always"`
-	ShmSize                    int64             `toml:"shm_size,omitempty" json:"shm_size" long:"shm-size" env:"DOCKER_SHM_SIZE" description:"Shared memory size for docker images (in bytes)"`
-	Tmpfs                      map[string]string `toml:"tmpfs,omitempty" json:"tmpfs" long:"tmpfs" env:"DOCKER_TMPFS" description:"A toml table/json object with the format key=values. When set this will mount the specified path in the key as a tmpfs volume in the main container, using the options specified as key. For the supported options, see the documentation for the unix 'mount' command"`
-	ServicesTmpfs              map[string]string `toml:"services_tmpfs,omitempty" json:"services_tmpfs" long:"services-tmpfs" env:"DOCKER_SERVICES_TMPFS" description:"A toml table/json object with the format key=values. When set this will mount the specified path in the key as a tmpfs volume in all the service containers, using the options specified as key. For the supported options, see the documentation for the unix 'mount' command"`
-	SysCtls                    DockerSysCtls     `toml:"sysctls,omitempty" json:"sysctls" long:"sysctls" env:"DOCKER_SYSCTLS" description:"Sysctl options, a toml table/json object of key=value. Value is expected to be a string."`
-	HelperImage                string            `toml:"helper_image,omitempty" json:"helper_image" long:"helper-image" env:"DOCKER_HELPER_IMAGE" description:"[ADVANCED] Override the default helper image used to clone repos and upload artifacts"`
-}
-
-//nolint:lll
-type DockerMachine struct {
-	IdleCount      int      `long:"idle-nodes" env:"MACHINE_IDLE_COUNT" description:"Maximum idle machines"`
-	IdleTime       int      `toml:"IdleTime,omitzero" long:"idle-time" env:"MACHINE_IDLE_TIME" description:"Minimum time after node can be destroyed"`
-	MaxBuilds      int      `toml:"MaxBuilds,omitzero" long:"max-builds" env:"MACHINE_MAX_BUILDS" description:"Maximum number of builds processed by machine"`
-	MachineDriver  string   `long:"machine-driver" env:"MACHINE_DRIVER" description:"The driver to use when creating machine"`
-	MachineName    string   `long:"machine-name" env:"MACHINE_NAME" description:"The template for machine name (needs to include %s)"`
-	MachineOptions []string `long:"machine-options" env:"MACHINE_OPTIONS" description:"Additional machine creation options"`
-
-	OffPeakPeriods   []string `long:"off-peak-periods" env:"MACHINE_OFF_PEAK_PERIODS" description:"Time periods when the scheduler is in the OffPeak mode. DEPRECATED"`                                    // DEPRECATED
-	OffPeakTimezone  string   `long:"off-peak-timezone" env:"MACHINE_OFF_PEAK_TIMEZONE" description:"Timezone for the OffPeak periods (defaults to Local). DEPRECATED"`                                    // DEPRECATED
-	OffPeakIdleCount int      `long:"off-peak-idle-count" env:"MACHINE_OFF_PEAK_IDLE_COUNT" description:"Maximum idle machines when the scheduler is in the OffPeak mode. DEPRECATED"`                     // DEPRECATED
-	OffPeakIdleTime  int      `long:"off-peak-idle-time" env:"MACHINE_OFF_PEAK_IDLE_TIME" description:"Minimum time after machine can be destroyed when the scheduler is in the OffPeak mode. DEPRECATED"` // DEPRECATED
-
-	AutoscalingConfigs []*DockerMachineAutoscaling `toml:"autoscaling" description:"Ordered list of configurations for autoscaling periods (last match wins)"`
-
-	offPeakTimePeriods *timeperiod.TimePeriod // DEPRECATED
-}
-
-//nolint:lll
-type DockerMachineAutoscaling struct {
-	Periods         []string `long:"periods" description:"List of crontab expressions for this autoscaling configuration"`
-	Timezone        string   `long:"timezone" description:"Timezone for the periods (defaults to Local)"`
-	IdleCount       int      `long:"idle-count" description:"Maximum idle machines when this configuration is active"`
-	IdleTime        int      `long:"idle-time" description:"Minimum time after which and idle machine can be destroyed when this configuration is active"`
-	compiledPeriods *timeperiod.TimePeriod
-}
-
-//nolint:lll
-type ParallelsConfig struct {
-	BaseName         string `toml:"base_name" json:"base_name" long:"base-name" env:"PARALLELS_BASE_NAME" description:"VM name to be used"`
-	TemplateName     string `toml:"template_name,omitempty" json:"template_name" long:"template-name" env:"PARALLELS_TEMPLATE_NAME" description:"VM template to be created"`
-	DisableSnapshots bool   `toml:"disable_snapshots,omitzero" json:"disable_snapshots" long:"disable-snapshots" env:"PARALLELS_DISABLE_SNAPSHOTS" description:"Disable snapshoting to speedup VM creation"`
-	TimeServer       string `toml:"time_server,omitempty" json:"time_server" long:"time-server" env:"PARALLELS_TIME_SERVER" description:"Timeserver to sync the guests time from. Defaults to time.apple.com"`
-}
-
-//nolint:lll
-type VirtualBoxConfig struct {
-	BaseName         string `toml:"base_name" json:"base_name" long:"base-name" env:"VIRTUALBOX_BASE_NAME" description:"VM name to be used"`
-	BaseSnapshot     string `toml:"base_snapshot,omitempty" json:"base_snapshot" long:"base-snapshot" env:"VIRTUALBOX_BASE_SNAPSHOT" description:"Name or UUID of a specific VM snapshot to clone"`
-	DisableSnapshots bool   `toml:"disable_snapshots,omitzero" json:"disable_snapshots" long:"disable-snapshots" env:"VIRTUALBOX_DISABLE_SNAPSHOTS" description:"Disable snapshoting to speedup VM creation"`
-}
-
-//nolint:lll
-type CustomConfig struct {
-	ConfigExec        string   `toml:"config_exec,omitempty" json:"config_exec" long:"config-exec" env:"CUSTOM_CONFIG_EXEC" description:"Executable that allows to inject configuration values to the executor"`
-	ConfigArgs        []string `toml:"config_args,omitempty" json:"config_args" long:"config-args" description:"Arguments for the config executable"`
-	ConfigExecTimeout *int     `toml:"config_exec_timeout,omitempty" json:"config_exec_timeout" long:"config-exec-timeout" env:"CUSTOM_CONFIG_EXEC_TIMEOUT" description:"Timeout for the config executable (in seconds)"`
-
-	PrepareExec        string   `toml:"prepare_exec,omitempty" json:"prepare_exec" long:"prepare-exec" env:"CUSTOM_PREPARE_EXEC" description:"Executable that prepares executor"`
-	PrepareArgs        []string `toml:"prepare_args,omitempty" json:"prepare_args" long:"prepare-args" description:"Arguments for the prepare executable"`
-	PrepareExecTimeout *int     `toml:"prepare_exec_timeout,omitempty" json:"prepare_exec_timeout" long:"prepare-exec-timeout" env:"CUSTOM_PREPARE_EXEC_TIMEOUT" description:"Timeout for the prepare executable (in seconds)"`
-
-	RunExec string   `toml:"run_exec" json:"run_exec" long:"run-exec" env:"CUSTOM_RUN_EXEC" description:"Executable that runs the job script in executor"`
-	RunArgs []string `toml:"run_args,omitempty" json:"run_args" long:"run-args" description:"Arguments for the run executable"`
-
-	CleanupExec        string   `toml:"cleanup_exec,omitempty" json:"cleanup_exec" long:"cleanup-exec" env:"CUSTOM_CLEANUP_EXEC" description:"Executable that cleanups after executor run"`
-	CleanupArgs        []string `toml:"cleanup_args,omitempty" json:"cleanup_args" long:"cleanup-args" description:"Arguments for the cleanup executable"`
-	CleanupExecTimeout *int     `toml:"cleanup_exec_timeout,omitempty" json:"cleanup_exec_timeout" long:"cleanup-exec-timeout" env:"CUSTOM_CLEANUP_EXEC_TIMEOUT" description:"Timeout for the cleanup executable (in seconds)"`
-
-	GracefulKillTimeout *int `toml:"graceful_kill_timeout,omitempty" json:"graceful_kill_timeout" long:"graceful-kill-timeout" env:"CUSTOM_GRACEFUL_KILL_TIMEOUT" description:"Graceful timeout for scripts execution after SIGTERM is sent to the process (in seconds). This limits the time given for scripts to perform the cleanup before exiting"`
-	ForceKillTimeout    *int `toml:"force_kill_timeout,omitempty" json:"force_kill_timeout" long:"force-kill-timeout" env:"CUSTOM_FORCE_KILL_TIMEOUT" description:"Force timeout for scripts execution (in seconds). Counted from the force kill call; if process will be not terminated, Runner will abandon process termination and log an error"`
-}
-
-type KubernetesPullPolicy string
-
-// Get returns one of the predefined values in kubernetes notation
-// or returns an error if the value can't match the predefined
-func (p KubernetesPullPolicy) Get() (KubernetesPullPolicy, error) {
-	switch {
-	case p == "":
-		return "", nil
-	case p == PullPolicyAlways:
-		return "Always", nil
-	case p == PullPolicyNever:
-		return "Never", nil
-	case p == PullPolicyIfNotPresent:
-		return "IfNotPresent", nil
-	}
-	return "", fmt.Errorf("unsupported kubernetes-pull-policy: %v", p)
-}
-
-//nolint:lll
-type KubernetesConfig struct {
-	Host                                              string                       `toml:"host" json:"host" long:"host" env:"KUBERNETES_HOST" description:"Optional Kubernetes master host URL (auto-discovery attempted if not specified)"`
-	CertFile                                          string                       `toml:"cert_file,omitempty" json:"cert_file" long:"cert-file" env:"KUBERNETES_CERT_FILE" description:"Optional Kubernetes master auth certificate"`
-	KeyFile                                           string                       `toml:"key_file,omitempty" json:"key_file" long:"key-file" env:"KUBERNETES_KEY_FILE" description:"Optional Kubernetes master auth private key"`
-	CAFile                                            string                       `toml:"ca_file,omitempty" json:"ca_file" long:"ca-file" env:"KUBERNETES_CA_FILE" description:"Optional Kubernetes master auth ca certificate"`
-	BearerTokenOverwriteAllowed                       bool                         `toml:"bearer_token_overwrite_allowed" json:"bearer_token_overwrite_allowed" long:"bearer_token_overwrite_allowed" env:"KUBERNETES_BEARER_TOKEN_OVERWRITE_ALLOWED" description:"Bool to authorize builds to specify their own bearer token for creation."`
-	BearerToken                                       string                       `toml:"bearer_token,omitempty" json:"bearer_token" long:"bearer_token" env:"KUBERNETES_BEARER_TOKEN" description:"Optional Kubernetes service account token used to start build pods."`
-	Image                                             string                       `toml:"image" json:"image" long:"image" env:"KUBERNETES_IMAGE" description:"Default docker image to use for builds when none is specified"`
-	Namespace                                         string                       `toml:"namespace" json:"namespace" long:"namespace" env:"KUBERNETES_NAMESPACE" description:"Namespace to run Kubernetes jobs in"`
-	NamespaceOverwriteAllowed                         string                       `toml:"namespace_overwrite_allowed" json:"namespace_overwrite_allowed" long:"namespace_overwrite_allowed" env:"KUBERNETES_NAMESPACE_OVERWRITE_ALLOWED" description:"Regex to validate 'KUBERNETES_NAMESPACE_OVERWRITE' value"`
-	Privileged                                        bool                         `toml:"privileged,omitzero" json:"privileged" long:"privileged" env:"KUBERNETES_PRIVILEGED" description:"Run all containers with the privileged flag enabled"`
-	CPULimit                                          string                       `toml:"cpu_limit,omitempty" json:"cpu_limit" long:"cpu-limit" env:"KUBERNETES_CPU_LIMIT" description:"The CPU allocation given to build containers"`
-	CPULimitOverwriteMaxAllowed                       string                       `toml:"cpu_limit_overwrite_max_allowed,omitempty" json:"cpu_limit_overwrite_max_allowed" long:"cpu-limit-overwrite-max-allowed" env:"KUBERNETES_CPU_LIMIT_OVERWRITE_MAX_ALLOWED" description:"If set, the max amount the cpu limit can be set to. Used with the KUBERNETES_CPU_LIMIT variable in the build."`
-	CPURequest                                        string                       `toml:"cpu_request,omitempty" json:"cpu_request" long:"cpu-request" env:"KUBERNETES_CPU_REQUEST" description:"The CPU allocation requested for build containers"`
-	CPURequestOverwriteMaxAllowed                     string                       `toml:"cpu_request_overwrite_max_allowed,omitempty" json:"cpu_request_overwrite_max_allowed" long:"cpu-request-overwrite-max-allowed" env:"KUBERNETES_CPU_REQUEST_OVERWRITE_MAX_ALLOWED" description:"If set, the max amount the cpu request can be set to. Used with the KUBERNETES_CPU_REQUEST variable in the build."`
-	MemoryLimit                                       string                       `toml:"memory_limit,omitempty" json:"memory_limit" long:"memory-limit" env:"KUBERNETES_MEMORY_LIMIT" description:"The amount of memory allocated to build containers"`
-	MemoryLimitOverwriteMaxAllowed                    string                       `toml:"memory_limit_overwrite_max_allowed,omitempty" json:"memory_limit_overwrite_max_allowed" long:"memory-limit-overwrite-max-allowed" env:"KUBERNETES_MEMORY_LIMIT_OVERWRITE_MAX_ALLOWED" description:"If set, the max amount the memory limit can be set to. Used with the KUBERNETES_MEMORY_LIMIT variable in the build."`
-	MemoryRequest                                     string                       `toml:"memory_request,omitempty" json:"memory_request" long:"memory-request" env:"KUBERNETES_MEMORY_REQUEST" description:"The amount of memory requested from build containers"`
-	MemoryRequestOverwriteMaxAllowed                  string                       `toml:"memory_request_overwrite_max_allowed,omitempty" json:"memory_request_overwrite_max_allowed" long:"memory-request-overwrite-max-allowed" env:"KUBERNETES_MEMORY_REQUEST_OVERWRITE_MAX_ALLOWED" description:"If set, the max amount the memory request can be set to. Used with the KUBERNETES_MEMORY_REQUEST variable in the build."`
-	EphemeralStorageLimit                             string                       `toml:"ephemeral_storage_limit,omitempty" json:"ephemeral_storage_limit" long:"ephemeral-storage-limit" env:"KUBERNETES_EPHEMERAL_STORAGE_LIMIT" description:"The amount of ephemeral storage allocated to build containers"`
-	EphemeralStorageLimitOverwriteMaxAllowed          string                       `toml:"ephemeral_storage_limit_overwrite_max_allowed,omitempty" json:"ephemeral_storage_limit_overwrite_max_allowed" long:"ephemeral-storage-limit-overwrite-max-allowed" env:"KUBERNETES_EPHEMERAL_STORAGE_LIMIT_OVERWRITE_MAX_ALLOWED" description:"If set, the max amount the ephemeral limit can be set to. Used with the KUBERNETES_EPHEMERAL_STORAGE_LIMIT variable in the build."`
-	EphemeralStorageRequest                           string                       `toml:"ephemeral_storage_request,omitempty" json:"ephemeral_storage_request" long:"ephemeral-storage-request" env:"KUBERNETES_EPHEMERAL_STORAGE_REQUEST" description:"The amount of ephemeral storage requested from build containers"`
-	EphemeralStorageRequestOverwriteMaxAllowed        string                       `toml:"ephemeral_storage_request_overwrite_max_allowed,omitempty" json:"ephemeral_storage_request_overwrite_max_allowed" long:"ephemeral-storage-request-overwrite-max-allowed" env:"KUBERNETES_EPHEMERAL_STORAGE_REQUEST_OVERWRITE_MAX_ALLOWED" description:"If set, the max amount the ephemeral storage request can be set to. Used with the KUBERNETES_EPHEMERAL_STORAGE_REQUEST variable in the build."`
-	ServiceCPULimit                                   string                       `toml:"service_cpu_limit,omitempty" json:"service_cpu_limit" long:"service-cpu-limit" env:"KUBERNETES_SERVICE_CPU_LIMIT" description:"The CPU allocation given to build service containers"`
-	ServiceCPULimitOverwriteMaxAllowed                string                       `toml:"service_cpu_limit_overwrite_max_allowed,omitempty" json:"service_cpu_limit_overwrite_max_allowed" long:"service-cpu-limit-overwrite-max-allowed" env:"KUBERNETES_SERVICE_CPU_LIMIT_OVERWRITE_MAX_ALLOWED" description:"If set, the max amount the service cpu limit can be set to. Used with the KUBERNETES_SERVICE_CPU_LIMIT variable in the build."`
-	ServiceCPURequest                                 string                       `toml:"service_cpu_request,omitempty" json:"service_cpu_request" long:"service-cpu-request" env:"KUBERNETES_SERVICE_CPU_REQUEST" description:"The CPU allocation requested for build service containers"`
-	ServiceCPURequestOverwriteMaxAllowed              string                       `toml:"service_cpu_request_overwrite_max_allowed,omitempty" json:"service_cpu_request_overwrite_max_allowed" long:"service-cpu-request-overwrite-max-allowed" env:"KUBERNETES_SERVICE_CPU_REQUEST_OVERWRITE_MAX_ALLOWED" description:"If set, the max amount the service cpu request can be set to. Used with the KUBERNETES_SERVICE_CPU_REQUEST variable in the build."`
-	ServiceMemoryLimit                                string                       `toml:"service_memory_limit,omitempty" json:"service_memory_limit" long:"service-memory-limit" env:"KUBERNETES_SERVICE_MEMORY_LIMIT" description:"The amount of memory allocated to build service containers"`
-	ServiceMemoryLimitOverwriteMaxAllowed             string                       `toml:"service_memory_limit_overwrite_max_allowed,omitempty" json:"service_memory_limit_overwrite_max_allowed" long:"service-memory-limit-overwrite-max-allowed" env:"KUBERNETES_SERVICE_MEMORY_LIMIT_OVERWRITE_MAX_ALLOWED" description:"If set, the max amount the service memory limit can be set to. Used with the KUBERNETES_SERVICE_MEMORY_LIMIT variable in the build."`
-	ServiceMemoryRequest                              string                       `toml:"service_memory_request,omitempty" json:"service_memory_request" long:"service-memory-request" env:"KUBERNETES_SERVICE_MEMORY_REQUEST" description:"The amount of memory requested for build service containers"`
-	ServiceMemoryRequestOverwriteMaxAllowed           string                       `toml:"service_memory_request_overwrite_max_allowed,omitempty" json:"service_memory_request_overwrite_max_allowed" long:"service-memory-request-overwrite-max-allowed" env:"KUBERNETES_SERVICE_MEMORY_REQUEST_OVERWRITE_MAX_ALLOWED" description:"If set, the max amount the service memory request can be set to. Used with the KUBERNETES_SERVICE_MEMORY_REQUEST variable in the build."`
-	ServiceEphemeralStorageLimit                      string                       `toml:"service_ephemeral_storage_limit,omitempty" json:"service_ephemeral_storage_limit" long:"service-ephemeral_storage-limit" env:"KUBERNETES_SERVICE_EPHEMERAL_STORAGE_LIMIT" description:"The amount of ephemeral storage allocated to build service containers"`
-	ServiceEphemeralStorageLimitOverwriteMaxAllowed   string                       `toml:"service_ephemeral_storage_limit_overwrite_max_allowed,omitempty" json:"service_ephemeral_storage_limit_overwrite_max_allowed" long:"service-ephemeral_storage-limit-overwrite-max-allowed" env:"KUBERNETES_SERVICE_EPHEMERAL_STORAGE_LIMIT_OVERWRITE_MAX_ALLOWED" description:"If set, the max amount the service ephemeral storage limit can be set to. Used with the KUBERNETES_SERVICE_EPHEMERAL_STORAGE_LIMIT variable in the build."`
-	ServiceEphemeralStorageRequest                    string                       `toml:"service_ephemeral_storage_request,omitempty" json:"service_ephemeral_storage_request" long:"service-ephemeral_storage-request" env:"KUBERNETES_SERVICE_EPHEMERAL_STORAGE_REQUEST" description:"The amount of ephemeral storage requested for build service containers"`
-	ServiceEphemeralStorageRequestOverwriteMaxAllowed string                       `toml:"service_ephemeral_storage_request_overwrite_max_allowed,omitempty" json:"service_ephemeral_storage_request_overwrite_max_allowed" long:"service-ephemeral_storage-request-overwrite-max-allowed" env:"KUBERNETES_SERVICE_EPHEMERAL_STORAGE_REQUEST_OVERWRITE_MAX_ALLOWED" description:"If set, the max amount the service ephemeral storage request can be set to. Used with the KUBERNETES_SERVICE_EPHEMERAL_STORAGE_REQUEST variable in the build."`
-	HelperCPULimit                                    string                       `toml:"helper_cpu_limit,omitempty" json:"helper_cpu_limit" long:"helper-cpu-limit" env:"KUBERNETES_HELPER_CPU_LIMIT" description:"The CPU allocation given to build helper containers"`
-	HelperCPULimitOverwriteMaxAllowed                 string                       `toml:"helper_cpu_limit_overwrite_max_allowed,omitempty" json:"helper_cpu_limit_overwrite_max_allowed" long:"helper-cpu-limit-overwrite-max-allowed" env:"KUBERNETES_HELPER_CPU_LIMIT_OVERWRITE_MAX_ALLOWED" description:"If set, the max amount the helper cpu limit can be set to. Used with the KUBERNETES_HELPER_CPU_LIMIT variable in the build."`
-	HelperCPURequest                                  string                       `toml:"helper_cpu_request,omitempty" json:"helper_cpu_request" long:"helper-cpu-request" env:"KUBERNETES_HELPER_CPU_REQUEST" description:"The CPU allocation requested for build helper containers"`
-	HelperCPURequestOverwriteMaxAllowed               string                       `toml:"helper_cpu_request_overwrite_max_allowed,omitempty" json:"helper_cpu_request_overwrite_max_allowed" long:"helper-cpu-request-overwrite-max-allowed" env:"KUBERNETES_HELPER_CPU_REQUEST_OVERWRITE_MAX_ALLOWED" description:"If set, the max amount the helper cpu request can be set to. Used with the KUBERNETES_HELPER_CPU_REQUEST variable in the build."`
-	HelperMemoryLimit                                 string                       `toml:"helper_memory_limit,omitempty" json:"helper_memory_limit" long:"helper-memory-limit" env:"KUBERNETES_HELPER_MEMORY_LIMIT" description:"The amount of memory allocated to build helper containers"`
-	HelperMemoryLimitOverwriteMaxAllowed              string                       `toml:"helper_memory_limit_overwrite_max_allowed,omitempty" json:"helper_memory_limit_overwrite_max_allowed" long:"helper-memory-limit-overwrite-max-allowed" env:"KUBERNETES_HELPER_MEMORY_LIMIT_OVERWRITE_MAX_ALLOWED" description:"If set, the max amount the helper memory limit can be set to. Used with the KUBERNETES_HELPER_MEMORY_LIMIT variable in the build."`
-	HelperMemoryRequest                               string                       `toml:"helper_memory_request,omitempty" json:"helper_memory_request" long:"helper-memory-request" env:"KUBERNETES_HELPER_MEMORY_REQUEST" description:"The amount of memory requested for build helper containers"`
-	HelperMemoryRequestOverwriteMaxAllowed            string                       `toml:"helper_memory_request_overwrite_max_allowed,omitempty" json:"helper_memory_request_overwrite_max_allowed" long:"helper-memory-request-overwrite-max-allowed" env:"KUBERNETES_HELPER_MEMORY_REQUEST_OVERWRITE_MAX_ALLOWED" description:"If set, the max amount the helper memory request can be set to. Used with the KUBERNETES_HELPER_MEMORY_REQUEST variable in the build."`
-	HelperEphemeralStorageLimit                       string                       `toml:"helper_ephemeral_storage_limit,omitempty" json:"helper_ephemeral_storage_limit" long:"helper-ephemeral_storage-limit" env:"KUBERNETES_HELPER_EPHEMERAL_STORAGE_LIMIT" description:"The amount of ephemeral storage allocated to build helper containers"`
-	HelperEphemeralStorageLimitOverwriteMaxAllowed    string                       `toml:"helper_ephemeral_storage_limit_overwrite_max_allowed,omitempty" json:"helper_ephemeral_storage_limit_overwrite_max_allowed" long:"helper-ephemeral_storage-limit-overwrite-max-allowed" env:"KUBERNETES_HELPER_EPHEMERAL_STORAGE_LIMIT_OVERWRITE_MAX_ALLOWED" description:"If set, the max amount the helper ephemeral storage limit can be set to. Used with the KUBERNETES_HELPER_EPHEMERAL_STORAGE_LIMIT variable in the build."`
-	HelperEphemeralStorageRequest                     string                       `toml:"helper_ephemeral_storage_request,omitempty" json:"helper_ephemeral_storage_request" long:"helper-ephemeral_storage-request" env:"KUBERNETES_HELPER_EPHEMERAL_STORAGE_REQUEST" description:"The amount of ephemeral storage requested for build helper containers"`
-	HelperEphemeralStorageRequestOverwriteMaxAllowed  string                       `toml:"helper_ephemeral_storage_request_overwrite_max_allowed,omitempty" json:"helper_ephemeral_storage_request_overwrite_max_allowed" long:"helper-ephemeral_storage-request-overwrite-max-allowed" env:"KUBERNETES_HELPER_EPHEMERAL_STORAGE_REQUEST_OVERWRITE_MAX_ALLOWED" description:"If set, the max amount the helper ephemeral storage request can be set to. Used with the KUBERNETES_HELPER_EPHEMERAL_STORAGE_REQUEST variable in the build."`
-	PullPolicy                                        KubernetesPullPolicy         `toml:"pull_policy,omitempty" json:"pull_policy" long:"pull-policy" env:"KUBERNETES_PULL_POLICY" description:"Policy for if/when to pull a container image (never, if-not-present, always). The cluster default will be used if not set"`
-	NodeSelector                                      map[string]string            `toml:"node_selector,omitempty" json:"node_selector" long:"node-selector" env:"KUBERNETES_NODE_SELECTOR" description:"A toml table/json object of key=value. Value is expected to be a string. When set this will create pods on k8s nodes that match all the key=value pairs."`
-	NodeTolerations                                   map[string]string            `toml:"node_tolerations,omitempty" json:"node_tolerations" long:"node-tolerations" env:"KUBERNETES_NODE_TOLERATIONS" description:"A toml table/json object of key=value:effect. Value and effect are expected to be strings. When set, pods will tolerate the given taints. Only one toleration is supported through environment variable configuration."`
-	Affinity                                          KubernetesAffinity           `toml:"affinity,omitempty" json:"affinity" long:"affinity" description:"Kubernetes Affinity setting that is used to select the node that spawns a pod"`
-	ImagePullSecrets                                  []string                     `toml:"image_pull_secrets,omitempty" json:"image_pull_secrets" long:"image-pull-secrets" env:"KUBERNETES_IMAGE_PULL_SECRETS" description:"A list of image pull secrets that are used for pulling docker image"`
-	HelperImage                                       string                       `toml:"helper_image,omitempty" json:"helper_image" long:"helper-image" env:"KUBERNETES_HELPER_IMAGE" description:"[ADVANCED] Override the default helper image used to clone repos and upload artifacts"`
-	TerminationGracePeriodSeconds                     int64                        `toml:"terminationGracePeriodSeconds,omitzero" json:"terminationGracePeriodSeconds" long:"terminationGracePeriodSeconds" env:"KUBERNETES_TERMINATIONGRACEPERIODSECONDS" description:"Duration after the processes running in the pod are sent a termination signal and the time when the processes are forcibly halted with a kill signal."`
-	PollInterval                                      int                          `toml:"poll_interval,omitzero" json:"poll_interval" long:"poll-interval" env:"KUBERNETES_POLL_INTERVAL" description:"How frequently, in seconds, the runner will poll the Kubernetes pod it has just created to check its status"`
-	PollTimeout                                       int                          `toml:"poll_timeout,omitzero" json:"poll_timeout" long:"poll-timeout" env:"KUBERNETES_POLL_TIMEOUT" description:"The total amount of time, in seconds, that needs to pass before the runner will timeout attempting to connect to the pod it has just created (useful for queueing more builds that the cluster can handle at a time)"`
-	PodLabels                                         map[string]string            `toml:"pod_labels,omitempty" json:"pod_labels" long:"pod-labels" description:"A toml table/json object of key-value. Value is expected to be a string. When set, this will create pods with the given pod labels. Environment variables will be substituted for values here."`
-	ServiceAccount                                    string                       `toml:"service_account,omitempty" json:"service_account" long:"service-account" env:"KUBERNETES_SERVICE_ACCOUNT" description:"Executor pods will use this Service Account to talk to kubernetes API"`
-	ServiceAccountOverwriteAllowed                    string                       `toml:"service_account_overwrite_allowed" json:"service_account_overwrite_allowed" long:"service_account_overwrite_allowed" env:"KUBERNETES_SERVICE_ACCOUNT_OVERWRITE_ALLOWED" description:"Regex to validate 'KUBERNETES_SERVICE_ACCOUNT' value"`
-	PodAnnotations                                    map[string]string            `toml:"pod_annotations,omitempty" json:"pod_annotations" long:"pod-annotations" description:"A toml table/json object of key-value. Value is expected to be a string. When set, this will create pods with the given annotations. Can be overwritten in build with KUBERNETES_POD_ANNOTATION_* variables"`
-	PodAnnotationsOverwriteAllowed                    string                       `toml:"pod_annotations_overwrite_allowed" json:"pod_annotations_overwrite_allowed" long:"pod_annotations_overwrite_allowed" env:"KUBERNETES_POD_ANNOTATIONS_OVERWRITE_ALLOWED" description:"Regex to validate 'KUBERNETES_POD_ANNOTATIONS_*' values"`
-	PodSecurityContext                                KubernetesPodSecurityContext `toml:"pod_security_context,omitempty" namespace:"pod-security-context" description:"A security context attached to each build pod"`
-	Volumes                                           KubernetesVolumes            `toml:"volumes"`
-	Services                                          []Service                    `toml:"services,omitempty" json:"services" description:"Add service that is started with container"`
-	CapAdd                                            []string                     `toml:"cap_add" json:"cap_add" long:"cap-add" env:"KUBERNETES_CAP_ADD" description:"Add Linux capabilities"`
-	CapDrop                                           []string                     `toml:"cap_drop" json:"cap_drop" long:"cap-drop" env:"KUBERNETES_CAP_DROP" description:"Drop Linux capabilities"`
-}
-
-type KubernetesVolumes struct {
-	HostPaths  []KubernetesHostPath  `toml:"host_path" description:"The host paths which will be mounted"`
-	PVCs       []KubernetesPVC       `toml:"pvc" description:"The persistent volume claims that will be mounted"`
-	ConfigMaps []KubernetesConfigMap `toml:"config_map" description:"The config maps which will be mounted as volumes"`
-	Secrets    []KubernetesSecret    `toml:"secret" description:"The secret maps which will be mounted"`
-	EmptyDirs  []KubernetesEmptyDir  `toml:"empty_dir" description:"The empty dirs which will be mounted"`
-}
-
-//nolint:lll
-type KubernetesConfigMap struct {
-	Name      string            `toml:"name" json:"name" description:"The name of the volume and ConfigMap to use"`
-	MountPath string            `toml:"mount_path" description:"Path where volume should be mounted inside of container"`
-	ReadOnly  bool              `toml:"read_only,omitempty" description:"If this volume should be mounted read only"`
-	Items     map[string]string `toml:"items,omitempty" description:"Key-to-path mapping for keys from the config map that should be used."`
-}
-
-type KubernetesHostPath struct {
-	Name      string `toml:"name" json:"name" description:"The name of the volume"`
-	MountPath string `toml:"mount_path" description:"Path where volume should be mounted inside of container"`
-	ReadOnly  bool   `toml:"read_only,omitempty" description:"If this volume should be mounted read only"`
-	HostPath  string `toml:"host_path,omitempty" description:"Path from the host that should be mounted as a volume"`
-}
-
-type KubernetesPVC struct {
-	Name      string `toml:"name" json:"name" description:"The name of the volume and PVC to use"`
-	MountPath string `toml:"mount_path" description:"Path where volume should be mounted inside of container"`
-	ReadOnly  bool   `toml:"read_only,omitempty" description:"If this volume should be mounted read only"`
-}
-
-//nolint:lll
-type KubernetesSecret struct {
-	Name      string            `toml:"name" json:"name" description:"The name of the volume and Secret to use"`
-	MountPath string            `toml:"mount_path" description:"Path where volume should be mounted inside of container"`
-	ReadOnly  bool              `toml:"read_only,omitempty" description:"If this volume should be mounted read only"`
-	Items     map[string]string `toml:"items,omitempty" description:"Key-to-path mapping for keys from the secret that should be used."`
-}
-
-type KubernetesEmptyDir struct {
-	Name      string `toml:"name" json:"name" description:"The name of the volume and EmptyDir to use"`
-	MountPath string `toml:"mount_path" description:"Path where volume should be mounted inside of container"`
-	Medium    string `toml:"medium,omitempty" description:"Set to 'Memory' to have a tmpfs"`
-}
-
-//nolint:lll
-type KubernetesPodSecurityContext struct {
-	FSGroup            *int64  `toml:"fs_group,omitempty" long:"fs-group" env:"KUBERNETES_POD_SECURITY_CONTEXT_FS_GROUP" description:"A special supplemental group that applies to all containers in a pod"`
-	RunAsGroup         *int64  `toml:"run_as_group,omitempty" long:"run-as-group" env:"KUBERNETES_POD_SECURITY_CONTEXT_RUN_AS_GROUP" description:"The GID to run the entrypoint of the container process"`
-	RunAsNonRoot       *bool   `toml:"run_as_non_root,omitempty" long:"run-as-non-root" env:"KUBERNETES_POD_SECURITY_CONTEXT_RUN_AS_NON_ROOT" description:"Indicates that the container must run as a non-root user"`
-	RunAsUser          *int64  `toml:"run_as_user,omitempty" long:"run-as-user" env:"KUBERNETES_POD_SECURITY_CONTEXT_RUN_AS_USER" description:"The UID to run the entrypoint of the container process"`
-	SupplementalGroups []int64 `toml:"supplemental_groups,omitempty" long:"supplemental-groups" description:"A list of groups applied to the first process run in each container, in addition to the container's primary GID"`
-}
-
-//nolint:lll
-type KubernetesAffinity struct {
-	NodeAffinity *KubernetesNodeAffinity `toml:"node_affinity,omitempty" json:"node_affinity" long:"node-affinity" description:"Node affinity is conceptually similar to nodeSelector -- it allows you to constrain which nodes your pod is eligible to be scheduled on, based on labels on the node."`
-}
-
-//nolint:lll
-type KubernetesNodeAffinity struct {
-	RequiredDuringSchedulingIgnoredDuringExecution  *NodeSelector             `toml:"required_during_scheduling_ignored_during_execution,omitempty" json:"required_during_scheduling_ignored_during_execution"`
-	PreferredDuringSchedulingIgnoredDuringExecution []PreferredSchedulingTerm `toml:"preferred_during_scheduling_ignored_during_execution,omitempty" json:"preferred_during_scheduling_ignored_during_execution"`
-}
-
-type NodeSelector struct {
-	NodeSelectorTerms []NodeSelectorTerm `toml:"node_selector_terms" json:"node_selector_terms"`
-}
-
-type PreferredSchedulingTerm struct {
-	Weight     int32            `toml:"weight" json:"weight"`
-	Preference NodeSelectorTerm `toml:"preference" json:"preference"`
-}
-
-type NodeSelectorTerm struct {
-	MatchExpressions []NodeSelectorRequirement `toml:"match_expressions,omitempty" json:"match_expressions"`
-	MatchFields      []NodeSelectorRequirement `toml:"match_fields,omitempty" json:"match_fields"`
-}
-
-//nolint:lll
-type NodeSelectorRequirement struct {
-	Key      string   `toml:"key,omitempty" json:"key"`
-	Operator string   `toml:"operator,omitempty" json:"operator"`
-	Values   []string `toml:"values,omitempty" json:"values"`
 }
 
 type Service struct {
@@ -635,25 +94,6 @@
 }
 
 //nolint:lll
-=======
-
-	return "", fmt.Errorf("toml: cannot load TOML value of type %T into a Go string", value)
-}
-
-type Service struct {
-	Name  string `toml:"name" long:"name" description:"The image path for the service"`
-	Alias string `toml:"alias,omitempty" long:"alias" description:"The alias of the service"`
-}
-
-func (s *Service) ToImageDefinition() Image {
-	return Image{
-		Name:  s.Name,
-		Alias: s.Alias,
-	}
-}
-
-//nolint:lll
->>>>>>> 7abc2d65
 type RunnerCredentials struct {
 	URL         string `toml:"url" json:"url" short:"u" long:"url" env:"CI_SERVER_URL" required:"true" description:"Runner URL"`
 	Token       string `toml:"token" json:"token" short:"t" long:"token" env:"CI_SERVER_TOKEN" required:"true" description:"Runner token"`
@@ -686,7 +126,6 @@
 }
 
 //nolint:lll
-<<<<<<< HEAD
 type CacheAzureCredentials struct {
 	AccountName string `toml:"AccountName,omitempty" long:"account-name" env:"CACHE_AZURE_ACCOUNT_NAME" description:"Account name for Azure Blob Storage"`
 	AccountKey  string `toml:"AccountKey,omitempty" long:"account-key" env:"CACHE_AZURE_ACCOUNT_KEY" description:"Access key for Azure Blob Storage"`
@@ -700,8 +139,6 @@
 }
 
 //nolint:lll
-=======
->>>>>>> 7abc2d65
 type CacheConfig struct {
 	Type   string `toml:"Type,omitempty" long:"type" env:"CACHE_TYPE" description:"Select caching method"`
 	Path   string `toml:"Path,omitempty" long:"path" env:"CACHE_PATH" description:"Name of the path to prepend to the cache URL"`
@@ -730,28 +167,11 @@
 	CustomBuildDir *CustomBuildDir  `toml:"custom_build_dir,omitempty" json:"custom_build_dir" group:"custom build dir configuration" namespace:"custom_build_dir"`
 	Referees       *referees.Config `toml:"referees,omitempty" json:"referees" group:"referees configuration" namespace:"referees"`
 	Cache          *CacheConfig     `toml:"cache,omitempty" json:"cache" group:"cache configuration" namespace:"cache"`
-<<<<<<< HEAD
-
-	SSH        *ssh.Config       `toml:"ssh,omitempty" json:"ssh" group:"ssh executor" namespace:"ssh"`
-	Docker     *DockerConfig     `toml:"docker,omitempty" json:"docker" group:"docker executor" namespace:"docker"`
-	Parallels  *ParallelsConfig  `toml:"parallels,omitempty" json:"parallels" group:"parallels executor" namespace:"parallels"`
-	VirtualBox *VirtualBoxConfig `toml:"virtualbox,omitempty" json:"virtualbox" group:"virtualbox executor" namespace:"virtualbox"`
-	Machine    *DockerMachine    `toml:"machine,omitempty" json:"machine" group:"docker machine provider" namespace:"machine"`
-	Kubernetes *KubernetesConfig `toml:"kubernetes,omitempty" json:"kubernetes" group:"kubernetes executor" namespace:"kubernetes"`
-	Custom     *CustomConfig     `toml:"custom,omitempty" json:"custom" group:"custom executor" namespace:"custom"`
-=======
 
 	PreparationRetries int `toml:"preparation_retries,omitzero" json:"preparation_retries" long:"preparation-retries" env:"PREPARATION_RETRIES" description:"Set the amount of preparation retries for a job"`
 
 	SSH *ssh.Config `toml:"ssh,omitempty" json:"ssh" group:"ssh executor" namespace:"ssh"`
-	// Docker     *DockerConfig     `toml:"docker,omitempty" json:"docker" group:"docker executor" namespace:"docker"`
-	// Parallels  *ParallelsConfig  `toml:"parallels,omitempty" json:"parallels" group:"parallels executor" namespace:"parallels"`
-	// VirtualBox *VirtualBoxConfig `toml:"virtualbox,omitempty" json:"virtualbox" group:"virtualbox executor" namespace:"virtualbox"`
-	// Machine    *DockerMachine    `toml:"machine,omitempty" json:"machine" group:"docker machine provider" namespace:"machine"`
-	// Kubernetes *KubernetesConfig `toml:"kubernetes,omitempty" json:"kubernetes" group:"kubernetes executor" namespace:"kubernetes"`
-	// Custom     *CustomConfig     `toml:"custom,omitempty" json:"custom" group:"custom executor" namespace:"custom"`
 	Anka *AnkaConfig `toml:"anka,omitempty" json:"anka" group:"anka executor" namespace:"anka"`
->>>>>>> 7abc2d65
 }
 
 //nolint:lll
@@ -812,278 +232,6 @@
 	return DefaultSessionTimeout
 }
 
-<<<<<<< HEAD
-func (c *DockerConfig) GetNanoCPUs() (int64, error) {
-	if c.CPUS == "" {
-		return 0, nil
-	}
-
-	cpu, ok := new(big.Rat).SetString(c.CPUS)
-	if !ok {
-		return 0, fmt.Errorf("failed to parse %v as a rational number", c.CPUS)
-	}
-
-	nano, _ := cpu.Mul(cpu, big.NewRat(1e9, 1)).Float64()
-
-	return int64(nano), nil
-}
-
-func (c *DockerConfig) getMemoryBytes(size string, fieldName string) int64 {
-	if size == "" {
-		return 0
-	}
-
-	bytes, err := units.RAMInBytes(size)
-	if err != nil {
-		logrus.Fatalf("Error parsing docker %s: %s", fieldName, err)
-	}
-
-	return bytes
-}
-
-func (c *DockerConfig) GetMemory() int64 {
-	return c.getMemoryBytes(c.Memory, "memory")
-}
-
-func (c *DockerConfig) GetMemorySwap() int64 {
-	return c.getMemoryBytes(c.MemorySwap, "memory_swap")
-}
-
-func (c *DockerConfig) GetMemoryReservation() int64 {
-	return c.getMemoryBytes(c.MemoryReservation, "memory_reservation")
-}
-
-func (c *DockerConfig) GetOomKillDisable() *bool {
-	return &c.OomKillDisable
-}
-
-func (c *KubernetesConfig) GetPollAttempts() int {
-	if c.PollTimeout <= 0 {
-		c.PollTimeout = KubernetesPollTimeout
-	}
-
-	return c.PollTimeout / c.GetPollInterval()
-}
-
-func (c *KubernetesConfig) GetPollInterval() int {
-	if c.PollInterval <= 0 {
-		c.PollInterval = KubernetesPollInterval
-	}
-
-	return c.PollInterval
-}
-
-func (c *KubernetesConfig) GetNodeTolerations() []api.Toleration {
-	var tolerations []api.Toleration
-
-	for toleration, effect := range c.NodeTolerations {
-		newToleration := api.Toleration{
-			Effect: api.TaintEffect(effect),
-		}
-
-		if strings.Contains(toleration, "=") {
-			parts := strings.Split(toleration, "=")
-			newToleration.Key = parts[0]
-			if len(parts) > 1 {
-				newToleration.Value = parts[1]
-			}
-			newToleration.Operator = api.TolerationOpEqual
-		} else {
-			newToleration.Key = toleration
-			newToleration.Operator = api.TolerationOpExists
-		}
-
-		tolerations = append(tolerations, newToleration)
-	}
-
-	return tolerations
-}
-
-func (c *KubernetesConfig) GetPodSecurityContext() *api.PodSecurityContext {
-	podSecurityContext := c.PodSecurityContext
-
-	if podSecurityContext.FSGroup == nil &&
-		podSecurityContext.RunAsGroup == nil &&
-		podSecurityContext.RunAsNonRoot == nil &&
-		podSecurityContext.RunAsUser == nil &&
-		len(podSecurityContext.SupplementalGroups) == 0 {
-		return nil
-	}
-
-	return &api.PodSecurityContext{
-		FSGroup:            podSecurityContext.FSGroup,
-		RunAsGroup:         podSecurityContext.RunAsGroup,
-		RunAsNonRoot:       podSecurityContext.RunAsNonRoot,
-		RunAsUser:          podSecurityContext.RunAsUser,
-		SupplementalGroups: podSecurityContext.SupplementalGroups,
-	}
-}
-
-func (c *KubernetesConfig) GetAffinity() *api.Affinity {
-	var affinity api.Affinity
-
-	if c.Affinity.NodeAffinity != nil {
-		affinity.NodeAffinity = c.GetNodeAffinity()
-	}
-
-	return &affinity
-}
-
-//nolint:lll
-func (c *KubernetesConfig) GetNodeAffinity() *api.NodeAffinity {
-	var nodeAffinity api.NodeAffinity
-
-	if c.Affinity.NodeAffinity.RequiredDuringSchedulingIgnoredDuringExecution != nil {
-		nodeAffinity.RequiredDuringSchedulingIgnoredDuringExecution = c.Affinity.NodeAffinity.RequiredDuringSchedulingIgnoredDuringExecution.GetNodeSelector()
-	}
-
-	for _, preferred := range c.Affinity.NodeAffinity.PreferredDuringSchedulingIgnoredDuringExecution {
-		nodeAffinity.PreferredDuringSchedulingIgnoredDuringExecution = append(nodeAffinity.PreferredDuringSchedulingIgnoredDuringExecution, preferred.GetPreferredSchedulingTerm())
-	}
-	return &nodeAffinity
-}
-
-func (c *NodeSelector) GetNodeSelector() *api.NodeSelector {
-	var nodeSelector api.NodeSelector
-	for _, selector := range c.NodeSelectorTerms {
-		nodeSelector.NodeSelectorTerms = append(nodeSelector.NodeSelectorTerms, selector.GetNodeSelectorTerm())
-	}
-	return &nodeSelector
-}
-
-func (c *NodeSelectorRequirement) GetNodeSelectorRequirement() api.NodeSelectorRequirement {
-	return api.NodeSelectorRequirement{
-		Key:      c.Key,
-		Operator: api.NodeSelectorOperator(c.Operator),
-		Values:   c.Values,
-	}
-}
-
-//nolint:lll
-func (c *NodeSelectorTerm) GetNodeSelectorTerm() api.NodeSelectorTerm {
-	var nodeSelectorTerm = api.NodeSelectorTerm{}
-	for _, expression := range c.MatchExpressions {
-		nodeSelectorTerm.MatchExpressions = append(nodeSelectorTerm.MatchExpressions, expression.GetNodeSelectorRequirement())
-	}
-	for _, fields := range c.MatchFields {
-		nodeSelectorTerm.MatchFields = append(nodeSelectorTerm.MatchFields, fields.GetNodeSelectorRequirement())
-	}
-	return nodeSelectorTerm
-}
-
-func (c *PreferredSchedulingTerm) GetPreferredSchedulingTerm() api.PreferredSchedulingTerm {
-	return api.PreferredSchedulingTerm{
-		Weight:     c.Weight,
-		Preference: c.Preference.GetNodeSelectorTerm(),
-	}
-}
-
-func (c *DockerMachine) GetIdleCount() int {
-	autoscaling := c.getActiveAutoscalingConfig()
-	if autoscaling != nil {
-		return autoscaling.IdleCount
-	}
-
-	return c.IdleCount
-}
-
-func (c *DockerMachine) GetIdleTime() int {
-	autoscaling := c.getActiveAutoscalingConfig()
-	if autoscaling != nil {
-		return autoscaling.IdleTime
-	}
-
-	return c.IdleTime
-}
-
-// getActiveAutoscalingConfig returns the autoscaling config matching the current time.
-// It goes through the [[docker.machine.autoscaling]] entries and returns the last one to match.
-// Returns nil on no matching entries.
-func (c *DockerMachine) getActiveAutoscalingConfig() *DockerMachineAutoscaling {
-	if len(c.AutoscalingConfigs) == 0 && len(c.OffPeakPeriods) > 0 {
-		return c.getLegacyAutoscalingConfigWithOffpeak()
-	}
-
-	var activeConf *DockerMachineAutoscaling
-	for _, conf := range c.AutoscalingConfigs {
-		if conf.compiledPeriods.InPeriod() {
-			activeConf = conf
-		}
-	}
-
-	return activeConf
-}
-
-// TODO: remove in 14.0: https://gitlab.com/gitlab-org/gitlab-runner/-/issues/25555
-func (c *DockerMachine) getLegacyAutoscalingConfigWithOffpeak() *DockerMachineAutoscaling {
-	if c.offPeakTimePeriods.InPeriod() {
-		return &DockerMachineAutoscaling{
-			IdleCount: c.OffPeakIdleCount,
-			IdleTime:  c.OffPeakIdleTime,
-		}
-	}
-
-	return nil
-}
-
-func (c *DockerMachine) CompilePeriods() error {
-	err := c.legacyCompilePeriods()
-	if err != nil {
-		return err
-	}
-
-	for _, a := range c.AutoscalingConfigs {
-		err = a.compilePeriods()
-		if err != nil {
-			return err
-		}
-	}
-
-	return nil
-}
-
-var periodTimer = time.Now
-
-// TODO: remove in 14.0: https://gitlab.com/gitlab-org/gitlab-runner/-/issues/25555
-func (c *DockerMachine) legacyCompilePeriods() error {
-	if len(c.OffPeakPeriods) != 0 {
-		periods, err := timeperiod.TimePeriodsWithTimer(c.OffPeakPeriods, c.OffPeakTimezone, periodTimer)
-		if err != nil {
-			return NewInvalidTimePeriodsError(c.OffPeakPeriods, err)
-		}
-
-		c.offPeakTimePeriods = periods
-	}
-
-	return nil
-}
-
-func (a *DockerMachineAutoscaling) compilePeriods() error {
-	periods, err := timeperiod.TimePeriodsWithTimer(a.Periods, a.Timezone, periodTimer)
-	if err != nil {
-		return NewInvalidTimePeriodsError(a.Periods, err)
-	}
-
-	a.compiledPeriods = periods
-
-	return nil
-}
-
-func (c *DockerMachine) logDeprecationWarning() {
-	if len(c.OffPeakPeriods) != 0 {
-		logrus.Warning("OffPeak docker machine configuration is deprecated and will be removed in 14.0. " +
-			"Please use [[docker.machine.autoscaling]] configuration instead: " +
-			"https://docs.gitlab.com/runner/configuration/autoscale.html#autoscaling-periods-configuration")
-	}
-	if len(c.AutoscalingConfigs) != 0 && len(c.OffPeakPeriods) != 0 {
-		logrus.Warning("You are using both deprecated Offpeak config and [[docker.machine.autoscaling]] setting. " +
-			"The legacy configuration will be ignored. See: " +
-			"https://docs.gitlab.com/runner/configuration/autoscale.html#deprecated-off-peak-time-mode-configuration")
-	}
-}
-
-=======
->>>>>>> 7abc2d65
 func (c *RunnerCredentials) GetURL() string {
 	return c.URL
 }
@@ -1197,32 +345,6 @@
 		return err
 	}
 
-<<<<<<< HEAD
-	for _, runner := range c.Runners {
-		if runner.Machine == nil {
-			continue
-		}
-
-		err := runner.Machine.CompilePeriods()
-		if err != nil {
-			return err
-		}
-		runner.Machine.logDeprecationWarning()
-	}
-=======
-	// // TODO POTENTIALLY REMOVE THIS?
-	// for _, runner := range c.Runners {
-	// 	if runner.Machine == nil {
-	// 		continue
-	// 	}
-	// 	err := runner.Machine.CompilePeriods()
-	// 	if err != nil {
-	// 		return err
-	// 	}
-	// 	runner.Machine.logDeprecationWarning()
-	// }
->>>>>>> 7abc2d65
-
 	c.ModTime = info.ModTime()
 	c.Loaded = true
 	return nil
