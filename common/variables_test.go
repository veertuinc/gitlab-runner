package common

import (
	"encoding/json"
	"fmt"
	"testing"

	"github.com/stretchr/testify/assert"
	"github.com/stretchr/testify/require"
)

// predefinedServerJobVariables are variables that _only_ come from the CI
// server.
//
// This list was extracted from:
// https://gitlab.com/gitlab-org/gitlab/blob/master/doc/ci/variables/predefined_variables.md
//
// handy console js:
// console.log(Object.values($("tr td:first-child code").map((_, val) => val.innerText)).join("\n"))
//
// commented out variables are non-server ci variables, they are handy to keep
// here for reference/future update updating.
var predefinedServerJobVariables = []string{
	"CHAT_CHANNEL",
	"CHAT_INPUT",
	"CI",
	"CI_API_V4_URL",
	// "CI_BUILDS_DIR",
	"CI_COMMIT_BEFORE_SHA",
	"CI_COMMIT_DESCRIPTION",
	"CI_COMMIT_MESSAGE",
	"CI_COMMIT_REF_NAME",
	"CI_COMMIT_REF_PROTECTED",
	"CI_COMMIT_REF_SLUG",
	"CI_COMMIT_SHA",
	"CI_COMMIT_SHORT_SHA",
	"CI_COMMIT_BRANCH",
	"CI_COMMIT_TAG",
	"CI_COMMIT_TITLE",
	"CI_COMMIT_TIMESTAMP",
	// "CI_CONCURRENT_ID",
	// "CI_CONCURRENT_PROJECT_ID",
	"CI_CONFIG_PATH",
	"CI_DEBUG_TRACE",
	"CI_DEFAULT_BRANCH",
	"CI_DEPLOY_FREEZE",
	"CI_DEPLOY_PASSWORD",
	"CI_DEPLOY_USER",
	// "CI_DISPOSABLE_ENVIRONMENT",
	"CI_ENVIRONMENT_NAME",
	"CI_ENVIRONMENT_SLUG",
	"CI_ENVIRONMENT_URL",
	"CI_EXTERNAL_PULL_REQUEST_IID",
	"CI_EXTERNAL_PULL_REQUEST_SOURCE_REPOSITORY",
	"CI_EXTERNAL_PULL_REQUEST_TARGET_REPOSITORY",
	"CI_EXTERNAL_PULL_REQUEST_SOURCE_BRANCH_NAME",
	"CI_EXTERNAL_PULL_REQUEST_SOURCE_BRANCH_SHA",
	"CI_EXTERNAL_PULL_REQUEST_TARGET_BRANCH_NAME",
	"CI_EXTERNAL_PULL_REQUEST_TARGET_BRANCH_SHA",
	"CI_HAS_OPEN_REQUIREMENTS",
	"CI_JOB_ID",
	"CI_JOB_IMAGE",
	"CI_JOB_MANUAL",
	"CI_JOB_NAME",
	"CI_JOB_STAGE",
	"CI_JOB_TOKEN",
	"CI_JOB_JWT",
	"CI_JOB_URL",
	"CI_KUBERNETES_ACTIVE",
	"CI_MERGE_REQUEST_ASSIGNEES",
	"CI_MERGE_REQUEST_ID",
	"CI_MERGE_REQUEST_IID",
	"CI_MERGE_REQUEST_LABELS",
	"CI_MERGE_REQUEST_MILESTONE",
	"CI_MERGE_REQUEST_PROJECT_ID",
	"CI_MERGE_REQUEST_PROJECT_PATH",
	"CI_MERGE_REQUEST_PROJECT_URL",
	"CI_MERGE_REQUEST_REF_PATH",
	"CI_MERGE_REQUEST_SOURCE_BRANCH_NAME",
	"CI_MERGE_REQUEST_SOURCE_BRANCH_SHA",
	"CI_MERGE_REQUEST_SOURCE_PROJECT_ID",
	"CI_MERGE_REQUEST_SOURCE_PROJECT_PATH",
	"CI_MERGE_REQUEST_SOURCE_PROJECT_URL",
	"CI_MERGE_REQUEST_TARGET_BRANCH_NAME",
	"CI_MERGE_REQUEST_TARGET_BRANCH_SHA",
	"CI_MERGE_REQUEST_TITLE",
	"CI_MERGE_REQUEST_EVENT_TYPE",
	"CI_NODE_INDEX",
	"CI_NODE_TOTAL",
	"CI_PAGES_DOMAIN",
	"CI_PAGES_URL",
	"CI_PIPELINE_ID",
	"CI_PIPELINE_IID",
	"CI_PIPELINE_SOURCE",
	"CI_PIPELINE_TRIGGERED",
	"CI_PIPELINE_URL",
	// "CI_PROJECT_DIR",
	"CI_PROJECT_ID",
	"CI_PROJECT_NAME",
	"CI_PROJECT_NAMESPACE",
	"CI_PROJECT_ROOT_NAMESPACE",
	"CI_PROJECT_PATH",
	"CI_PROJECT_PATH_SLUG",
	"CI_PROJECT_REPOSITORY_LANGUAGES",
	"CI_PROJECT_TITLE",
	"CI_PROJECT_URL",
	"CI_PROJECT_VISIBILITY",
	"CI_REGISTRY",
	"CI_REGISTRY_IMAGE",
	"CI_REGISTRY_PASSWORD",
	"CI_REGISTRY_USER",
	"CI_REPOSITORY_URL",
	"CI_RUNNER_DESCRIPTION",
	// "CI_RUNNER_EXECUTABLE_ARCH",
	"CI_RUNNER_ID",
	// "CI_RUNNER_REVISION",
	"CI_RUNNER_SHORT_TOKEN",
	"CI_RUNNER_TAGS",
	// "CI_RUNNER_VERSION",
	// "CI_SERVER",
	"CI_SERVER_URL",
	"CI_SERVER_HOST",
	"CI_SERVER_PORT",
	"CI_SERVER_PROTOCOL",
	"CI_SERVER_NAME",
	"CI_SERVER_REVISION",
	"CI_SERVER_VERSION",
	"CI_SERVER_VERSION_MAJOR",
	"CI_SERVER_VERSION_MINOR",
	"CI_SERVER_VERSION_PATCH",
	"CI_SHARED_ENVIRONMENT",
	"GITLAB_CI",
	"GITLAB_FEATURES",
	"GITLAB_USER_EMAIL",
	"GITLAB_USER_ID",
	"GITLAB_USER_LOGIN",
	"GITLAB_USER_NAME",
}

func TestVariablesJSON(t *testing.T) {
	var x JobVariable
	data := []byte(
		`{"key": "FOO", "value": "bar", "public": true, "internal": true, "file": true, "masked": true, "raw": true}`,
	)

	err := json.Unmarshal(data, &x)
	assert.NoError(t, err)
	assert.Equal(t, "FOO", x.Key)
	assert.Equal(t, "bar", x.Value)
	assert.True(t, x.Public)
	assert.False(t, x.Internal) // cannot be set from the network
	assert.True(t, x.File)
	assert.True(t, x.Masked)
	assert.True(t, x.Raw)
}

func TestVariableString(t *testing.T) {
	v := JobVariable{Key: "key", Value: "value"}
	assert.Equal(t, "key=value", v.String())
}

func TestPublicAndInternalVariables(t *testing.T) {
	v1 := JobVariable{Key: "key", Value: "value"}
	v2 := JobVariable{Key: "public", Value: "value", Public: true}
	v3 := JobVariable{Key: "private", Value: "value", Internal: true}
	all := JobVariables{v1, v2, v3}
	public := all.PublicOrInternal()
	assert.NotContains(t, public, v1)
	assert.Contains(t, public, v2)
	assert.Contains(t, public, v3)
}

func TestMaskedVariables(t *testing.T) {
	v1 := JobVariable{Key: "key", Value: "key_value"}
	v2 := JobVariable{Key: "masked", Value: "masked_value", Masked: true}
	all := JobVariables{v1, v2}
	masked := all.Masked()
	assert.NotContains(t, masked, v1.Value)
	assert.Contains(t, masked, v2.Value)
}

func TestListVariables(t *testing.T) {
	v := JobVariables{{Key: "key", Value: "value"}}
	assert.Equal(t, []string{"key=value"}, v.StringList())
}

func TestGetVariable(t *testing.T) {
	v1 := JobVariable{Key: "key", Value: "key_value"}
	v2 := JobVariable{Key: "public", Value: "public_value", Public: true}
	v3 := JobVariable{Key: "private", Value: "private_value"}
	all := JobVariables{v1, v2, v3}

	assert.Equal(t, "public_value", all.Get("public"))
	assert.Empty(t, all.Get("other"))
}

func TestParseVariable(t *testing.T) {
	v, err := ParseVariable("key=value=value2")
	assert.NoError(t, err)
	assert.Equal(t, JobVariable{Key: "key", Value: "value=value2"}, v)
}

func TestInvalidParseVariable(t *testing.T) {
	_, err := ParseVariable("some_other_key")
	assert.Error(t, err)
}

func TestVariablesExpansion(t *testing.T) {
	all := JobVariables{
		{Key: "key", Value: "value_of_$public"},
		{Key: "public", Value: "some_value", Public: true},
		{Key: "private", Value: "value_of_${public}"},
		{Key: "public", Value: "value_of_$undefined", Public: true},
	}

	expanded := all.Expand()
	assert.Len(t, expanded, 4)
	assert.Equal(t, "value_of_value_of_$undefined", expanded.Get("key"))
	assert.Equal(t, "value_of_", expanded.Get("public"))
	assert.Equal(t, "value_of_value_of_$undefined", expanded.Get("private"))
	assert.Equal(t, "value_of_ value_of_value_of_$undefined", expanded.ExpandValue("${public} ${private}"))
}

func TestSpecialVariablesExpansion(t *testing.T) {
	all := JobVariables{
		{Key: "key", Value: "$$"},
		{Key: "key2", Value: "$/dsa", Public: true},
		{Key: "key3", Value: "aa$@bb"},
		{Key: "key4", Value: "aa${@}bb"},
	}

	expanded := all.Expand()
	assert.Len(t, expanded, 4)
	assert.Equal(t, "$", expanded.Get("key"))
	assert.Equal(t, "$/dsa", expanded.Get("key2"))
	assert.Equal(t, "aabb", expanded.Get("key3"))
	assert.Equal(t, "aabb", expanded.Get("key4"))
}

func TestOverwriteKey(t *testing.T) {
	vars := JobVariables{
		{Key: "hello", Value: "world"},
		{Key: "foo", Value: ""},
	}

	// Overwrite empty value
	vars.OverwriteKey("foo", JobVariable{Key: "foo", Value: "bar"})

	assert.Equal(t, "world", vars.Get("hello"))
	assert.Equal(t, "bar", vars.Get("foo"))

	// Overwrite existing value
	vars.OverwriteKey("hello", JobVariable{Key: "hello", Value: "universe"})

	assert.Equal(t, "universe", vars.Get("hello"))
	assert.Equal(t, "bar", vars.Get("foo"))

	// Overwrite key
	vars.OverwriteKey("hello", JobVariable{Key: "goodbye", Value: "universe"})

	assert.Equal(t, "universe", vars.Get("goodbye"))
	assert.Equal(t, "", vars.Get("hello"))
	assert.Equal(t, "bar", vars.Get("foo"))

	// Overwrite properties
	fooOverwriteVar := JobVariable{
		Key:      "foo",
		Value:    "baz",
		Public:   true,
		Internal: true,
		File:     true,
		Masked:   true,
		Raw:      true,
	}
	vars.OverwriteKey("foo", fooOverwriteVar)

	assert.Equal(t, fooOverwriteVar, vars[1])
}

type multipleKeyUsagesTestCase struct {
	variables     JobVariables
	expectedValue string
}

func TestMultipleUsageOfAKey(t *testing.T) {
	getVariable := func(value string) JobVariable {
		return JobVariable{Key: "key", Value: value}
	}

	tests := map[string]multipleKeyUsagesTestCase{
		"defined at job level": {
			variables: JobVariables{
				getVariable("from-job"),
			},
			expectedValue: "from-job",
		},
		"defined at default and job level": {
			variables: JobVariables{
				getVariable("from-default"),
				getVariable("from-job"),
			},
			expectedValue: "from-job",
		},
		"defined at config, default and job level": {
			variables: JobVariables{
				getVariable("from-config"),
				getVariable("from-default"),
				getVariable("from-job"),
			},
			expectedValue: "from-job",
		},
		"defined at config and default level": {
			variables: JobVariables{
				getVariable("from-config"),
				getVariable("from-default"),
			},
			expectedValue: "from-default",
		},
		"defined at config level": {
			variables: JobVariables{
				getVariable("from-config"),
			},
			expectedValue: "from-config",
		},
	}

	for name, testCase := range tests {
		t.Run(name, func(t *testing.T) {
			for i := 0; i < 100; i++ {
				require.Equal(t, testCase.expectedValue, testCase.variables.Get("key"))
			}
		})
	}
}

func TestRawVariableExpansion(t *testing.T) {
	tests := map[bool]string{
		true:  "value_of_${base}",
		false: "value_of_base_value",
	}

	for raw, expectedValue := range tests {
		t.Run(fmt.Sprintf("raw-%v", raw), func(t *testing.T) {
			variables := JobVariables{
				{Key: "base", Value: "base_value"},
				{Key: "related", Value: "value_of_${base}", Raw: raw},
			}

			expanded := variables.Expand()
			assert.Equal(t, expectedValue, expanded.Get("related"))
		})
	}
<<<<<<< HEAD
=======
}

func TestPredefinedServerVariables(t *testing.T) {
	build := &Build{}
	for _, v := range build.GetAllVariables() {
		for _, predefined := range predefinedServerJobVariables {
			assert.NotEqual(
				t,
				predefined,
				v.Key,
				"%s is a predefined server variable and should not be set by runner",
				predefined,
			)
		}
	}
>>>>>>> ece86343
}<|MERGE_RESOLUTION|>--- conflicted
+++ resolved
@@ -350,8 +350,6 @@
 			assert.Equal(t, expectedValue, expanded.Get("related"))
 		})
 	}
-<<<<<<< HEAD
-=======
 }
 
 func TestPredefinedServerVariables(t *testing.T) {
@@ -367,5 +365,4 @@
 			)
 		}
 	}
->>>>>>> ece86343
 }