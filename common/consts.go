package common

import "time"

const DefaultTimeout = 7200
const DefaultExecTimeout = 1800
const CheckInterval = 3 * time.Second
const NotHealthyCheckInterval = 300
const ReloadConfigInterval = 3
const HealthyChecks = 3
const HealthCheckInterval = 3600
const DefaultWaitForServicesTimeout = 30
const ShutdownTimeout = 30

var PreparationRetries = 0

const DefaultGetSourcesAttempts = 1
const DefaultArtifactDownloadAttempts = 1
const DefaultRestoreCacheAttempts = 1
const DefaultExecutorStageAttempts = 1
const KubernetesPollInterval = 3
const KubernetesPollTimeout = 180
const AfterScriptTimeout = 5 * time.Minute
const DefaultMetricsServerPort = 9252
const DefaultCacheRequestTimeout = 10
const DefaultNetworkClientTimeout = 60 * time.Minute
const DefaultSessionTimeout = 30 * time.Minute
const WaitForBuildFinishTimeout = 5 * time.Minute
const SecretVariableDefaultsToFile = true

const (
	DefaultTraceOutputLimit = 4 * 1024 * 1024 // in bytes
	DefaultTracePatchLimit  = 1024 * 1024     // in bytes
<<<<<<< HEAD
	DefaultUpdateInterval   = 3 * time.Second
	MaxUpdateInterval       = 3 * time.Minute
	TraceForceSendInterval  = 10 * time.Second
=======

	DefaultUpdateInterval = 3 * time.Second
	MaxUpdateInterval     = 15 * time.Minute

	MinTraceForceSendInterval              = 30 * time.Second
	MaxTraceForceSendInterval              = 30 * time.Minute
	TraceForceSendUpdateIntervalMultiplier = 4
>>>>>>> 565b6c0b
)

var PreparationRetryInterval = 3 * time.Second

const (
	TestAlpineImage                 = "alpine:3.14.2"
	TestWindowsImage                = "mcr.microsoft.com/windows/servercore:%s"
	TestPwshImage                   = "mcr.microsoft.com/powershell:7.1.1-alpine-3.12-20210125"
	TestAlpineNoRootImage           = "registry.gitlab.com/gitlab-org/gitlab-runner/alpine-no-root:latest"
	TestAlpineEntrypointImage       = "registry.gitlab.com/gitlab-org/gitlab-runner/alpine-entrypoint:latest"
	TestAlpineEntrypointStderrImage = "registry.gitlab.com/gitlab-org/gitlab-runner/alpine-entrypoint-stderr:latest"
	TestAlpineIDOverflowImage       = "registry.gitlab.com/gitlab-org/gitlab-runner/alpine-id-overflow:latest"
	TestDockerDindImage             = "docker:18-dind"
	TestDockerGitImage              = "docker:18-git"
	TestLivenessImage               = "registry.gitlab.com/gitlab-org/ci-cd/tests/liveness:0.1.0"
)<|MERGE_RESOLUTION|>--- conflicted
+++ resolved
@@ -31,11 +31,6 @@
 const (
 	DefaultTraceOutputLimit = 4 * 1024 * 1024 // in bytes
 	DefaultTracePatchLimit  = 1024 * 1024     // in bytes
-<<<<<<< HEAD
-	DefaultUpdateInterval   = 3 * time.Second
-	MaxUpdateInterval       = 3 * time.Minute
-	TraceForceSendInterval  = 10 * time.Second
-=======
 
 	DefaultUpdateInterval = 3 * time.Second
 	MaxUpdateInterval     = 15 * time.Minute
@@ -43,7 +38,6 @@
 	MinTraceForceSendInterval              = 30 * time.Second
 	MaxTraceForceSendInterval              = 30 * time.Minute
 	TraceForceSendUpdateIntervalMultiplier = 4
->>>>>>> 565b6c0b
 )
 
 var PreparationRetryInterval = 3 * time.Second
