package common

import "time"

const DefaultTimeout = 7200
const DefaultExecTimeout = 1800
const CheckInterval = 3 * time.Second
const NotHealthyCheckInterval = 300
const ReloadConfigInterval = 3
const HealthyChecks = 3
const HealthCheckInterval = 3600
const DefaultWaitForServicesTimeout = 30
const ShutdownTimeout = 30
<<<<<<< HEAD
const PreparationRetries = 3
=======

var PreparationRetries = 0

>>>>>>> 7abc2d65
const DefaultGetSourcesAttempts = 1
const DefaultArtifactDownloadAttempts = 1
const DefaultRestoreCacheAttempts = 1
const DefaultExecutorStageAttempts = 1
const KubernetesPollInterval = 3
const KubernetesPollTimeout = 180
const AfterScriptTimeout = 5 * time.Minute
const DefaultMetricsServerPort = 9252
const DefaultCacheRequestTimeout = 10
const DefaultNetworkClientTimeout = 60 * time.Minute
const DefaultSessionTimeout = 30 * time.Minute
const WaitForBuildFinishTimeout = 5 * time.Minute

const (
<<<<<<< HEAD
	DefaultTraceOutputLimit = 4 * 1024 * 1024 // in bytes
	DefaultTracePatchLimit  = 1024 * 1024     // in bytes
	DefaultUpdateInterval   = 3 * time.Second
	MaxUpdateInterval       = 3 * time.Minute
	TraceForceSendInterval  = 30 * time.Second
)

var PreparationRetryInterval = 3 * time.Second
=======
	DefaultTraceOutputLimit    = 4 * 1024 * 1024 // in bytes
	DefaultTracePatchLimit     = 1024 * 1024     // in bytes
	DefaultTraceUpdateInterval = 3 * time.Second
	TraceFinishRetryInterval   = 3 * time.Second
	TraceForceSendInterval     = 10 * time.Second
)

var PreparationRetryInterval = 10
>>>>>>> 7abc2d65

const (
	TestAlpineImage       = "alpine:3.12.0"
	TestWindowsImage      = "mcr.microsoft.com/windows/servercore:%s"
	TestAlpineNoRootImage = "registry.gitlab.com/gitlab-org/gitlab-runner/alpine-no-root:latest"
	TestDockerDindImage   = "docker:18-dind"
	TestDockerGitImage    = "docker:18-git"
	TestLivenessImage     = "registry.gitlab.com/gitlab-org/ci-cd/tests/liveness:0.1.0"
)<|MERGE_RESOLUTION|>--- conflicted
+++ resolved
@@ -11,13 +11,9 @@
 const HealthCheckInterval = 3600
 const DefaultWaitForServicesTimeout = 30
 const ShutdownTimeout = 30
-<<<<<<< HEAD
-const PreparationRetries = 3
-=======
 
 var PreparationRetries = 0
 
->>>>>>> 7abc2d65
 const DefaultGetSourcesAttempts = 1
 const DefaultArtifactDownloadAttempts = 1
 const DefaultRestoreCacheAttempts = 1
@@ -32,7 +28,6 @@
 const WaitForBuildFinishTimeout = 5 * time.Minute
 
 const (
-<<<<<<< HEAD
 	DefaultTraceOutputLimit = 4 * 1024 * 1024 // in bytes
 	DefaultTracePatchLimit  = 1024 * 1024     // in bytes
 	DefaultUpdateInterval   = 3 * time.Second
@@ -41,16 +36,6 @@
 )
 
 var PreparationRetryInterval = 3 * time.Second
-=======
-	DefaultTraceOutputLimit    = 4 * 1024 * 1024 // in bytes
-	DefaultTracePatchLimit     = 1024 * 1024     // in bytes
-	DefaultTraceUpdateInterval = 3 * time.Second
-	TraceFinishRetryInterval   = 3 * time.Second
-	TraceForceSendInterval     = 10 * time.Second
-)
-
-var PreparationRetryInterval = 10
->>>>>>> 7abc2d65
 
 const (
 	TestAlpineImage       = "alpine:3.12.0"
