--- conflicted
+++ resolved
@@ -27,10 +27,7 @@
 	features.RawVariables = true
 	features.ArtifactsExclude = true
 	features.MultiBuildSteps = true
-<<<<<<< HEAD
-=======
 	features.VaultSecrets = true
->>>>>>> ece86343
 }
 
 func (b *AbstractShell) writeCdBuildDir(w ShellWriter, info common.ShellScriptInfo) {
@@ -109,11 +106,7 @@
 			continue
 		}
 
-<<<<<<< HEAD
-		b.addExtractCacheCommand(w, info, cacheFile, cacheKey)
-=======
 		b.extractCacheOrFallbackCacheWrapper(w, info, cacheFile, cacheKey)
->>>>>>> ece86343
 	}
 
 	if skipRestoreCache {
@@ -123,8 +116,6 @@
 	return nil
 }
 
-<<<<<<< HEAD
-=======
 func (b *AbstractShell) extractCacheOrFallbackCacheWrapper(
 	w ShellWriter,
 	info common.ShellScriptInfo,
@@ -139,16 +130,12 @@
 	})
 }
 
->>>>>>> ece86343
 func (b *AbstractShell) addExtractCacheCommand(
 	w ShellWriter,
 	info common.ShellScriptInfo,
 	cacheFile string,
 	cacheKey string,
-<<<<<<< HEAD
-=======
 	cacheFallbackKey string,
->>>>>>> ece86343
 ) {
 	args := []string{
 		"cache-extractor",
@@ -156,25 +143,10 @@
 		"--timeout", strconv.Itoa(info.Build.GetCacheRequestTimeout()),
 	}
 
-<<<<<<< HEAD
-	// Generate cache download address
-=======
->>>>>>> ece86343
 	if url := cache.GetCacheDownloadURL(info.Build, cacheKey); url != nil {
 		args = append(args, "--url", url.String())
 	}
 
-<<<<<<< HEAD
-	// Execute cache-extractor command. Failure is not fatal.
-	b.guardRunnerCommand(w, info.RunnerCommand, "Extracting cache", func() {
-		w.Noticef("Checking cache for %s...", cacheKey)
-		w.IfCmdWithOutput(info.RunnerCommand, args...)
-		w.Noticef("Successfully extracted cache")
-		w.Else()
-		w.Warningf("Failed to extract cache")
-		w.EndIf()
-	})
-=======
 	w.Noticef("Checking cache for %s...", cacheKey)
 	w.IfCmdWithOutput(info.RunnerCommand, args...)
 	w.Noticef("Successfully extracted cache")
@@ -184,7 +156,6 @@
 		b.addExtractCacheCommand(w, info, cacheFile, cacheFallbackKey, "")
 	}
 	w.EndIf()
->>>>>>> ece86343
 }
 
 func (b *AbstractShell) downloadArtifacts(w ShellWriter, job common.Dependency, info common.ShellScriptInfo) {
@@ -534,17 +505,6 @@
 	return nil
 }
 
-<<<<<<< HEAD
-func (b *AbstractShell) cacheArchiver(w ShellWriter, info common.ShellScriptInfo) error {
-	skipArchiveCache := true
-
-	for _, cacheOptions := range info.Build.Cache {
-		// Create list of files to archive
-		var archiverArgs []string
-		for _, path := range cacheOptions.Paths {
-			archiverArgs = append(archiverArgs, "--path", path)
-		}
-=======
 func (b *AbstractShell) cacheArchiver(w ShellWriter, info common.ShellScriptInfo, onSuccess bool) error {
 	b.writeExports(w, info)
 	b.writeCdBuildDir(w, info)
@@ -598,7 +558,6 @@
 
 	return skipArchiveCache, nil
 }
->>>>>>> ece86343
 
 func (b *AbstractShell) getArchiverArgs(cacheOptions common.Cache) []string {
 	var archiverArgs []string
@@ -606,34 +565,6 @@
 		archiverArgs = append(archiverArgs, "--path", path)
 	}
 
-<<<<<<< HEAD
-		if len(archiverArgs) < 1 {
-			// Skip creating archive
-			continue
-		}
-
-		skipArchiveCache = false
-
-		// Skip archiving if no cache is defined
-		cacheKey, cacheFile := b.cacheFile(info.Build, cacheOptions.Key)
-		if cacheKey == "" {
-			w.Noticef("Skipping cache archiving due to empty cache key")
-			continue
-		}
-
-		if ok, err := cacheOptions.CheckPolicy(common.CachePolicyPush); err != nil {
-			return fmt.Errorf("%w for %s", err, cacheKey)
-		} else if !ok {
-			w.Noticef("Not uploading cache %s due to policy", cacheKey)
-			continue
-		}
-
-		b.addCacheUploadCommand(w, info, cacheFile, archiverArgs, cacheKey)
-	}
-
-	if skipArchiveCache {
-		return common.ErrSkipBuildStage
-=======
 	if cacheOptions.Untracked {
 		archiverArgs = append(archiverArgs, "--untracked")
 	}
@@ -652,7 +583,6 @@
 		"cache-archiver",
 		"--file", cacheFile,
 		"--timeout", strconv.Itoa(info.Build.GetCacheRequestTimeout()),
->>>>>>> ece86343
 	}
 
 	args = append(args, archiverArgs...)
@@ -680,40 +610,6 @@
 	})
 }
 
-<<<<<<< HEAD
-func (b *AbstractShell) addCacheUploadCommand(
-	w ShellWriter,
-	info common.ShellScriptInfo,
-	cacheFile string,
-	archiverArgs []string,
-	cacheKey string,
-) {
-	args := []string{
-		"cache-archiver",
-		"--file", cacheFile,
-		"--timeout", strconv.Itoa(info.Build.GetCacheRequestTimeout()),
-	}
-
-	args = append(args, archiverArgs...)
-
-	// Generate cache upload address
-	if url := cache.GetCacheUploadURL(info.Build, cacheKey); url != nil {
-		args = append(args, "--url", url.String())
-	}
-
-	// Execute cache-archiver command. Failure is not fatal.
-	b.guardRunnerCommand(w, info.RunnerCommand, "Creating cache", func() {
-		w.Noticef("Creating cache %s...", cacheKey)
-		w.IfCmdWithOutput(info.RunnerCommand, args...)
-		w.Noticef("Created cache")
-		w.Else()
-		w.Warningf("Failed to create cache")
-		w.EndIf()
-	})
-}
-
-=======
->>>>>>> ece86343
 func (b *AbstractShell) writeUploadArtifact(w ShellWriter, info common.ShellScriptInfo, artifact common.Artifact) bool {
 	args := []string{
 		"artifacts-uploader",
@@ -792,21 +688,12 @@
 		if b.writeUploadArtifact(w, info, artifact) {
 			skipUploadArtifacts = false
 		}
-<<<<<<< HEAD
 	}
 
 	if skipUploadArtifacts {
 		return common.ErrSkipBuildStage
 	}
 
-=======
-	}
-
-	if skipUploadArtifacts {
-		return common.ErrSkipBuildStage
-	}
-
->>>>>>> ece86343
 	return nil
 }
 
@@ -831,28 +718,14 @@
 	return nil
 }
 
-<<<<<<< HEAD
-func (b *AbstractShell) writeArchiveCacheScript(w ShellWriter, info common.ShellScriptInfo) error {
-	b.writeExports(w, info)
-	b.writeCdBuildDir(w, info)
-=======
 func (b *AbstractShell) writeUploadArtifactsOnSuccessScript(w ShellWriter, info common.ShellScriptInfo) error {
 	return b.writeUploadArtifacts(w, info, true)
 }
->>>>>>> ece86343
 
 func (b *AbstractShell) writeUploadArtifactsOnFailureScript(w ShellWriter, info common.ShellScriptInfo) error {
 	return b.writeUploadArtifacts(w, info, false)
 }
 
-<<<<<<< HEAD
-func (b *AbstractShell) writeUploadArtifactsOnSuccessScript(w ShellWriter, info common.ShellScriptInfo) error {
-	return b.writeUploadArtifacts(w, info, true)
-}
-
-func (b *AbstractShell) writeUploadArtifactsOnFailureScript(w ShellWriter, info common.ShellScriptInfo) error {
-	return b.writeUploadArtifacts(w, info, false)
-=======
 func (b *AbstractShell) writeArchiveCacheOnSuccessScript(w ShellWriter, info common.ShellScriptInfo) error {
 	return b.cacheArchiver(w, info, true)
 }
@@ -871,7 +744,6 @@
 	}
 
 	return nil
->>>>>>> ece86343
 }
 
 func (b *AbstractShell) writeScript(w ShellWriter, buildStage common.BuildStage, info common.ShellScriptInfo) error {
