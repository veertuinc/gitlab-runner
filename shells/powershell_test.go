--- conflicted
+++ resolved
@@ -39,11 +39,6 @@
 			writer.Command("foo", "")
 
 			expectedOutput := "\xef\xbb\xbf" +
-<<<<<<< HEAD
-				`#requires -PSEdition ` + tc.expectedEdition + eol +
-				eol +
-=======
->>>>>>> ece86343
 				tc.expectedErrorPreference +
 				`& "foo" ""` + eol + "if(!$?) { Exit &{if($LASTEXITCODE) {$LASTEXITCODE} else {1}} }" + eol +
 				eol +
