--- conflicted
+++ resolved
@@ -10,27 +10,13 @@
 runner-bin-host:
 	# Building $(NAME) in version $(VERSION) for host platform
 	$(MAKE) runner-bin BUILD_PLATFORMS="-osarch=$(OS)/$(ARCH)"
-<<<<<<< HEAD
-	cp -f "out/binaries/$(NAME)-$(OS)-$(ARCH)" out/binaries/gitlab-runner
-=======
 	cp -f "out/binaries/$(NAME)-$(OS)-$(ARCH)" out/binaries/anka-gitlab-runner
->>>>>>> 7abc2d65
 
 runner-bin-linux: OS := 'linux'
 runner-bin-linux:
 	$(MAKE) runner-bin BUILD_PLATFORMS="-os=$(OS) $(BUILD_ARCHS)"
 
 runner-and-helper-bin-host: runner-bin-host helper-bin-host helper-dockerarchive-host
-<<<<<<< HEAD
-=======
-
-# build_simple:
-# 	# Building $(NAME) in version $(VERSION) for current platform
-# 	go build \
-# 		-ldflags "$(GO_LDFLAGS)" \
-# 		-o "out/binaries/$(NAME)" \
-# 		$(PKG)
->>>>>>> 7abc2d65
 
 runner-and-helper-bin-linux: runner-bin-linux helper-dockerarchive
 
