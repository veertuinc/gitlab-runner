NAME ?= anka-gitlab-runner
export PACKAGE_NAME ?= gitlab-runner
export VERSION := $(shell ./ci/version)
REVISION := $(shell git rev-parse --short=8 HEAD || echo unknown)
BRANCH := $(shell git show-ref | grep "$(REVISION)" | grep -v HEAD | awk '{print $$2}' | sed 's|refs/remotes/origin/||' | sed 's|refs/heads/||' | sort | head -n 1)
BUILT := $(shell date -u +%Y-%m-%dT%H:%M:%S%z)
export TESTFLAGS ?= -cover

LATEST_STABLE_TAG := $(shell git -c versionsort.prereleaseSuffix="-rc" -c versionsort.prereleaseSuffix="-RC" tag -l "v*.*.*" | sort -rV | awk '!/rc/' | head -n 1)
export IS_LATEST :=
ifeq ($(shell git describe --exact-match --match $(LATEST_STABLE_TAG) >/dev/null 2>&1; echo $$?), 0)
export IS_LATEST := true
endif

PACKAGE_CLOUD ?= ayufan/gitlab-ci-multi-runner
PACKAGE_CLOUD_URL ?= https://packagecloud.io/
<<<<<<< HEAD
BUILD_ARCHS ?= -arch '386' -arch 'amd64'
BUILD_PLATFORMS ?= -osarch 'darwin/amd64' -os 'linux' ${BUILD_ARCHS}
S3_UPLOAD_PATH ?= master
=======
BUILD_ARCHS ?= -arch '386' -arch 'arm' -arch 'amd64' -arch 'arm64' -arch 's390x' -arch 'ppc64le'
BUILD_PLATFORMS ?= -osarch 'darwin/amd64' -osarch 'darwin/arm64' -os 'linux' -os 'freebsd' -os 'windows' ${BUILD_ARCHS}
S3_UPLOAD_PATH ?= main
>>>>>>> 565b6c0b

# Keep in sync with docs/install/linux-repository.md
DEB_PLATFORMS ?= debian/jessie debian/stretch debian/buster \
    ubuntu/xenial ubuntu/bionic ubuntu/focal \
    raspbian/jessie raspbian/stretch raspbian/buster \
    linuxmint/sarah linuxmint/serena linuxmint/sonya
DEB_ARCHS ?= amd64 i386 armel armhf arm64 aarch64 s390x ppc64le
RPM_PLATFORMS ?= el/6 el/7 el/8 \
    ol/6 ol/7 \
    fedora/32 fedora/33 fedora/34
RPM_ARCHS ?= x86_64 i686 arm armhf arm64 aarch64 s390x ppc64le

PKG = gitlab.com/gitlab-org/$(PACKAGE_NAME)
COMMON_PACKAGE_NAMESPACE = $(PKG)/common

BUILD_DIR := $(CURDIR)
TARGET_DIR := $(BUILD_DIR)/out

export MAIN_PACKAGE ?= gitlab.com/gitlab-org/gitlab-runner

GO_LDFLAGS ?= -X $(COMMON_PACKAGE_NAMESPACE).NAME=$(PACKAGE_NAME) -X $(COMMON_PACKAGE_NAMESPACE).VERSION=$(VERSION) \
              -X $(COMMON_PACKAGE_NAMESPACE).REVISION=$(REVISION) -X $(COMMON_PACKAGE_NAMESPACE).BUILT=$(BUILT) \
              -X $(COMMON_PACKAGE_NAMESPACE).BRANCH=$(BRANCH) \
              -w
GO_FILES ?= $(shell find . -name '*.go')
export CGO_ENABLED ?= 0


# Development Tools
GOCOVER_COBERTURA = gocover-cobertura

GOX = gox

MOCKERY_VERSION ?= 1.1.0
MOCKERY ?= .tmp/mockery-$(MOCKERY_VERSION)

GOLANGLINT_VERSION ?= v1.43.0
GOLANGLINT ?= .tmp/golangci-lint$(GOLANGLINT_VERSION)
GOLANGLINT_GOARGS ?= .tmp/goargs.so

DEVELOPMENT_TOOLS = $(GOX) $(MOCKERY)

RELEASE_INDEX_GEN_VERSION ?= latest
RELEASE_INDEX_GENERATOR ?= .tmp/release-index-gen-$(RELEASE_INDEX_GEN_VERSION)
GITLAB_CHANGELOG_VERSION ?= latest
GITLAB_CHANGELOG = .tmp/gitlab-changelog-$(GITLAB_CHANGELOG_VERSION)

.PHONY: all
all: deps runner-and-helper-bin

include Makefile.runner_helper.mk
include Makefile.build.mk
include Makefile.package.mk

.PHONY: help
help:
	# Commands:
	# make all => install deps and build Runner binaries and Helper images
	# make version - show information about current version
	#
	# Development commands:
	# make development_setup - setup needed environment for tests
	# make runner-bin-host - build executable for your arch and OS
	# make runner-and-helper-bin-host - build executable for your arch and OS, including docker dependencies
	# make runner-and-helper-bin-linux - build executable for all supported architectures for linux OS, including docker dependencies
	# make runner-and-helper-bin - build executable for all supported platforms, including docker dependencies
	# make runner-and-helper-docker-host - build Alpine and Ubuntu Docker images with the runner executable and helper
	# make helper-dockerarchive - build Runner Helper docker dependencies for all supported platforms
	# make helper-dockerarchive-host - build Runner Helper docker dependencies for your oarch and OS
	#
	# Testing commands:
	# make test - run project tests
	# make lint - run code quality analysis
	# make lint-docs - run documentation linting
	#
	# Deployment commands:
	# make deps - install all dependencies
	# make runner-bin - build project for all supported platforms
	# make package - package project using FPM
	# make packagecloud - send all packages to packagecloud
	# make packagecloud-yank - remove specific version from packagecloud

.PHONY: version
version:
	@echo Current version: $(VERSION)
	@echo Current revision: $(REVISION)
	@echo Current branch: $(BRANCH)
	@echo Build platforms: $(BUILD_PLATFORMS)
	@echo DEB platforms: $(DEB_PLATFORMS)
	@echo RPM platforms: $(RPM_PLATFORMS)
	@echo IS_LATEST: $(IS_LATEST)

.PHONY: deps
deps: $(DEVELOPMENT_TOOLS)

.PHONY: check_test_directives
check_test_directives:
	@scripts/check_test_directives

.PHONY: lint
lint: OUT_FORMAT ?= colored-line-number
lint: LINT_FLAGS ?=
lint: $(GOLANGLINT)
	@$(MAKE) check_test_directives >/dev/stderr
	@$(GOLANGLINT) run ./... --out-format $(OUT_FORMAT) $(LINT_FLAGS)

.PHONY: lint-docs
lint-docs:
	@scripts/lint-docs

check_race_conditions:
	@./scripts/check_race_conditions

.PHONY: test
test: helper-dockerarchive-host development_setup simple-test

simple-test: TEST_PKG ?= $(shell go list ./...)
simple-test:
	# use env -i to clear parent environment variables for go test
	./scripts/go_test_no_env $(TEST_PKG) $(TESTFLAGS) -ldflags "$(GO_LDFLAGS)"

git1.8-test: export TEST_PKG = gitlab.com/gitlab-org/gitlab-runner/executors/shell gitlab.com/gitlab-org/gitlab-runner/shells
git1.8-test:
	$(MAKE) simple-test TESTFLAGS='-cover -tags=integration'
	$(MAKE) simple-test

cobertura_report: $(GOCOVER_COBERTURA)
	mkdir -p out/cobertura
	$(GOCOVER_COBERTURA) < out/coverage/coverprofile.regular.source.txt > out/cobertura/cobertura-coverage-raw.xml
	@ # NOTE: Remove package paths.
	@ # See https://gitlab.com/gitlab-org/gitlab/-/issues/217664
	sed 's;filename=\"gitlab.com/gitlab-org/gitlab-runner/;filename=\";g' out/cobertura/cobertura-coverage-raw.xml > \
	  out/cobertura/cobertura-coverage.xml

export_test_env:
	@echo "export GO_LDFLAGS='$(GO_LDFLAGS)'"
	@echo "export MAIN_PACKAGE='$(MAIN_PACKAGE)'"

parallel_test_prepare:
	# Preparing test commands
	@./scripts/go_test_with_coverage_report prepare

parallel_test_execute: export GO_LDFLAGS ?= "$(GO_LDFLAGS)"
parallel_test_execute: pull_images_for_tests
	# Executing tests
	@./scripts/go_test_with_coverage_report execute

parallel_test_coverage_report:
	# Preparing coverage report
	@./scripts/go_test_with_coverage_report coverage

parallel_test_junit_report:
	# Preparing jUnit test report
	@./scripts/go_test_with_coverage_report junit

check_windows_test_ignore_list:
	# Checking for orphaned test names in ignore file
	@./scripts/check_windows_test_ignore_list

pull_images_for_tests:
	# Pulling images required for some tests
	@go run ./scripts/pull-images-for-tests/main.go

dockerfiles:
	$(MAKE) -C dockerfiles all

.PHONY: mocks
mocks: $(MOCKERY)
	rm -rf ./helpers/service/mocks
	find . -type f -name 'mock_*' -delete
	$(MOCKERY) -dir=./network -name='requester' -inpkg
	$(MOCKERY) -dir=./helpers -all -inpkg
	$(MOCKERY) -dir=./executors/docker -all -inpkg
	$(MOCKERY) -dir=./executors/kubernetes -all -inpkg
	$(MOCKERY) -dir=./executors/custom -all -inpkg
	$(MOCKERY) -dir=./cache -all -inpkg
	$(MOCKERY) -dir=./common -all -inpkg
	$(MOCKERY) -dir=./log -all -inpkg
	$(MOCKERY) -dir=./referees -all -inpkg
	$(MOCKERY) -dir=./session -all -inpkg
	$(MOCKERY) -dir=./shells -all -inpkg
	$(MOCKERY) -dir=./commands/helpers -all -inpkg

check_mocks:
	# Checking if mocks are up-to-date
	@$(MAKE) mocks
	# Checking the differences
	@git --no-pager diff --compact-summary --exit-code -- ./helpers/service/mocks \
		$(shell git ls-files | grep 'mock_') && \
		!(git ls-files -o | grep 'mock_') && \
		echo "Mocks up-to-date!"

test-docker:
	$(MAKE) test-docker-image IMAGE=centos:6 TYPE=rpm
	$(MAKE) test-docker-image IMAGE=centos:7 TYPE=rpm
	$(MAKE) test-docker-image IMAGE=debian:wheezy TYPE=deb
	$(MAKE) test-docker-image IMAGE=debian:jessie TYPE=deb
	$(MAKE) test-docker-image IMAGE=ubuntu-upstart:precise TYPE=deb
	$(MAKE) test-docker-image IMAGE=ubuntu-upstart:trusty TYPE=deb
	$(MAKE) test-docker-image IMAGE=ubuntu-upstart:utopic TYPE=deb

test-docker-image:
	tests/test_installation.sh $(IMAGE) out/$(TYPE)/$(PACKAGE_NAME)_amd64.$(TYPE)
	tests/test_installation.sh $(IMAGE) out/$(TYPE)/$(PACKAGE_NAME)_amd64.$(TYPE) Y

build-and-deploy: ARCH ?= amd64
build-and-deploy:
	$(MAKE) runner-and-helper-bin BUILD_PLATFORMS="-osarch=linux/$(ARCH)"
	$(MAKE) package-deb-arch ARCH=$(ARCH) PACKAGE_ARCH=$(ARCH)
	@[ -z "$(SERVER)" ] && echo "SERVER variable not specified!" && exit 1
	scp out/deb/$(PACKAGE_NAME)_$(ARCH).deb $(SERVER):
	ssh $(SERVER) dpkg -i $(PACKAGE_NAME)_$(ARCH).deb

build-and-deploy-binary: ARCH ?= amd64
build-and-deploy-binary:
	$(MAKE) runner-bin BUILD_PLATFORMS="-osarch=linux/$(ARCH)"
	@[ -z "$(SERVER)" ] && echo "SERVER variable not specified!" && exit 1
	scp out/binaries/$(PACKAGE_NAME)-linux-$(ARCH) $(SERVER):/usr/bin/gitlab-runner

.PHONY: packagecloud
packagecloud: packagecloud-deps packagecloud-deb packagecloud-rpm

packagecloud-deps:
	# Installing packagecloud dependencies...
	gem install package_cloud --version "~> 0.3.0" --no-document

packagecloud-deb:
	# Sending Debian compatible packages...
	@-./ci/push_packagecloud $(PACKAGE_CLOUD_URL) $(PACKAGE_CLOUD) deb $(DEB_PLATFORMS)

packagecloud-rpm:
	# Sending RedHat compatible packages...
	@-./ci/push_packagecloud $(PACKAGE_CLOUD_URL) $(PACKAGE_CLOUD) rpm $(RPM_PLATFORMS)

packagecloud-yank:
ifneq ($(YANK),)
	# Removing $(YANK) from packagecloud...
	-for DIST in $(DEB_PLATFORMS); do \
		for ARCH in $(DEB_ARCHS); do \
			package_cloud yank --url $(PACKAGE_CLOUD_URL) $(PACKAGE_CLOUD)/$$DIST $(PACKAGE_NAME)_$(YANK)_$$ARCH.deb & \
		done; \
	done; \
	for DIST in $(RPM_PLATFORMS); do \
		for ARCH in $(RPM_ARCHS); do \
			package_cloud yank --url $(PACKAGE_CLOUD_URL) $(PACKAGE_CLOUD)/$$DIST $(PACKAGE_NAME)-$(YANK)-1.$$ARCH.rpm & \
		done; \
	done; \
	wait
else
	# No version specified in YANK
	@exit 1
endif

s3-upload:
	export ARTIFACTS_DEST=artifacts; curl -sL https://raw.githubusercontent.com/travis-ci/artifacts/master/install | bash
	./artifacts upload \
		--permissions public-read \
		--working-dir out \
		--target-paths "$(S3_UPLOAD_PATH)/" \
		--max-size $(shell du -bs out/ | cut -f1) \
		$(shell cd out/; find . -type f)
	@echo "\n\033[1m==> Download index file: \033[36mhttps://$$ARTIFACTS_S3_BUCKET.s3.amazonaws.com/$$S3_UPLOAD_PATH/index.html\033[0m\n"

release_packagecloud:
	# Releasing to https://packages.gitlab.com/runner/
	@./ci/release_packagecloud "$$CI_JOB_NAME"

release_s3: prepare_windows_zip prepare_zoneinfo prepare_index
	# Releasing to S3
	@./ci/release_s3

out/binaries/gitlab-runner-windows-%.zip: out/binaries/gitlab-runner-windows-%.exe
	zip --junk-paths $@ $<
	cd out/ && zip -r ../$@ helper-images

prepare_windows_zip: out/binaries/gitlab-runner-windows-386.zip out/binaries/gitlab-runner-windows-amd64.zip

prepare_zoneinfo:
	# preparing the zoneinfo file
	@cp $(shell go env GOROOT)/lib/time/zoneinfo.zip out/

prepare_index: export CI_COMMIT_REF_NAME ?= $(BRANCH)
prepare_index: export CI_COMMIT_SHA ?= $(REVISION)
prepare_index: $(RELEASE_INDEX_GENERATOR)
	# Preparing index file
	@$(RELEASE_INDEX_GENERATOR) -working-directory out/ \
								-project-version $(VERSION) \
								-project-git-ref $(CI_COMMIT_REF_NAME) \
								-project-git-revision $(CI_COMMIT_SHA) \
								-project-name "GitLab Runner" \
								-project-repo-url "https://gitlab.com/gitlab-org/gitlab-runner" \
								-gpg-key-env GPG_KEY \
								-gpg-password-env GPG_PASSPHRASE

release_docker_images:
	# Releasing GitLab Runner images
	@./ci/release_docker_images

release_helper_docker_images:
	# Releasing GitLab Runner Helper images
	@./ci/release_helper_docker_images

generate_changelog: export CHANGELOG_RELEASE ?= $(VERSION)
generate_changelog: $(GITLAB_CHANGELOG)
	# Generating new changelog entries
	@$(GITLAB_CHANGELOG) -project-id 250833 \
		-release $(CHANGELOG_RELEASE) \
		-starting-point-matcher "v[0-9]*.[0-9]*.[0-9]*" \
		-config-file .gitlab/changelog.yml \
		-changelog-file CHANGELOG.md

check-tags-in-changelog:
	# Looking for tags in CHANGELOG
	@git status | grep "On branch main" 2>&1 >/dev/null || echo "Check should be done on main branch only. Skipping."
	@for tag in $$(git tag | grep -E "^v[0-9]+\.[0-9]+\.[0-9]+$$" | sed 's|v||' | sort -g); do \
		state="MISSING"; \
		grep "^v $$tag" CHANGELOG.md 2>&1 >/dev/null; \
		[ "$$?" -eq 1 ] || state="OK"; \
		echo "$$tag:   \t $$state"; \
	done

update_feature_flags_docs:
	go run ./scripts/update-feature-flags-docs/main.go

development_setup:
	test -d tmp/gitlab-test || git clone https://gitlab.com/gitlab-org/ci-cd/gitlab-runner-pipeline-tests/gitlab-test tmp/gitlab-test
	if prlctl --version ; then $(MAKE) -C tests/ubuntu parallels ; fi
	if vboxmanage --version ; then $(MAKE) -C tests/ubuntu virtualbox ; fi

check_modules:
	# check go.sum
	@git checkout HEAD -- go.sum
	@git diff go.sum > /tmp/gosum-$${CI_JOB_ID}-before
	@go mod tidy
	@git diff go.sum > /tmp/gosum-$${CI_JOB_ID}-after
	@diff -U0 /tmp/gosum-$${CI_JOB_ID}-before /tmp/gosum-$${CI_JOB_ID}-after


# development tools
$(GOCOVER_COBERTURA):
	go get github.com/boumenot/gocover-cobertura

$(GOX):
	go get github.com/mitchellh/gox

$(GOLANGLINT): TOOL_BUILD_DIR := .tmp/build/golangci-lint
$(GOLANGLINT): $(GOLANGLINT_GOARGS)
	rm -rf $(TOOL_BUILD_DIR)
	git clone https://github.com/golangci/golangci-lint.git --no-tags --depth 1 -b "$(GOLANGLINT_VERSION)" $(TOOL_BUILD_DIR) && \
	cd $(TOOL_BUILD_DIR) && \
	export COMMIT=$(shell git rev-parse --short HEAD) && \
	export DATE=$(shell date -u '+%FT%TZ') && \
	CGO_ENABLED=1 go build --trimpath -o $(BUILD_DIR)/$(GOLANGLINT) \
		-ldflags "-s -w -X main.version=$(GOLANGLINT_VERSION) -X main.commit=$${COMMIT} -X main.date=$${DATE}" \
		./cmd/golangci-lint/ && \
	cd $(BUILD_DIR) && \
	rm -rf $(TOOL_BUILD_DIR) && \
	$(GOLANGLINT) --version

$(GOLANGLINT_GOARGS): TOOL_BUILD_DIR := .tmp/build/goargs
$(GOLANGLINT_GOARGS):
	rm -rf $(TOOL_BUILD_DIR)
	git clone https://gitlab.com/gitlab-org/language-tools/go/linters/goargs.git --no-tags --depth 1 $(TOOL_BUILD_DIR)
	cd $(TOOL_BUILD_DIR) && \
	CGO_ENABLED=1 go build --trimpath --buildmode=plugin -o $(BUILD_DIR)/$(GOLANGLINT_GOARGS) plugin/analyzer.go
	rm -rf $(TOOL_BUILD_DIR)

$(MOCKERY): OS_TYPE ?= $(shell uname -s)
$(MOCKERY): DOWNLOAD_URL = "https://github.com/vektra/mockery/releases/download/v$(MOCKERY_VERSION)/mockery_$(MOCKERY_VERSION)_$(OS_TYPE)_x86_64.tar.gz"
$(MOCKERY):
	# Installing $(DOWNLOAD_URL) as $(MOCKERY)
	@mkdir -p $(shell dirname $(MOCKERY))
	@curl -sL "$(DOWNLOAD_URL)" | tar xz -O mockery > $(MOCKERY)
	@chmod +x "$(MOCKERY)"

$(RELEASE_INDEX_GENERATOR): OS_TYPE ?= $(shell uname -s | tr '[:upper:]' '[:lower:]')
$(RELEASE_INDEX_GENERATOR): DOWNLOAD_URL = "https://storage.googleapis.com/gitlab-runner-tools/release-index-generator/$(RELEASE_INDEX_GEN_VERSION)/release-index-gen-$(OS_TYPE)-amd64"
$(RELEASE_INDEX_GENERATOR):
	# Installing $(DOWNLOAD_URL) as $(RELEASE_INDEX_GENERATOR)
	@mkdir -p $(shell dirname $(RELEASE_INDEX_GENERATOR))
	@curl -sL "$(DOWNLOAD_URL)" -o "$(RELEASE_INDEX_GENERATOR)"
	@chmod +x "$(RELEASE_INDEX_GENERATOR)"

$(GITLAB_CHANGELOG): OS_TYPE ?= $(shell uname -s | tr '[:upper:]' '[:lower:]')
$(GITLAB_CHANGELOG): DOWNLOAD_URL = "https://storage.googleapis.com/gitlab-runner-tools/gitlab-changelog/$(GITLAB_CHANGELOG_VERSION)/gitlab-changelog-$(OS_TYPE)-amd64"
$(GITLAB_CHANGELOG):
	# Installing $(DOWNLOAD_URL) as $(GITLAB_CHANGELOG)
	@mkdir -p $(shell dirname $(GITLAB_CHANGELOG))
	@curl -sL "$(DOWNLOAD_URL)" -o "$(GITLAB_CHANGELOG)"
	@chmod +x "$(GITLAB_CHANGELOG)"

.PHONY: clean
clean:
	-$(RM) -rf $(TARGET_DIR)

print_ldflags:
	@echo $(GO_LDFLAGS)<|MERGE_RESOLUTION|>--- conflicted
+++ resolved
@@ -14,15 +14,9 @@
 
 PACKAGE_CLOUD ?= ayufan/gitlab-ci-multi-runner
 PACKAGE_CLOUD_URL ?= https://packagecloud.io/
-<<<<<<< HEAD
-BUILD_ARCHS ?= -arch '386' -arch 'amd64'
-BUILD_PLATFORMS ?= -osarch 'darwin/amd64' -os 'linux' ${BUILD_ARCHS}
-S3_UPLOAD_PATH ?= master
-=======
 BUILD_ARCHS ?= -arch '386' -arch 'arm' -arch 'amd64' -arch 'arm64' -arch 's390x' -arch 'ppc64le'
 BUILD_PLATFORMS ?= -osarch 'darwin/amd64' -osarch 'darwin/arm64' -os 'linux' -os 'freebsd' -os 'windows' ${BUILD_ARCHS}
 S3_UPLOAD_PATH ?= main
->>>>>>> 565b6c0b
 
 # Keep in sync with docs/install/linux-repository.md
 DEB_PLATFORMS ?= debian/jessie debian/stretch debian/buster \
